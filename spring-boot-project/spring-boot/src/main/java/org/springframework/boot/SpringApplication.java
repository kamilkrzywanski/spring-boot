/*
 * Copyright 2012-2022 the original author or authors.
 *
 * Licensed under the Apache License, Version 2.0 (the "License");
 * you may not use this file except in compliance with the License.
 * You may obtain a copy of the License at
 *
 *      https://www.apache.org/licenses/LICENSE-2.0
 *
 * Unless required by applicable law or agreed to in writing, software
 * distributed under the License is distributed on an "AS IS" BASIS,
 * WITHOUT WARRANTIES OR CONDITIONS OF ANY KIND, either express or implied.
 * See the License for the specific language governing permissions and
 * limitations under the License.
 */

package org.springframework.boot;

import java.lang.StackWalker.StackFrame;
import java.time.Duration;
import java.util.ArrayList;
import java.util.Arrays;
import java.util.Collection;
import java.util.Collections;
import java.util.HashMap;
import java.util.LinkedHashSet;
import java.util.List;
import java.util.Map;
import java.util.Objects;
import java.util.Optional;
import java.util.Properties;
import java.util.Set;
import java.util.stream.Stream;

import org.apache.commons.logging.Log;
import org.apache.commons.logging.LogFactory;

import org.springframework.aot.AotDetector;
import org.springframework.aot.hint.RuntimeHints;
import org.springframework.aot.hint.RuntimeHintsRegistrar;
import org.springframework.beans.BeansException;
import org.springframework.beans.factory.config.BeanDefinition;
import org.springframework.beans.factory.config.BeanFactoryPostProcessor;
import org.springframework.beans.factory.config.ConfigurableListableBeanFactory;
import org.springframework.beans.factory.groovy.GroovyBeanDefinitionReader;
import org.springframework.beans.factory.support.AbstractAutowireCapableBeanFactory;
import org.springframework.beans.factory.support.BeanDefinitionRegistry;
import org.springframework.beans.factory.support.BeanNameGenerator;
import org.springframework.beans.factory.support.DefaultListableBeanFactory;
import org.springframework.beans.factory.xml.XmlBeanDefinitionReader;
import org.springframework.boot.Banner.Mode;
import org.springframework.boot.context.properties.ConfigurationPropertiesReflectionHintsProcessor;
import org.springframework.boot.context.properties.bind.Bindable;
import org.springframework.boot.context.properties.bind.Binder;
import org.springframework.boot.context.properties.source.ConfigurationPropertySources;
import org.springframework.boot.convert.ApplicationConversionService;
import org.springframework.boot.web.reactive.context.AnnotationConfigReactiveWebServerApplicationContext;
import org.springframework.boot.web.servlet.context.AnnotationConfigServletWebServerApplicationContext;
import org.springframework.context.ApplicationContext;
import org.springframework.context.ApplicationContextInitializer;
import org.springframework.context.ApplicationListener;
import org.springframework.context.ConfigurableApplicationContext;
import org.springframework.context.annotation.AnnotatedBeanDefinitionReader;
import org.springframework.context.annotation.AnnotationConfigApplicationContext;
import org.springframework.context.annotation.AnnotationConfigUtils;
import org.springframework.context.annotation.ClassPathBeanDefinitionScanner;
import org.springframework.context.annotation.ConfigurationClassPostProcessor;
import org.springframework.context.aot.AotApplicationContextInitializer;
import org.springframework.context.support.AbstractApplicationContext;
import org.springframework.context.support.GenericApplicationContext;
import org.springframework.core.GenericTypeResolver;
import org.springframework.core.Ordered;
import org.springframework.core.annotation.AnnotationAwareOrderComparator;
import org.springframework.core.annotation.Order;
import org.springframework.core.env.CommandLinePropertySource;
import org.springframework.core.env.CompositePropertySource;
import org.springframework.core.env.ConfigurableEnvironment;
import org.springframework.core.env.Environment;
import org.springframework.core.env.MutablePropertySources;
import org.springframework.core.env.PropertySource;
import org.springframework.core.env.SimpleCommandLinePropertySource;
import org.springframework.core.io.DefaultResourceLoader;
import org.springframework.core.io.ResourceLoader;
import org.springframework.core.io.support.SpringFactoriesLoader;
import org.springframework.core.io.support.SpringFactoriesLoader.ArgumentResolver;
import org.springframework.core.metrics.ApplicationStartup;
import org.springframework.util.Assert;
import org.springframework.util.ClassUtils;
import org.springframework.util.CollectionUtils;
import org.springframework.util.ObjectUtils;
import org.springframework.util.ReflectionUtils;
import org.springframework.util.StringUtils;
import org.springframework.util.function.ThrowingSupplier;

/**
 * Class that can be used to bootstrap and launch a Spring application from a Java main
 * method. By default class will perform the following steps to bootstrap your
 * application:
 *
 * <ul>
 * <li>Create an appropriate {@link ApplicationContext} instance (depending on your
 * classpath)</li>
 * <li>Register a {@link CommandLinePropertySource} to expose command line arguments as
 * Spring properties</li>
 * <li>Refresh the application context, loading all singleton beans</li>
 * <li>Trigger any {@link CommandLineRunner} beans</li>
 * </ul>
 *
 * In most circumstances the static {@link #run(Class, String[])} method can be called
 * directly from your {@literal main} method to bootstrap your application:
 *
 * <pre class="code">
 * &#064;Configuration
 * &#064;EnableAutoConfiguration
 * public class MyApplication  {
 *
 *   // ... Bean definitions
 *
 *   public static void main(String[] args) {
 *     SpringApplication.run(MyApplication.class, args);
 *   }
 * }
 * </pre>
 *
 * <p>
 * For more advanced configuration a {@link SpringApplication} instance can be created and
 * customized before being run:
 *
 * <pre class="code">
 * public static void main(String[] args) {
 *   SpringApplication application = new SpringApplication(MyApplication.class);
 *   // ... customize application settings here
 *   application.run(args)
 * }
 * </pre>
 *
 * {@link SpringApplication}s can read beans from a variety of different sources. It is
 * generally recommended that a single {@code @Configuration} class is used to bootstrap
 * your application, however, you may also set {@link #getSources() sources} from:
 * <ul>
 * <li>The fully qualified class name to be loaded by
 * {@link AnnotatedBeanDefinitionReader}</li>
 * <li>The location of an XML resource to be loaded by {@link XmlBeanDefinitionReader}, or
 * a groovy script to be loaded by {@link GroovyBeanDefinitionReader}</li>
 * <li>The name of a package to be scanned by {@link ClassPathBeanDefinitionScanner}</li>
 * </ul>
 *
 * Configuration properties are also bound to the {@link SpringApplication}. This makes it
 * possible to set {@link SpringApplication} properties dynamically, like additional
 * sources ("spring.main.sources" - a CSV list) the flag to indicate a web environment
 * ("spring.main.web-application-type=none") or the flag to switch off the banner
 * ("spring.main.banner-mode=off").
 *
 * @author Phillip Webb
 * @author Dave Syer
 * @author Andy Wilkinson
 * @author Christian Dupuis
 * @author Stephane Nicoll
 * @author Jeremy Rickard
 * @author Craig Burke
 * @author Michael Simons
 * @author Madhura Bhave
 * @author Brian Clozel
 * @author Ethan Rubinson
 * @author Chris Bono
 * @since 1.0.0
 * @see #run(Class, String[])
 * @see #run(Class[], String[])
 * @see #SpringApplication(Class...)
 */
public class SpringApplication {

	/**
	 * Default banner location.
	 */
	public static final String BANNER_LOCATION_PROPERTY_VALUE = SpringApplicationBannerPrinter.DEFAULT_BANNER_LOCATION;

	/**
	 * Banner location property key.
	 */
	public static final String BANNER_LOCATION_PROPERTY = SpringApplicationBannerPrinter.BANNER_LOCATION_PROPERTY;

	private static final String SYSTEM_PROPERTY_JAVA_AWT_HEADLESS = "java.awt.headless";

	private static final Log logger = LogFactory.getLog(SpringApplication.class);

	static final SpringApplicationShutdownHook shutdownHook = new SpringApplicationShutdownHook();

	private static final ThreadLocal<SpringApplicationHook> applicationHook = new ThreadLocal<>();

	private Set<Class<?>> primarySources;

	private Set<String> sources = new LinkedHashSet<>();

	private Class<?> mainApplicationClass;

	private Banner.Mode bannerMode = Banner.Mode.CONSOLE;

	private boolean logStartupInfo = true;

	private boolean addCommandLineProperties = true;

	private boolean addConversionService = true;

	private Banner banner;

	private ResourceLoader resourceLoader;

	private BeanNameGenerator beanNameGenerator;

	private ConfigurableEnvironment environment;

	private WebApplicationType webApplicationType;

	private boolean headless = true;

	private boolean registerShutdownHook = true;

	private List<ApplicationContextInitializer<?>> initializers;

	private List<ApplicationListener<?>> listeners;

	private Map<String, Object> defaultProperties;

	private List<BootstrapRegistryInitializer> bootstrapRegistryInitializers;

	private Set<String> additionalProfiles = Collections.emptySet();

	private boolean allowBeanDefinitionOverriding;

	private boolean allowCircularReferences;

	private boolean isCustomEnvironment = false;

	private boolean lazyInitialization = false;

	private String environmentPrefix;

	private ApplicationContextFactory applicationContextFactory = ApplicationContextFactory.DEFAULT;

	private ApplicationStartup applicationStartup = ApplicationStartup.DEFAULT;

	/**
	 * Create a new {@link SpringApplication} instance. The application context will load
	 * beans from the specified primary sources (see {@link SpringApplication class-level}
	 * documentation for details). The instance can be customized before calling
	 * {@link #run(String...)}.
	 * @param primarySources the primary bean sources
	 * @see #run(Class, String[])
	 * @see #SpringApplication(ResourceLoader, Class...)
	 * @see #setSources(Set)
	 */
	public SpringApplication(Class<?>... primarySources) {
		this(null, primarySources);
	}

	/**
	 * Create a new {@link SpringApplication} instance. The application context will load
	 * beans from the specified primary sources (see {@link SpringApplication class-level}
	 * documentation for details). The instance can be customized before calling
	 * {@link #run(String...)}.
	 * @param resourceLoader the resource loader to use
	 * @param primarySources the primary bean sources
	 * @see #run(Class, String[])
	 * @see #setSources(Set)
	 */
	@SuppressWarnings({ "unchecked", "rawtypes" })
	public SpringApplication(ResourceLoader resourceLoader, Class<?>... primarySources) {
		this.resourceLoader = resourceLoader;
		Assert.notNull(primarySources, "PrimarySources must not be null");
		this.primarySources = new LinkedHashSet<>(Arrays.asList(primarySources));
		this.webApplicationType = WebApplicationType.deduceFromClasspath();
		this.bootstrapRegistryInitializers = new ArrayList<>(
				getSpringFactoriesInstances(BootstrapRegistryInitializer.class));
		setInitializers((Collection) getSpringFactoriesInstances(ApplicationContextInitializer.class));
		setListeners((Collection) getSpringFactoriesInstances(ApplicationListener.class));
		this.mainApplicationClass = deduceMainApplicationClass();
	}

	private Class<?> deduceMainApplicationClass() {
		return StackWalker.getInstance(StackWalker.Option.RETAIN_CLASS_REFERENCE).walk(this::findMainClass)
				.orElse(null);
	}

	private Optional<Class<?>> findMainClass(Stream<StackFrame> stack) {
		return stack.filter((frame) -> Objects.equals(frame.getMethodName(), "main")).findFirst()
				.map(StackWalker.StackFrame::getDeclaringClass);
	}

	/**
	 * Run the Spring application, creating and refreshing a new
	 * {@link ApplicationContext}.
	 * @param args the application arguments (usually passed from a Java main method)
	 * @return a running {@link ApplicationContext}
	 */
	public ConfigurableApplicationContext run(String... args) {
		long startTime = System.nanoTime();
		DefaultBootstrapContext bootstrapContext = createBootstrapContext();
		ConfigurableApplicationContext context = null;
		configureHeadlessProperty();
		SpringApplicationRunListeners listeners = getRunListeners(args);
		listeners.starting(bootstrapContext, this.mainApplicationClass);
		try {
			ApplicationArguments applicationArguments = new DefaultApplicationArguments(args);
			ConfigurableEnvironment environment = prepareEnvironment(listeners, bootstrapContext, applicationArguments);
			Banner printedBanner = printBanner(environment);
			context = createApplicationContext();
			context.setApplicationStartup(this.applicationStartup);
			prepareContext(bootstrapContext, context, environment, listeners, applicationArguments, printedBanner);
			refreshContext(context);
			afterRefresh(context, applicationArguments);
			Duration timeTakenToStartup = Duration.ofNanos(System.nanoTime() - startTime);
			if (this.logStartupInfo) {
				new StartupInfoLogger(this.mainApplicationClass).logStarted(getApplicationLog(), timeTakenToStartup);
			}
			listeners.started(context, timeTakenToStartup);
			callRunners(context, applicationArguments);
		}
		catch (Throwable ex) {
			if (ex instanceof AbandonedRunException) {
				throw ex;
			}
			handleRunFailure(context, ex, listeners);
			throw new IllegalStateException(ex);
		}
		try {
			if (context.isRunning()) {
				Duration timeTakenToReady = Duration.ofNanos(System.nanoTime() - startTime);
				listeners.ready(context, timeTakenToReady);
			}
		}
		catch (Throwable ex) {
			if (ex instanceof AbandonedRunException) {
				throw ex;
			}
			handleRunFailure(context, ex, null);
			throw new IllegalStateException(ex);
		}
		return context;
	}

	private DefaultBootstrapContext createBootstrapContext() {
		DefaultBootstrapContext bootstrapContext = new DefaultBootstrapContext();
		this.bootstrapRegistryInitializers.forEach((initializer) -> initializer.initialize(bootstrapContext));
		return bootstrapContext;
	}

	private ConfigurableEnvironment prepareEnvironment(SpringApplicationRunListeners listeners,
			DefaultBootstrapContext bootstrapContext, ApplicationArguments applicationArguments) {
		// Create and configure the environment
		ConfigurableEnvironment environment = getOrCreateEnvironment();
		configureEnvironment(environment, applicationArguments.getSourceArgs());
		ConfigurationPropertySources.attach(environment);
		listeners.environmentPrepared(bootstrapContext, environment);
		DefaultPropertiesPropertySource.moveToEnd(environment);
		Assert.state(!environment.containsProperty("spring.main.environment-prefix"),
				"Environment prefix cannot be set via properties.");
		bindToSpringApplication(environment);
		if (!this.isCustomEnvironment) {
			EnvironmentConverter environmentConverter = new EnvironmentConverter(getClassLoader());
			environment = environmentConverter.convertEnvironmentIfNecessary(environment, deduceEnvironmentClass());
		}
		ConfigurationPropertySources.attach(environment);
		return environment;
	}

<<<<<<< HEAD
	private Class<? extends StandardEnvironment> deduceEnvironmentClass() {
		return switch (this.webApplicationType) {
			case SERVLET -> ApplicationServletEnvironment.class;
			case REACTIVE -> ApplicationReactiveWebEnvironment.class;
			default -> ApplicationEnvironment.class;
		};
=======
	private Class<? extends ConfigurableEnvironment> deduceEnvironmentClass() {
		Class<? extends ConfigurableEnvironment> environmentType = this.applicationContextFactory
				.getEnvironmentType(this.webApplicationType);
		if (environmentType == null && this.applicationContextFactory != ApplicationContextFactory.DEFAULT) {
			environmentType = ApplicationContextFactory.DEFAULT.getEnvironmentType(this.webApplicationType);
		}
		if (environmentType == null) {
			return ApplicationEnvironment.class;
		}
		return environmentType;
>>>>>>> 1c7bff7c
	}

	private void prepareContext(DefaultBootstrapContext bootstrapContext, ConfigurableApplicationContext context,
			ConfigurableEnvironment environment, SpringApplicationRunListeners listeners,
			ApplicationArguments applicationArguments, Banner printedBanner) {
		context.setEnvironment(environment);
		postProcessApplicationContext(context);
		addAotGeneratedInitializerIfNecessary(this.initializers);
		applyInitializers(context);
		listeners.contextPrepared(context);
		bootstrapContext.close(context);
		if (this.logStartupInfo) {
			logStartupInfo(context.getParent() == null);
			logStartupProfileInfo(context);
		}
		// Add boot specific singleton beans
		ConfigurableListableBeanFactory beanFactory = context.getBeanFactory();
		beanFactory.registerSingleton("springApplicationArguments", applicationArguments);
		if (printedBanner != null) {
			beanFactory.registerSingleton("springBootBanner", printedBanner);
		}
		if (beanFactory instanceof AbstractAutowireCapableBeanFactory autowireCapableBeanFactory) {
			autowireCapableBeanFactory.setAllowCircularReferences(this.allowCircularReferences);
			if (beanFactory instanceof DefaultListableBeanFactory listableBeanFactory) {
				listableBeanFactory.setAllowBeanDefinitionOverriding(this.allowBeanDefinitionOverriding);
			}
		}
		if (this.lazyInitialization) {
			context.addBeanFactoryPostProcessor(new LazyInitializationBeanFactoryPostProcessor());
		}
		context.addBeanFactoryPostProcessor(new PropertySourceOrderingBeanFactoryPostProcessor(context));
		if (!AotDetector.useGeneratedArtifacts()) {
			// Load the sources
			Set<Object> sources = getAllSources();
			Assert.notEmpty(sources, "Sources must not be empty");
			load(context, sources.toArray(new Object[0]));
		}
		listeners.contextLoaded(context);
	}

	private void addAotGeneratedInitializerIfNecessary(List<ApplicationContextInitializer<?>> initializers) {
		if (AotDetector.useGeneratedArtifacts()) {
			List<ApplicationContextInitializer<?>> aotInitializers = new ArrayList<>(
					initializers.stream().filter(AotApplicationContextInitializer.class::isInstance).toList());
			if (aotInitializers.isEmpty()) {
				String initializerClassName = this.mainApplicationClass.getName() + "__ApplicationContextInitializer";
				aotInitializers.add(AotApplicationContextInitializer.forInitializerClasses(initializerClassName));
			}
			initializers.removeAll(aotInitializers);
			initializers.addAll(0, aotInitializers);
		}
	}

	private void refreshContext(ConfigurableApplicationContext context) {
		if (this.registerShutdownHook) {
			shutdownHook.registerApplicationContext(context);
		}
		refresh(context);
	}

	private void configureHeadlessProperty() {
		System.setProperty(SYSTEM_PROPERTY_JAVA_AWT_HEADLESS,
				System.getProperty(SYSTEM_PROPERTY_JAVA_AWT_HEADLESS, Boolean.toString(this.headless)));
	}

	private SpringApplicationRunListeners getRunListeners(String[] args) {
		ArgumentResolver argumentResolver = ArgumentResolver.of(SpringApplication.class, this);
		argumentResolver = argumentResolver.and(String[].class, args);
		List<SpringApplicationRunListener> listeners = getSpringFactoriesInstances(SpringApplicationRunListener.class,
				argumentResolver);
		SpringApplicationHook hook = applicationHook.get();
		SpringApplicationRunListener hookListener = (hook != null) ? hook.getRunListener(this) : null;
		if (hookListener != null) {
			listeners = new ArrayList<>(listeners);
			listeners.add(hookListener);
		}
		return new SpringApplicationRunListeners(logger, listeners, this.applicationStartup);
	}

	private <T> List<T> getSpringFactoriesInstances(Class<T> type) {
		return getSpringFactoriesInstances(type, null);
	}

	private <T> List<T> getSpringFactoriesInstances(Class<T> type, ArgumentResolver argumentResolver) {
		return SpringFactoriesLoader.forDefaultResourceLocation(getClassLoader()).load(type, argumentResolver);
	}

	private ConfigurableEnvironment getOrCreateEnvironment() {
		if (this.environment != null) {
			return this.environment;
		}
		ConfigurableEnvironment environment = this.applicationContextFactory.createEnvironment(this.webApplicationType);
		if (environment == null && this.applicationContextFactory != ApplicationContextFactory.DEFAULT) {
			environment = ApplicationContextFactory.DEFAULT.createEnvironment(this.webApplicationType);
		}
		return (environment != null) ? environment : new ApplicationEnvironment();
	}

	/**
	 * Template method delegating to
	 * {@link #configurePropertySources(ConfigurableEnvironment, String[])} and
	 * {@link #configureProfiles(ConfigurableEnvironment, String[])} in that order.
	 * Override this method for complete control over Environment customization, or one of
	 * the above for fine-grained control over property sources or profiles, respectively.
	 * @param environment this application's environment
	 * @param args arguments passed to the {@code run} method
	 * @see #configureProfiles(ConfigurableEnvironment, String[])
	 * @see #configurePropertySources(ConfigurableEnvironment, String[])
	 */
	protected void configureEnvironment(ConfigurableEnvironment environment, String[] args) {
		if (this.addConversionService) {
			environment.setConversionService(new ApplicationConversionService());
		}
		configurePropertySources(environment, args);
		configureProfiles(environment, args);
	}

	/**
	 * Add, remove or re-order any {@link PropertySource}s in this application's
	 * environment.
	 * @param environment this application's environment
	 * @param args arguments passed to the {@code run} method
	 * @see #configureEnvironment(ConfigurableEnvironment, String[])
	 */
	protected void configurePropertySources(ConfigurableEnvironment environment, String[] args) {
		MutablePropertySources sources = environment.getPropertySources();
		if (!CollectionUtils.isEmpty(this.defaultProperties)) {
			DefaultPropertiesPropertySource.addOrMerge(this.defaultProperties, sources);
		}
		if (this.addCommandLineProperties && args.length > 0) {
			String name = CommandLinePropertySource.COMMAND_LINE_PROPERTY_SOURCE_NAME;
			if (sources.contains(name)) {
				PropertySource<?> source = sources.get(name);
				CompositePropertySource composite = new CompositePropertySource(name);
				composite.addPropertySource(
						new SimpleCommandLinePropertySource("springApplicationCommandLineArgs", args));
				composite.addPropertySource(source);
				sources.replace(name, composite);
			}
			else {
				sources.addFirst(new SimpleCommandLinePropertySource(args));
			}
		}
	}

	/**
	 * Configure which profiles are active (or active by default) for this application
	 * environment. Additional profiles may be activated during configuration file
	 * processing via the {@code spring.profiles.active} property.
	 * @param environment this application's environment
	 * @param args arguments passed to the {@code run} method
	 * @see #configureEnvironment(ConfigurableEnvironment, String[])
	 */
	protected void configureProfiles(ConfigurableEnvironment environment, String[] args) {
	}

	/**
	 * Bind the environment to the {@link SpringApplication}.
	 * @param environment the environment to bind
	 */
	protected void bindToSpringApplication(ConfigurableEnvironment environment) {
		try {
			Binder.get(environment).bind("spring.main", Bindable.ofInstance(this));
		}
		catch (Exception ex) {
			throw new IllegalStateException("Cannot bind to SpringApplication", ex);
		}
	}

	private Banner printBanner(ConfigurableEnvironment environment) {
		if (this.bannerMode == Banner.Mode.OFF) {
			return null;
		}
		ResourceLoader resourceLoader = (this.resourceLoader != null) ? this.resourceLoader
				: new DefaultResourceLoader(null);
		SpringApplicationBannerPrinter bannerPrinter = new SpringApplicationBannerPrinter(resourceLoader, this.banner);
		if (this.bannerMode == Mode.LOG) {
			return bannerPrinter.print(environment, this.mainApplicationClass, logger);
		}
		return bannerPrinter.print(environment, this.mainApplicationClass, System.out);
	}

	/**
	 * Strategy method used to create the {@link ApplicationContext}. By default this
	 * method will respect any explicitly set application context class or factory before
	 * falling back to a suitable default.
	 * @return the application context (not yet refreshed)
	 * @see #setApplicationContextFactory(ApplicationContextFactory)
	 */
	protected ConfigurableApplicationContext createApplicationContext() {
		return this.applicationContextFactory.create(this.webApplicationType);
	}

	/**
	 * Apply any relevant post processing the {@link ApplicationContext}. Subclasses can
	 * apply additional processing as required.
	 * @param context the application context
	 */
	protected void postProcessApplicationContext(ConfigurableApplicationContext context) {
		if (this.beanNameGenerator != null) {
			context.getBeanFactory().registerSingleton(AnnotationConfigUtils.CONFIGURATION_BEAN_NAME_GENERATOR,
					this.beanNameGenerator);
		}
		if (this.resourceLoader != null) {
			if (context instanceof GenericApplicationContext genericApplicationContext) {
				genericApplicationContext.setResourceLoader(this.resourceLoader);
			}
			if (context instanceof DefaultResourceLoader defaultResourceLoader) {
				defaultResourceLoader.setClassLoader(this.resourceLoader.getClassLoader());
			}
		}
		if (this.addConversionService) {
			context.getBeanFactory().setConversionService(context.getEnvironment().getConversionService());
		}
	}

	/**
	 * Apply any {@link ApplicationContextInitializer}s to the context before it is
	 * refreshed.
	 * @param context the configured ApplicationContext (not refreshed yet)
	 * @see ConfigurableApplicationContext#refresh()
	 */
	@SuppressWarnings({ "rawtypes", "unchecked" })
	protected void applyInitializers(ConfigurableApplicationContext context) {
		for (ApplicationContextInitializer initializer : getInitializers()) {
			Class<?> requiredType = GenericTypeResolver.resolveTypeArgument(initializer.getClass(),
					ApplicationContextInitializer.class);
			Assert.isInstanceOf(requiredType, context, "Unable to call initializer.");
			initializer.initialize(context);
		}
	}

	/**
	 * Called to log startup information, subclasses may override to add additional
	 * logging.
	 * @param isRoot true if this application is the root of a context hierarchy
	 */
	protected void logStartupInfo(boolean isRoot) {
		if (isRoot) {
			new StartupInfoLogger(this.mainApplicationClass).logStarting(getApplicationLog());
		}
	}

	/**
	 * Called to log active profile information.
	 * @param context the application context
	 */
	protected void logStartupProfileInfo(ConfigurableApplicationContext context) {
		Log log = getApplicationLog();
		if (log.isInfoEnabled()) {
			List<String> activeProfiles = quoteProfiles(context.getEnvironment().getActiveProfiles());
			if (ObjectUtils.isEmpty(activeProfiles)) {
				List<String> defaultProfiles = quoteProfiles(context.getEnvironment().getDefaultProfiles());
				String message = String.format("%s default %s: ", defaultProfiles.size(),
						(defaultProfiles.size() <= 1) ? "profile" : "profiles");
				log.info("No active profile set, falling back to " + message
						+ StringUtils.collectionToDelimitedString(defaultProfiles, ", "));
			}
			else {
				String message = (activeProfiles.size() == 1) ? "1 profile is active: "
						: activeProfiles.size() + " profiles are active: ";
				log.info("The following " + message + StringUtils.collectionToDelimitedString(activeProfiles, ", "));
			}
		}
	}

	private List<String> quoteProfiles(String[] profiles) {
		return Arrays.stream(profiles).map((profile) -> "\"" + profile + "\"").toList();
	}

	/**
	 * Returns the {@link Log} for the application. By default will be deduced.
	 * @return the application log
	 */
	protected Log getApplicationLog() {
		if (this.mainApplicationClass == null) {
			return logger;
		}
		return LogFactory.getLog(this.mainApplicationClass);
	}

	/**
	 * Load beans into the application context.
	 * @param context the context to load beans into
	 * @param sources the sources to load
	 */
	protected void load(ApplicationContext context, Object[] sources) {
		if (logger.isDebugEnabled()) {
			logger.debug("Loading source " + StringUtils.arrayToCommaDelimitedString(sources));
		}
		BeanDefinitionLoader loader = createBeanDefinitionLoader(getBeanDefinitionRegistry(context), sources);
		if (this.beanNameGenerator != null) {
			loader.setBeanNameGenerator(this.beanNameGenerator);
		}
		if (this.resourceLoader != null) {
			loader.setResourceLoader(this.resourceLoader);
		}
		if (this.environment != null) {
			loader.setEnvironment(this.environment);
		}
		loader.load();
	}

	/**
	 * The ResourceLoader that will be used in the ApplicationContext.
	 * @return the resourceLoader the resource loader that will be used in the
	 * ApplicationContext (or null if the default)
	 */
	public ResourceLoader getResourceLoader() {
		return this.resourceLoader;
	}

	/**
	 * Either the ClassLoader that will be used in the ApplicationContext (if
	 * {@link #setResourceLoader(ResourceLoader) resourceLoader} is set), or the context
	 * class loader (if not null), or the loader of the Spring {@link ClassUtils} class.
	 * @return a ClassLoader (never null)
	 */
	public ClassLoader getClassLoader() {
		if (this.resourceLoader != null) {
			return this.resourceLoader.getClassLoader();
		}
		return ClassUtils.getDefaultClassLoader();
	}

	/**
	 * Get the bean definition registry.
	 * @param context the application context
	 * @return the BeanDefinitionRegistry if it can be determined
	 */
	private BeanDefinitionRegistry getBeanDefinitionRegistry(ApplicationContext context) {
		if (context instanceof BeanDefinitionRegistry registry) {
			return registry;
		}
		if (context instanceof AbstractApplicationContext abstractApplicationContext) {
			return (BeanDefinitionRegistry) abstractApplicationContext.getBeanFactory();
		}
		throw new IllegalStateException("Could not locate BeanDefinitionRegistry");
	}

	/**
	 * Factory method used to create the {@link BeanDefinitionLoader}.
	 * @param registry the bean definition registry
	 * @param sources the sources to load
	 * @return the {@link BeanDefinitionLoader} that will be used to load beans
	 */
	protected BeanDefinitionLoader createBeanDefinitionLoader(BeanDefinitionRegistry registry, Object[] sources) {
		return new BeanDefinitionLoader(registry, sources);
	}

	/**
	 * Refresh the underlying {@link ApplicationContext}.
	 * @param applicationContext the application context to refresh
	 */
	protected void refresh(ConfigurableApplicationContext applicationContext) {
		applicationContext.refresh();
	}

	/**
	 * Called after the context has been refreshed.
	 * @param context the application context
	 * @param args the application arguments
	 */
	protected void afterRefresh(ConfigurableApplicationContext context, ApplicationArguments args) {
	}

	private void callRunners(ApplicationContext context, ApplicationArguments args) {
		List<Object> runners = new ArrayList<>();
		runners.addAll(context.getBeansOfType(ApplicationRunner.class).values());
		runners.addAll(context.getBeansOfType(CommandLineRunner.class).values());
		AnnotationAwareOrderComparator.sort(runners);
		for (Object runner : new LinkedHashSet<>(runners)) {
			if (runner instanceof ApplicationRunner applicationRunner) {
				callRunner(applicationRunner, args);
			}
			if (runner instanceof CommandLineRunner commandLineRunner) {
				callRunner(commandLineRunner, args);
			}
		}
	}

	private void callRunner(ApplicationRunner runner, ApplicationArguments args) {
		try {
			(runner).run(args);
		}
		catch (Exception ex) {
			throw new IllegalStateException("Failed to execute ApplicationRunner", ex);
		}
	}

	private void callRunner(CommandLineRunner runner, ApplicationArguments args) {
		try {
			(runner).run(args.getSourceArgs());
		}
		catch (Exception ex) {
			throw new IllegalStateException("Failed to execute CommandLineRunner", ex);
		}
	}

	private void handleRunFailure(ConfigurableApplicationContext context, Throwable exception,
			SpringApplicationRunListeners listeners) {
		try {
			try {
				handleExitCode(context, exception);
				if (listeners != null) {
					listeners.failed(context, exception);
				}
			}
			finally {
				reportFailure(getExceptionReporters(context), exception);
				if (context != null) {
					context.close();
					shutdownHook.deregisterFailedApplicationContext(context);
				}
			}
		}
		catch (Exception ex) {
			logger.warn("Unable to close ApplicationContext", ex);
		}
		ReflectionUtils.rethrowRuntimeException(exception);
	}

	private Collection<SpringBootExceptionReporter> getExceptionReporters(ConfigurableApplicationContext context) {
		try {
			ArgumentResolver argumentResolver = ArgumentResolver.of(ConfigurableApplicationContext.class, context);
			return getSpringFactoriesInstances(SpringBootExceptionReporter.class, argumentResolver);
		}
		catch (Throwable ex) {
			return Collections.emptyList();
		}
	}

	private void reportFailure(Collection<SpringBootExceptionReporter> exceptionReporters, Throwable failure) {
		try {
			for (SpringBootExceptionReporter reporter : exceptionReporters) {
				if (reporter.reportException(failure)) {
					registerLoggedException(failure);
					return;
				}
			}
		}
		catch (Throwable ex) {
			// Continue with normal handling of the original failure
		}
		if (logger.isErrorEnabled()) {
			logger.error("Application run failed", failure);
			registerLoggedException(failure);
		}
	}

	/**
	 * Register that the given exception has been logged. By default, if the running in
	 * the main thread, this method will suppress additional printing of the stacktrace.
	 * @param exception the exception that was logged
	 */
	protected void registerLoggedException(Throwable exception) {
		SpringBootExceptionHandler handler = getSpringBootExceptionHandler();
		if (handler != null) {
			handler.registerLoggedException(exception);
		}
	}

	private void handleExitCode(ConfigurableApplicationContext context, Throwable exception) {
		int exitCode = getExitCodeFromException(context, exception);
		if (exitCode != 0) {
			if (context != null) {
				context.publishEvent(new ExitCodeEvent(context, exitCode));
			}
			SpringBootExceptionHandler handler = getSpringBootExceptionHandler();
			if (handler != null) {
				handler.registerExitCode(exitCode);
			}
		}
	}

	private int getExitCodeFromException(ConfigurableApplicationContext context, Throwable exception) {
		int exitCode = getExitCodeFromMappedException(context, exception);
		if (exitCode == 0) {
			exitCode = getExitCodeFromExitCodeGeneratorException(exception);
		}
		return exitCode;
	}

	private int getExitCodeFromMappedException(ConfigurableApplicationContext context, Throwable exception) {
		if (context == null || !context.isActive()) {
			return 0;
		}
		ExitCodeGenerators generators = new ExitCodeGenerators();
		Collection<ExitCodeExceptionMapper> beans = context.getBeansOfType(ExitCodeExceptionMapper.class).values();
		generators.addAll(exception, beans);
		return generators.getExitCode();
	}

	private int getExitCodeFromExitCodeGeneratorException(Throwable exception) {
		if (exception == null) {
			return 0;
		}
		if (exception instanceof ExitCodeGenerator generator) {
			return generator.getExitCode();
		}
		return getExitCodeFromExitCodeGeneratorException(exception.getCause());
	}

	SpringBootExceptionHandler getSpringBootExceptionHandler() {
		if (isMainThread(Thread.currentThread())) {
			return SpringBootExceptionHandler.forCurrentThread();
		}
		return null;
	}

	private boolean isMainThread(Thread currentThread) {
		return ("main".equals(currentThread.getName()) || "restartedMain".equals(currentThread.getName()))
				&& "main".equals(currentThread.getThreadGroup().getName());
	}

	/**
	 * Returns the main application class that has been deduced or explicitly configured.
	 * @return the main application class or {@code null}
	 */
	public Class<?> getMainApplicationClass() {
		return this.mainApplicationClass;
	}

	/**
	 * Set a specific main application class that will be used as a log source and to
	 * obtain version information. By default the main application class will be deduced.
	 * Can be set to {@code null} if there is no explicit application class.
	 * @param mainApplicationClass the mainApplicationClass to set or {@code null}
	 */
	public void setMainApplicationClass(Class<?> mainApplicationClass) {
		this.mainApplicationClass = mainApplicationClass;
	}

	/**
	 * Returns the type of web application that is being run.
	 * @return the type of web application
	 * @since 2.0.0
	 */
	public WebApplicationType getWebApplicationType() {
		return this.webApplicationType;
	}

	/**
	 * Sets the type of web application to be run. If not explicitly set the type of web
	 * application will be deduced based on the classpath.
	 * @param webApplicationType the web application type
	 * @since 2.0.0
	 */
	public void setWebApplicationType(WebApplicationType webApplicationType) {
		Assert.notNull(webApplicationType, "WebApplicationType must not be null");
		this.webApplicationType = webApplicationType;
	}

	/**
	 * Sets if bean definition overriding, by registering a definition with the same name
	 * as an existing definition, should be allowed. Defaults to {@code false}.
	 * @param allowBeanDefinitionOverriding if overriding is allowed
	 * @since 2.1.0
	 * @see DefaultListableBeanFactory#setAllowBeanDefinitionOverriding(boolean)
	 */
	public void setAllowBeanDefinitionOverriding(boolean allowBeanDefinitionOverriding) {
		this.allowBeanDefinitionOverriding = allowBeanDefinitionOverriding;
	}

	/**
	 * Sets whether to allow circular references between beans and automatically try to
	 * resolve them. Defaults to {@code false}.
	 * @param allowCircularReferences if circular references are allowed
	 * @since 2.6.0
	 * @see AbstractAutowireCapableBeanFactory#setAllowCircularReferences(boolean)
	 */
	public void setAllowCircularReferences(boolean allowCircularReferences) {
		this.allowCircularReferences = allowCircularReferences;
	}

	/**
	 * Sets if beans should be initialized lazily. Defaults to {@code false}.
	 * @param lazyInitialization if initialization should be lazy
	 * @since 2.2
	 * @see BeanDefinition#setLazyInit(boolean)
	 */
	public void setLazyInitialization(boolean lazyInitialization) {
		this.lazyInitialization = lazyInitialization;
	}

	/**
	 * Sets if the application is headless and should not instantiate AWT. Defaults to
	 * {@code true} to prevent java icons appearing.
	 * @param headless if the application is headless
	 */
	public void setHeadless(boolean headless) {
		this.headless = headless;
	}

	/**
	 * Sets if the created {@link ApplicationContext} should have a shutdown hook
	 * registered. Defaults to {@code true} to ensure that JVM shutdowns are handled
	 * gracefully.
	 * @param registerShutdownHook if the shutdown hook should be registered
	 * @see #getShutdownHandlers()
	 */
	public void setRegisterShutdownHook(boolean registerShutdownHook) {
		this.registerShutdownHook = registerShutdownHook;
	}

	/**
	 * Sets the {@link Banner} instance which will be used to print the banner when no
	 * static banner file is provided.
	 * @param banner the Banner instance to use
	 */
	public void setBanner(Banner banner) {
		this.banner = banner;
	}

	/**
	 * Sets the mode used to display the banner when the application runs. Defaults to
	 * {@code Banner.Mode.CONSOLE}.
	 * @param bannerMode the mode used to display the banner
	 */
	public void setBannerMode(Banner.Mode bannerMode) {
		this.bannerMode = bannerMode;
	}

	/**
	 * Sets if the application information should be logged when the application starts.
	 * Defaults to {@code true}.
	 * @param logStartupInfo if startup info should be logged.
	 */
	public void setLogStartupInfo(boolean logStartupInfo) {
		this.logStartupInfo = logStartupInfo;
	}

	/**
	 * Sets if a {@link CommandLinePropertySource} should be added to the application
	 * context in order to expose arguments. Defaults to {@code true}.
	 * @param addCommandLineProperties if command line arguments should be exposed
	 */
	public void setAddCommandLineProperties(boolean addCommandLineProperties) {
		this.addCommandLineProperties = addCommandLineProperties;
	}

	/**
	 * Sets if the {@link ApplicationConversionService} should be added to the application
	 * context's {@link Environment}.
	 * @param addConversionService if the application conversion service should be added
	 * @since 2.1.0
	 */
	public void setAddConversionService(boolean addConversionService) {
		this.addConversionService = addConversionService;
	}

	/**
	 * Adds {@link BootstrapRegistryInitializer} instances that can be used to initialize
	 * the {@link BootstrapRegistry}.
	 * @param bootstrapRegistryInitializer the bootstrap registry initializer to add
	 * @since 2.4.5
	 */
	public void addBootstrapRegistryInitializer(BootstrapRegistryInitializer bootstrapRegistryInitializer) {
		Assert.notNull(bootstrapRegistryInitializer, "BootstrapRegistryInitializer must not be null");
		this.bootstrapRegistryInitializers.addAll(Arrays.asList(bootstrapRegistryInitializer));
	}

	/**
	 * Set default environment properties which will be used in addition to those in the
	 * existing {@link Environment}.
	 * @param defaultProperties the additional properties to set
	 */
	public void setDefaultProperties(Map<String, Object> defaultProperties) {
		this.defaultProperties = defaultProperties;
	}

	/**
	 * Convenient alternative to {@link #setDefaultProperties(Map)}.
	 * @param defaultProperties some {@link Properties}
	 */
	public void setDefaultProperties(Properties defaultProperties) {
		this.defaultProperties = new HashMap<>();
		for (Object key : Collections.list(defaultProperties.propertyNames())) {
			this.defaultProperties.put((String) key, defaultProperties.get(key));
		}
	}

	/**
	 * Set additional profile values to use (on top of those set in system or command line
	 * properties).
	 * @param profiles the additional profiles to set
	 */
	public void setAdditionalProfiles(String... profiles) {
		this.additionalProfiles = Collections.unmodifiableSet(new LinkedHashSet<>(Arrays.asList(profiles)));
	}

	/**
	 * Return an immutable set of any additional profiles in use.
	 * @return the additional profiles
	 */
	public Set<String> getAdditionalProfiles() {
		return this.additionalProfiles;
	}

	/**
	 * Sets the bean name generator that should be used when generating bean names.
	 * @param beanNameGenerator the bean name generator
	 */
	public void setBeanNameGenerator(BeanNameGenerator beanNameGenerator) {
		this.beanNameGenerator = beanNameGenerator;
	}

	/**
	 * Sets the underlying environment that should be used with the created application
	 * context.
	 * @param environment the environment
	 */
	public void setEnvironment(ConfigurableEnvironment environment) {
		this.isCustomEnvironment = true;
		this.environment = environment;
	}

	/**
	 * Add additional items to the primary sources that will be added to an
	 * ApplicationContext when {@link #run(String...)} is called.
	 * <p>
	 * The sources here are added to those that were set in the constructor. Most users
	 * should consider using {@link #getSources()}/{@link #setSources(Set)} rather than
	 * calling this method.
	 * @param additionalPrimarySources the additional primary sources to add
	 * @see #SpringApplication(Class...)
	 * @see #getSources()
	 * @see #setSources(Set)
	 * @see #getAllSources()
	 */
	public void addPrimarySources(Collection<Class<?>> additionalPrimarySources) {
		this.primarySources.addAll(additionalPrimarySources);
	}

	/**
	 * Returns a mutable set of the sources that will be added to an ApplicationContext
	 * when {@link #run(String...)} is called.
	 * <p>
	 * Sources set here will be used in addition to any primary sources set in the
	 * constructor.
	 * @return the application sources.
	 * @see #SpringApplication(Class...)
	 * @see #getAllSources()
	 */
	public Set<String> getSources() {
		return this.sources;
	}

	/**
	 * Set additional sources that will be used to create an ApplicationContext. A source
	 * can be: a class name, package name, or an XML resource location.
	 * <p>
	 * Sources set here will be used in addition to any primary sources set in the
	 * constructor.
	 * @param sources the application sources to set
	 * @see #SpringApplication(Class...)
	 * @see #getAllSources()
	 */
	public void setSources(Set<String> sources) {
		Assert.notNull(sources, "Sources must not be null");
		this.sources = new LinkedHashSet<>(sources);
	}

	/**
	 * Return an immutable set of all the sources that will be added to an
	 * ApplicationContext when {@link #run(String...)} is called. This method combines any
	 * primary sources specified in the constructor with any additional ones that have
	 * been {@link #setSources(Set) explicitly set}.
	 * @return an immutable set of all sources
	 */
	public Set<Object> getAllSources() {
		Set<Object> allSources = new LinkedHashSet<>();
		if (!CollectionUtils.isEmpty(this.primarySources)) {
			allSources.addAll(this.primarySources);
		}
		if (!CollectionUtils.isEmpty(this.sources)) {
			allSources.addAll(this.sources);
		}
		return Collections.unmodifiableSet(allSources);
	}

	/**
	 * Sets the {@link ResourceLoader} that should be used when loading resources.
	 * @param resourceLoader the resource loader
	 */
	public void setResourceLoader(ResourceLoader resourceLoader) {
		Assert.notNull(resourceLoader, "ResourceLoader must not be null");
		this.resourceLoader = resourceLoader;
	}

	/**
	 * Return a prefix that should be applied when obtaining configuration properties from
	 * the system environment.
	 * @return the environment property prefix
	 * @since 2.5.0
	 */
	public String getEnvironmentPrefix() {
		return this.environmentPrefix;
	}

	/**
	 * Set the prefix that should be applied when obtaining configuration properties from
	 * the system environment.
	 * @param environmentPrefix the environment property prefix to set
	 * @since 2.5.0
	 */
	public void setEnvironmentPrefix(String environmentPrefix) {
		this.environmentPrefix = environmentPrefix;
	}

	/**
	 * Sets the factory that will be called to create the application context. If not set,
	 * defaults to a factory that will create
	 * {@link AnnotationConfigServletWebServerApplicationContext} for servlet web
	 * applications, {@link AnnotationConfigReactiveWebServerApplicationContext} for
	 * reactive web applications, and {@link AnnotationConfigApplicationContext} for
	 * non-web applications.
	 * @param applicationContextFactory the factory for the context
	 * @since 2.4.0
	 */
	public void setApplicationContextFactory(ApplicationContextFactory applicationContextFactory) {
		this.applicationContextFactory = (applicationContextFactory != null) ? applicationContextFactory
				: ApplicationContextFactory.DEFAULT;
	}

	/**
	 * Sets the {@link ApplicationContextInitializer} that will be applied to the Spring
	 * {@link ApplicationContext}.
	 * @param initializers the initializers to set
	 */
	public void setInitializers(Collection<? extends ApplicationContextInitializer<?>> initializers) {
		this.initializers = new ArrayList<>(initializers);
	}

	/**
	 * Add {@link ApplicationContextInitializer}s to be applied to the Spring
	 * {@link ApplicationContext}.
	 * @param initializers the initializers to add
	 */
	public void addInitializers(ApplicationContextInitializer<?>... initializers) {
		this.initializers.addAll(Arrays.asList(initializers));
	}

	/**
	 * Returns read-only ordered Set of the {@link ApplicationContextInitializer}s that
	 * will be applied to the Spring {@link ApplicationContext}.
	 * @return the initializers
	 */
	public Set<ApplicationContextInitializer<?>> getInitializers() {
		return asUnmodifiableOrderedSet(this.initializers);
	}

	/**
	 * Sets the {@link ApplicationListener}s that will be applied to the SpringApplication
	 * and registered with the {@link ApplicationContext}.
	 * @param listeners the listeners to set
	 */
	public void setListeners(Collection<? extends ApplicationListener<?>> listeners) {
		this.listeners = new ArrayList<>(listeners);
	}

	/**
	 * Add {@link ApplicationListener}s to be applied to the SpringApplication and
	 * registered with the {@link ApplicationContext}.
	 * @param listeners the listeners to add
	 */
	public void addListeners(ApplicationListener<?>... listeners) {
		this.listeners.addAll(Arrays.asList(listeners));
	}

	/**
	 * Returns read-only ordered Set of the {@link ApplicationListener}s that will be
	 * applied to the SpringApplication and registered with the {@link ApplicationContext}
	 * .
	 * @return the listeners
	 */
	public Set<ApplicationListener<?>> getListeners() {
		return asUnmodifiableOrderedSet(this.listeners);
	}

	/**
	 * Set the {@link ApplicationStartup} to use for collecting startup metrics.
	 * @param applicationStartup the application startup to use
	 * @since 2.4.0
	 */
	public void setApplicationStartup(ApplicationStartup applicationStartup) {
		this.applicationStartup = (applicationStartup != null) ? applicationStartup : ApplicationStartup.DEFAULT;
	}

	/**
	 * Returns the {@link ApplicationStartup} used for collecting startup metrics.
	 * @return the application startup
	 * @since 2.4.0
	 */
	public ApplicationStartup getApplicationStartup() {
		return this.applicationStartup;
	}

	/**
	 * Return a {@link SpringApplicationShutdownHandlers} instance that can be used to add
	 * or remove handlers that perform actions before the JVM is shutdown.
	 * @return a {@link SpringApplicationShutdownHandlers} instance
	 * @since 2.5.1
	 */
	public static SpringApplicationShutdownHandlers getShutdownHandlers() {
		return shutdownHook.getHandlers();
	}

	/**
	 * Static helper that can be used to run a {@link SpringApplication} from the
	 * specified source using default settings.
	 * @param primarySource the primary source to load
	 * @param args the application arguments (usually passed from a Java main method)
	 * @return the running {@link ApplicationContext}
	 */
	public static ConfigurableApplicationContext run(Class<?> primarySource, String... args) {
		return run(new Class<?>[] { primarySource }, args);
	}

	/**
	 * Static helper that can be used to run a {@link SpringApplication} from the
	 * specified sources using default settings and user supplied arguments.
	 * @param primarySources the primary sources to load
	 * @param args the application arguments (usually passed from a Java main method)
	 * @return the running {@link ApplicationContext}
	 */
	public static ConfigurableApplicationContext run(Class<?>[] primarySources, String[] args) {
		return new SpringApplication(primarySources).run(args);
	}

	/**
	 * A basic main that can be used to launch an application. This method is useful when
	 * application sources are defined via a {@literal --spring.main.sources} command line
	 * argument.
	 * <p>
	 * Most developers will want to define their own main method and call the
	 * {@link #run(Class, String...) run} method instead.
	 * @param args command line arguments
	 * @throws Exception if the application cannot be started
	 * @see SpringApplication#run(Class[], String[])
	 * @see SpringApplication#run(Class, String...)
	 */
	public static void main(String[] args) throws Exception {
		SpringApplication.run(new Class<?>[0], args);
	}

	/**
	 * Static helper that can be used to exit a {@link SpringApplication} and obtain a
	 * code indicating success (0) or otherwise. Does not throw exceptions but should
	 * print stack traces of any encountered. Applies the specified
	 * {@link ExitCodeGenerator ExitCodeGenerators} in addition to any Spring beans that
	 * implement {@link ExitCodeGenerator}. When multiple generators are available, the
	 * first non-zero exit code is used. Generators are ordered based on their
	 * {@link Ordered} implementation and {@link Order @Order} annotation.
	 * @param context the context to close if possible
	 * @param exitCodeGenerators exit code generators
	 * @return the outcome (0 if successful)
	 */
	public static int exit(ApplicationContext context, ExitCodeGenerator... exitCodeGenerators) {
		Assert.notNull(context, "Context must not be null");
		int exitCode = 0;
		try {
			try {
				ExitCodeGenerators generators = new ExitCodeGenerators();
				Collection<ExitCodeGenerator> beans = context.getBeansOfType(ExitCodeGenerator.class).values();
				generators.addAll(exitCodeGenerators);
				generators.addAll(beans);
				exitCode = generators.getExitCode();
				if (exitCode != 0) {
					context.publishEvent(new ExitCodeEvent(context, exitCode));
				}
			}
			finally {
				close(context);
			}
		}
		catch (Exception ex) {
			ex.printStackTrace();
			exitCode = (exitCode != 0) ? exitCode : 1;
		}
		return exitCode;
	}

	/**
	 * Perform the given action with the given {@link SpringApplicationHook} attached if
	 * the action triggers an {@link SpringApplication#run(String...) application run}.
	 * @param hook the hook to apply
	 * @param action the action to run
	 * @since 3.0.0
	 * @see #withHook(SpringApplicationHook, ThrowingSupplier)
	 */
	public static void withHook(SpringApplicationHook hook, Runnable action) {
		withHook(hook, () -> {
			action.run();
			return null;
		});
	}

	/**
	 * Perform the given action with the given {@link SpringApplicationHook} attached if
	 * the action triggers an {@link SpringApplication#run(String...) application run}.
	 * @param <T> the result type
	 * @param hook the hook to apply
	 * @param action the action to run
	 * @return the result of the action
	 * @since 3.0.0
	 * @see #withHook(SpringApplicationHook, Runnable)
	 */
	public static <T> T withHook(SpringApplicationHook hook, ThrowingSupplier<T> action) {
		applicationHook.set(hook);
		try {
			return action.get();
		}
		finally {
			applicationHook.set(null);
		}
	}

	private static void close(ApplicationContext context) {
		if (context instanceof ConfigurableApplicationContext closable) {
			closable.close();
		}
	}

	private static <E> Set<E> asUnmodifiableOrderedSet(Collection<E> elements) {
		List<E> list = new ArrayList<>(elements);
		list.sort(AnnotationAwareOrderComparator.INSTANCE);
		return new LinkedHashSet<>(list);
	}

	/**
	 * {@link BeanFactoryPostProcessor} to re-order our property sources below any
	 * {@code @PropertySource} items added by the {@link ConfigurationClassPostProcessor}.
	 */
	private static class PropertySourceOrderingBeanFactoryPostProcessor implements BeanFactoryPostProcessor, Ordered {

		private final ConfigurableApplicationContext context;

		PropertySourceOrderingBeanFactoryPostProcessor(ConfigurableApplicationContext context) {
			this.context = context;
		}

		@Override
		public int getOrder() {
			return Ordered.HIGHEST_PRECEDENCE;
		}

		@Override
		public void postProcessBeanFactory(ConfigurableListableBeanFactory beanFactory) throws BeansException {
			DefaultPropertiesPropertySource.moveToEnd(this.context.getEnvironment());
		}

	}

	static class SpringApplicationRuntimeHints implements RuntimeHintsRegistrar {

		@Override
		public void registerHints(RuntimeHints hints, ClassLoader classLoader) {
			ConfigurationPropertiesReflectionHintsProcessor.processConfigurationProperties(SpringApplication.class,
					hints.reflection());
		}

	}

	/**
	 * Exception that can be thrown to silently exit a running {@link SpringApplication}
	 * without handling run failures.
	 *
	 * @since 3.0.0
	 */
	public static class AbandonedRunException extends RuntimeException {

		private final ConfigurableApplicationContext applicationContext;

		/**
		 * Create a new {@link AbandonedRunException} instance.
		 */
		public AbandonedRunException() {
			this(null);
		}

		/**
		 * Create a new {@link AbandonedRunException} instance with the given application
		 * context.
		 * @param applicationContext the application context that was available when the
		 * run was abandoned
		 */
		public AbandonedRunException(ConfigurableApplicationContext applicationContext) {
			this.applicationContext = applicationContext;
		}

		/**
		 * Return the application context that was available when the run was abandoned or
		 * {@code null} if no context was available.
		 * @return the application context
		 */
		public ConfigurableApplicationContext getApplicationContext() {
			return this.applicationContext;
		}

	}

}<|MERGE_RESOLUTION|>--- conflicted
+++ resolved
@@ -364,14 +364,6 @@
 		return environment;
 	}
 
-<<<<<<< HEAD
-	private Class<? extends StandardEnvironment> deduceEnvironmentClass() {
-		return switch (this.webApplicationType) {
-			case SERVLET -> ApplicationServletEnvironment.class;
-			case REACTIVE -> ApplicationReactiveWebEnvironment.class;
-			default -> ApplicationEnvironment.class;
-		};
-=======
 	private Class<? extends ConfigurableEnvironment> deduceEnvironmentClass() {
 		Class<? extends ConfigurableEnvironment> environmentType = this.applicationContextFactory
 				.getEnvironmentType(this.webApplicationType);
@@ -382,7 +374,6 @@
 			return ApplicationEnvironment.class;
 		}
 		return environmentType;
->>>>>>> 1c7bff7c
 	}
 
 	private void prepareContext(DefaultBootstrapContext bootstrapContext, ConfigurableApplicationContext context,
