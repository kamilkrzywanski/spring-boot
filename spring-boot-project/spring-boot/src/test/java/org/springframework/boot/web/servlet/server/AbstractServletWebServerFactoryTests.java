--- conflicted
+++ resolved
@@ -481,12 +481,8 @@
 	}
 
 	protected void assertThatSslWithInvalidAliasCallFails(ThrowingCallable call) {
-<<<<<<< HEAD
-		assertThatThrownBy(call).hasStackTraceContaining("Keystore does not contain alias 'test-alias-404'");
-=======
 		assertThatException().isThrownBy(call)
-			.withStackTraceContaining("Keystore does not contain specified alias 'test-alias-404'");
->>>>>>> a0b999c8
+			.withStackTraceContaining("Keystore does not contain alias 'test-alias-404'");
 	}
 
 	@Test
