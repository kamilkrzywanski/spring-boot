--- conflicted
+++ resolved
@@ -123,13 +123,8 @@
 	void errorPageFilterRegistrationCanBeDisabled() {
 		WebServer webServer = new UndertowServletWebServerFactory(0).getWebServer((servletContext) -> {
 			try (AbstractApplicationContext context = (AbstractApplicationContext) new WithErrorPageFilterNotRegistered()
-<<<<<<< HEAD
-					.createRootApplicationContext(servletContext)) {
+				.createRootApplicationContext(servletContext)) {
 				assertThat(context.getBeansOfType(ErrorPageFilter.class)).isEmpty();
-=======
-				.createRootApplicationContext(servletContext)) {
-				assertThat(context.getBeansOfType(ErrorPageFilter.class)).hasSize(0);
->>>>>>> df5898a1
 			}
 		});
 		try {
