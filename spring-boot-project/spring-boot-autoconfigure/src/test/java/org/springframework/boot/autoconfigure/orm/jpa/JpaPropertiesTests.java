/*
 * Copyright 2012-2019 the original author or authors.
 *
 * Licensed under the Apache License, Version 2.0 (the "License");
 * you may not use this file except in compliance with the License.
 * You may obtain a copy of the License at
 *
 *      https://www.apache.org/licenses/LICENSE-2.0
 *
 * Unless required by applicable law or agreed to in writing, software
 * distributed under the License is distributed on an "AS IS" BASIS,
 * WITHOUT WARRANTIES OR CONDITIONS OF ANY KIND, either express or implied.
 * See the License for the specific language governing permissions and
 * limitations under the License.
 */

package org.springframework.boot.autoconfigure.orm.jpa;

import java.sql.Connection;
import java.sql.DatabaseMetaData;
import java.sql.SQLException;
import java.util.function.Consumer;

import javax.sql.DataSource;

import org.junit.Test;

import org.springframework.boot.context.properties.EnableConfigurationProperties;
import org.springframework.boot.test.context.assertj.AssertableApplicationContext;
import org.springframework.boot.test.context.runner.ApplicationContextRunner;
import org.springframework.boot.test.context.runner.ContextConsumer;
import org.springframework.context.annotation.Configuration;
import org.springframework.orm.jpa.vendor.Database;

import static org.assertj.core.api.Assertions.assertThat;
import static org.mockito.BDDMockito.given;
import static org.mockito.Mockito.mock;
import static org.mockito.Mockito.never;
import static org.mockito.Mockito.verify;

/**
 * Tests for {@link JpaProperties}.
 *
 * @author Stephane Nicoll
 */
public class JpaPropertiesTests {

	private final ApplicationContextRunner contextRunner = new ApplicationContextRunner()
			.withUserConfiguration(TestConfiguration.class);

<<<<<<< HEAD
=======
	@Mock
	private Supplier<String> ddlAutoSupplier;

	@Before
	public void setup() {
		MockitoAnnotations.initMocks(this);
	}

	@Test
	public void noCustomNamingStrategy() {
		this.contextRunner.run(assertJpaProperties((properties) -> {
			Map<String, Object> hibernateProperties = properties.getHibernateProperties(new HibernateSettings());
			assertThat(hibernateProperties).doesNotContainKeys("hibernate.ejb.naming_strategy");
			assertThat(hibernateProperties).containsEntry("hibernate.physical_naming_strategy",
					SpringPhysicalNamingStrategy.class.getName());
			assertThat(hibernateProperties).containsEntry("hibernate.implicit_naming_strategy",
					SpringImplicitNamingStrategy.class.getName());
		}));
	}

	@Test
	public void hibernate5CustomNamingStrategies() {
		this.contextRunner
				.withPropertyValues("spring.jpa.hibernate.naming.implicit-strategy:com.example.Implicit",
						"spring.jpa.hibernate.naming.physical-strategy:com.example.Physical")
				.run(assertJpaProperties((properties) -> {
					Map<String, Object> hibernateProperties = properties
							.getHibernateProperties(new HibernateSettings());
					assertThat(hibernateProperties).contains(
							entry("hibernate.implicit_naming_strategy", "com.example.Implicit"),
							entry("hibernate.physical_naming_strategy", "com.example.Physical"));
					assertThat(hibernateProperties).doesNotContainKeys("hibernate.ejb.naming_strategy");
				}));
	}

	@Test
	public void hibernate5CustomNamingStrategiesViaJpaProperties() {
		this.contextRunner
				.withPropertyValues("spring.jpa.properties.hibernate.implicit_naming_strategy:com.example.Implicit",
						"spring.jpa.properties.hibernate.physical_naming_strategy:com.example.Physical")
				.run(assertJpaProperties((properties) -> {
					Map<String, Object> hibernateProperties = properties
							.getHibernateProperties(new HibernateSettings());
					// You can override them as we don't provide any default
					assertThat(hibernateProperties).contains(
							entry("hibernate.implicit_naming_strategy", "com.example.Implicit"),
							entry("hibernate.physical_naming_strategy", "com.example.Physical"));
					assertThat(hibernateProperties).doesNotContainKeys("hibernate.ejb.naming_strategy");
				}));
	}

	@Test
	public void useNewIdGeneratorMappingsDefault() {
		this.contextRunner.run(assertJpaProperties((properties) -> {
			Map<String, Object> hibernateProperties = properties.getHibernateProperties(new HibernateSettings());
			assertThat(hibernateProperties).containsEntry(AvailableSettings.USE_NEW_ID_GENERATOR_MAPPINGS, "true");
		}));
	}

	@Test
	public void useNewIdGeneratorMappingsFalse() {
		this.contextRunner.withPropertyValues("spring.jpa.hibernate.use-new-id-generator-mappings:false")
				.run(assertJpaProperties((properties) -> {
					Map<String, Object> hibernateProperties = properties
							.getHibernateProperties(new HibernateSettings());
					assertThat(hibernateProperties).containsEntry(AvailableSettings.USE_NEW_ID_GENERATOR_MAPPINGS,
							"false");
				}));
	}

>>>>>>> c6c139d9
	@Test
	public void determineDatabaseNoCheckIfDatabaseIsSet() {
		this.contextRunner.withPropertyValues("spring.jpa.database=postgresql")
				.run(assertJpaProperties((properties) -> {
					DataSource dataSource = mockStandaloneDataSource();
					Database database = properties.determineDatabase(dataSource);
					assertThat(database).isEqualTo(Database.POSTGRESQL);
					try {
						verify(dataSource, never()).getConnection();
					}
					catch (SQLException ex) {
						throw new IllegalStateException("Should not happen", ex);
					}
				}));
	}

	@Test
	public void determineDatabaseWithKnownUrl() {
		this.contextRunner.run(assertJpaProperties((properties) -> {
			Database database = properties.determineDatabase(mockDataSource("jdbc:h2:mem:testdb"));
			assertThat(database).isEqualTo(Database.H2);
		}));
	}

	@Test
	public void determineDatabaseWithKnownUrlAndUserConfig() {
		this.contextRunner.withPropertyValues("spring.jpa.database=mysql").run(assertJpaProperties((properties) -> {
			Database database = properties.determineDatabase(mockDataSource("jdbc:h2:mem:testdb"));
			assertThat(database).isEqualTo(Database.MYSQL);
		}));
	}

	@Test
<<<<<<< HEAD
=======
	public void defaultDdlAutoIsNotInvokedIfPropertyIsSet() {
		this.contextRunner.withPropertyValues("spring.jpa.hibernate.ddl-auto=validate")
				.run(assertDefaultDdlAutoNotInvoked("validate"));
	}

	@Test
	public void defaultDdlAutoIsNotInvokedIfHibernateSpecificPropertyIsSet() {
		this.contextRunner.withPropertyValues("spring.jpa.properties.hibernate.hbm2ddl.auto=create")
				.run(assertDefaultDdlAutoNotInvoked("create"));
	}

	private ContextConsumer<AssertableApplicationContext> assertDefaultDdlAutoNotInvoked(String expectedDdlAuto) {
		return assertJpaProperties((properties) -> {
			Map<String, Object> hibernateProperties = properties
					.getHibernateProperties(new HibernateSettings().ddlAuto(this.ddlAutoSupplier));
			assertThat(hibernateProperties).containsEntry("hibernate.hbm2ddl.auto", expectedDdlAuto);
			verify(this.ddlAutoSupplier, never()).get();
		});
	}

	@Test
>>>>>>> c6c139d9
	public void determineDatabaseWithUnknownUrl() {
		this.contextRunner.run(assertJpaProperties((properties) -> {
			Database database = properties.determineDatabase(mockDataSource("jdbc:unknown://localhost"));
			assertThat(database).isEqualTo(Database.DEFAULT);
		}));
	}

	private DataSource mockStandaloneDataSource() {
		try {
			DataSource ds = mock(DataSource.class);
			given(ds.getConnection()).willThrow(SQLException.class);
			return ds;
		}
		catch (SQLException ex) {
			throw new IllegalStateException("Should not happen", ex);
		}
	}

	private DataSource mockDataSource(String jdbcUrl) {
		DataSource ds = mock(DataSource.class);
		try {
			DatabaseMetaData metadata = mock(DatabaseMetaData.class);
			given(metadata.getURL()).willReturn(jdbcUrl);
			Connection connection = mock(Connection.class);
			given(connection.getMetaData()).willReturn(metadata);
			given(ds.getConnection()).willReturn(connection);
		}
		catch (SQLException ex) {
			// Do nothing
		}
		return ds;
	}

	private ContextConsumer<AssertableApplicationContext> assertJpaProperties(Consumer<JpaProperties> consumer) {
		return (context) -> {
			assertThat(context).hasSingleBean(JpaProperties.class);
			consumer.accept(context.getBean(JpaProperties.class));
		};
	}

	@Configuration
	@EnableConfigurationProperties(JpaProperties.class)
	static class TestConfiguration {

	}

}<|MERGE_RESOLUTION|>--- conflicted
+++ resolved
@@ -48,79 +48,6 @@
 	private final ApplicationContextRunner contextRunner = new ApplicationContextRunner()
 			.withUserConfiguration(TestConfiguration.class);
 
-<<<<<<< HEAD
-=======
-	@Mock
-	private Supplier<String> ddlAutoSupplier;
-
-	@Before
-	public void setup() {
-		MockitoAnnotations.initMocks(this);
-	}
-
-	@Test
-	public void noCustomNamingStrategy() {
-		this.contextRunner.run(assertJpaProperties((properties) -> {
-			Map<String, Object> hibernateProperties = properties.getHibernateProperties(new HibernateSettings());
-			assertThat(hibernateProperties).doesNotContainKeys("hibernate.ejb.naming_strategy");
-			assertThat(hibernateProperties).containsEntry("hibernate.physical_naming_strategy",
-					SpringPhysicalNamingStrategy.class.getName());
-			assertThat(hibernateProperties).containsEntry("hibernate.implicit_naming_strategy",
-					SpringImplicitNamingStrategy.class.getName());
-		}));
-	}
-
-	@Test
-	public void hibernate5CustomNamingStrategies() {
-		this.contextRunner
-				.withPropertyValues("spring.jpa.hibernate.naming.implicit-strategy:com.example.Implicit",
-						"spring.jpa.hibernate.naming.physical-strategy:com.example.Physical")
-				.run(assertJpaProperties((properties) -> {
-					Map<String, Object> hibernateProperties = properties
-							.getHibernateProperties(new HibernateSettings());
-					assertThat(hibernateProperties).contains(
-							entry("hibernate.implicit_naming_strategy", "com.example.Implicit"),
-							entry("hibernate.physical_naming_strategy", "com.example.Physical"));
-					assertThat(hibernateProperties).doesNotContainKeys("hibernate.ejb.naming_strategy");
-				}));
-	}
-
-	@Test
-	public void hibernate5CustomNamingStrategiesViaJpaProperties() {
-		this.contextRunner
-				.withPropertyValues("spring.jpa.properties.hibernate.implicit_naming_strategy:com.example.Implicit",
-						"spring.jpa.properties.hibernate.physical_naming_strategy:com.example.Physical")
-				.run(assertJpaProperties((properties) -> {
-					Map<String, Object> hibernateProperties = properties
-							.getHibernateProperties(new HibernateSettings());
-					// You can override them as we don't provide any default
-					assertThat(hibernateProperties).contains(
-							entry("hibernate.implicit_naming_strategy", "com.example.Implicit"),
-							entry("hibernate.physical_naming_strategy", "com.example.Physical"));
-					assertThat(hibernateProperties).doesNotContainKeys("hibernate.ejb.naming_strategy");
-				}));
-	}
-
-	@Test
-	public void useNewIdGeneratorMappingsDefault() {
-		this.contextRunner.run(assertJpaProperties((properties) -> {
-			Map<String, Object> hibernateProperties = properties.getHibernateProperties(new HibernateSettings());
-			assertThat(hibernateProperties).containsEntry(AvailableSettings.USE_NEW_ID_GENERATOR_MAPPINGS, "true");
-		}));
-	}
-
-	@Test
-	public void useNewIdGeneratorMappingsFalse() {
-		this.contextRunner.withPropertyValues("spring.jpa.hibernate.use-new-id-generator-mappings:false")
-				.run(assertJpaProperties((properties) -> {
-					Map<String, Object> hibernateProperties = properties
-							.getHibernateProperties(new HibernateSettings());
-					assertThat(hibernateProperties).containsEntry(AvailableSettings.USE_NEW_ID_GENERATOR_MAPPINGS,
-							"false");
-				}));
-	}
-
->>>>>>> c6c139d9
 	@Test
 	public void determineDatabaseNoCheckIfDatabaseIsSet() {
 		this.contextRunner.withPropertyValues("spring.jpa.database=postgresql")
@@ -154,30 +81,6 @@
 	}
 
 	@Test
-<<<<<<< HEAD
-=======
-	public void defaultDdlAutoIsNotInvokedIfPropertyIsSet() {
-		this.contextRunner.withPropertyValues("spring.jpa.hibernate.ddl-auto=validate")
-				.run(assertDefaultDdlAutoNotInvoked("validate"));
-	}
-
-	@Test
-	public void defaultDdlAutoIsNotInvokedIfHibernateSpecificPropertyIsSet() {
-		this.contextRunner.withPropertyValues("spring.jpa.properties.hibernate.hbm2ddl.auto=create")
-				.run(assertDefaultDdlAutoNotInvoked("create"));
-	}
-
-	private ContextConsumer<AssertableApplicationContext> assertDefaultDdlAutoNotInvoked(String expectedDdlAuto) {
-		return assertJpaProperties((properties) -> {
-			Map<String, Object> hibernateProperties = properties
-					.getHibernateProperties(new HibernateSettings().ddlAuto(this.ddlAutoSupplier));
-			assertThat(hibernateProperties).containsEntry("hibernate.hbm2ddl.auto", expectedDdlAuto);
-			verify(this.ddlAutoSupplier, never()).get();
-		});
-	}
-
-	@Test
->>>>>>> c6c139d9
 	public void determineDatabaseWithUnknownUrl() {
 		this.contextRunner.run(assertJpaProperties((properties) -> {
 			Database database = properties.determineDatabase(mockDataSource("jdbc:unknown://localhost"));
