/*
 * Copyright 2012-2023 the original author or authors.
 *
 * Licensed under the Apache License, Version 2.0 (the "License");
 * you may not use this file except in compliance with the License.
 * You may obtain a copy of the License at
 *
 *      https://www.apache.org/licenses/LICENSE-2.0
 *
 * Unless required by applicable law or agreed to in writing, software
 * distributed under the License is distributed on an "AS IS" BASIS,
 * WITHOUT WARRANTIES OR CONDITIONS OF ANY KIND, either express or implied.
 * See the License for the specific language governing permissions and
 * limitations under the License.
 */

package org.springframework.boot.autoconfigure.hateoas;

import java.util.Optional;

import org.junit.jupiter.api.Test;

import org.springframework.boot.autoconfigure.ImportAutoConfiguration;
import org.springframework.boot.autoconfigure.hateoas.HypermediaAutoConfiguration.HypermediaConfiguration;
import org.springframework.boot.autoconfigure.http.HttpMessageConvertersAutoConfiguration;
import org.springframework.boot.autoconfigure.jackson.JacksonAutoConfiguration;
import org.springframework.boot.autoconfigure.web.servlet.WebMvcAutoConfiguration;
import org.springframework.boot.test.context.FilteredClassLoader;
import org.springframework.boot.test.context.runner.WebApplicationContextRunner;
import org.springframework.context.annotation.Configuration;
import org.springframework.hateoas.MediaTypes;
import org.springframework.hateoas.RepresentationModel;
import org.springframework.hateoas.client.LinkDiscoverer;
import org.springframework.hateoas.client.LinkDiscoverers;
import org.springframework.hateoas.config.EnableHypermediaSupport;
import org.springframework.hateoas.config.EnableHypermediaSupport.HypermediaType;
import org.springframework.hateoas.mediatype.hal.HalLinkDiscoverer;
import org.springframework.hateoas.server.EntityLinks;
import org.springframework.http.MediaType;
import org.springframework.http.converter.HttpMessageConverter;
import org.springframework.http.converter.json.MappingJackson2HttpMessageConverter;
import org.springframework.web.servlet.mvc.method.annotation.RequestMappingHandlerAdapter;

import static org.assertj.core.api.Assertions.assertThat;

/**
 * Tests for {@link HypermediaAutoConfiguration}.
 *
 * @author Roy Clarkson
 * @author Oliver Gierke
 * @author Andy Wilkinson
 * @author Madhura Bhave
 */
class HypermediaAutoConfigurationTests {

	private final WebApplicationContextRunner contextRunner = new WebApplicationContextRunner()
		.withUserConfiguration(BaseConfig.class);

	@Test
	void autoConfigurationWhenSpringMvcNotOnClasspathShouldBackOff() {
		this.contextRunner.withClassLoader(new FilteredClassLoader(RequestMappingHandlerAdapter.class))
			.run((context) -> assertThat(context.getBeansOfType(HypermediaConfiguration.class)).isEmpty());
	}

	@Test
	void linkDiscoverersCreated() {
		this.contextRunner.run((context) -> {
			LinkDiscoverers discoverers = context.getBean(LinkDiscoverers.class);
			assertThat(discoverers).isNotNull();
			Optional<LinkDiscoverer> discoverer = discoverers.getLinkDiscovererFor(MediaTypes.HAL_JSON);
			assertThat(discoverer).containsInstanceOf(HalLinkDiscoverer.class);
		});
	}

	@Test
	void entityLinksCreated() {
		this.contextRunner.run((context) -> {
			EntityLinks discoverers = context.getBean(EntityLinks.class);
			assertThat(discoverers).isNotNull();
		});
	}

	@Test
	void doesBackOffIfEnableHypermediaSupportIsDeclaredManually() {
		this.contextRunner.withUserConfiguration(EnableHypermediaSupportConfig.class)
			.withPropertyValues("spring.jackson.serialization.INDENT_OUTPUT:true")
			.run((context) -> assertThat(context.getBeansOfType(HypermediaConfiguration.class)).isEmpty());
	}

	@Test
	void whenUsingTheDefaultConfigurationThenMappingJacksonConverterCanWriteHateoasTypeAsApplicationJson() {
		this.contextRunner.run((context) -> {
			RequestMappingHandlerAdapter handlerAdapter = context.getBean(RequestMappingHandlerAdapter.class);
<<<<<<< HEAD
			Optional<HttpMessageConverter<?>> mappingJacksonConverter = handlerAdapter.getMessageConverters().stream()
					.filter(MappingJackson2HttpMessageConverter.class::isInstance).findFirst();
			assertThat(mappingJacksonConverter).hasValueSatisfying(
					(converter) -> assertThat(converter.canWrite(RepresentationModel.class, MediaType.APPLICATION_JSON))
							.isTrue());
=======
			Optional<HttpMessageConverter<?>> mappingJacksonConverter = handlerAdapter.getMessageConverters()
				.stream()
				.filter(MappingJackson2HttpMessageConverter.class::isInstance)
				.findFirst();
			assertThat(mappingJacksonConverter).isPresent()
				.hasValueSatisfying((converter) -> assertThat(
						converter.canWrite(RepresentationModel.class, MediaType.APPLICATION_JSON))
					.isTrue());
>>>>>>> df5898a1
		});
	}

	@Test
	void whenHalIsNotTheDefaultJsonMediaTypeThenMappingJacksonConverterCannotWriteHateoasTypeAsApplicationJson() {
		this.contextRunner.withPropertyValues("spring.hateoas.use-hal-as-default-json-media-type:false")
<<<<<<< HEAD
				.run((context) -> {
					RequestMappingHandlerAdapter handlerAdapter = context.getBean(RequestMappingHandlerAdapter.class);
					Optional<HttpMessageConverter<?>> mappingJacksonConverter = handlerAdapter.getMessageConverters()
							.stream().filter(MappingJackson2HttpMessageConverter.class::isInstance).findFirst();
					assertThat(mappingJacksonConverter).hasValueSatisfying((converter) -> assertThat(
							converter.canWrite(RepresentationModel.class, MediaType.APPLICATION_JSON)).isFalse());
				});
=======
			.run((context) -> {
				RequestMappingHandlerAdapter handlerAdapter = context.getBean(RequestMappingHandlerAdapter.class);
				Optional<HttpMessageConverter<?>> mappingJacksonConverter = handlerAdapter.getMessageConverters()
					.stream()
					.filter(MappingJackson2HttpMessageConverter.class::isInstance)
					.findFirst();
				assertThat(mappingJacksonConverter).isPresent()
					.hasValueSatisfying((converter) -> assertThat(
							converter.canWrite(RepresentationModel.class, MediaType.APPLICATION_JSON))
						.isFalse());
			});
>>>>>>> df5898a1
	}

	@ImportAutoConfiguration({ HttpMessageConvertersAutoConfiguration.class, WebMvcAutoConfiguration.class,
			JacksonAutoConfiguration.class, HypermediaAutoConfiguration.class })
	static class BaseConfig {

	}

	@Configuration(proxyBeanMethods = false)
	@EnableHypermediaSupport(type = HypermediaType.HAL)
	static class EnableHypermediaSupportConfig {

	}

}<|MERGE_RESOLUTION|>--- conflicted
+++ resolved
@@ -91,49 +91,29 @@
 	void whenUsingTheDefaultConfigurationThenMappingJacksonConverterCanWriteHateoasTypeAsApplicationJson() {
 		this.contextRunner.run((context) -> {
 			RequestMappingHandlerAdapter handlerAdapter = context.getBean(RequestMappingHandlerAdapter.class);
-<<<<<<< HEAD
-			Optional<HttpMessageConverter<?>> mappingJacksonConverter = handlerAdapter.getMessageConverters().stream()
-					.filter(MappingJackson2HttpMessageConverter.class::isInstance).findFirst();
-			assertThat(mappingJacksonConverter).hasValueSatisfying(
-					(converter) -> assertThat(converter.canWrite(RepresentationModel.class, MediaType.APPLICATION_JSON))
-							.isTrue());
-=======
 			Optional<HttpMessageConverter<?>> mappingJacksonConverter = handlerAdapter.getMessageConverters()
 				.stream()
 				.filter(MappingJackson2HttpMessageConverter.class::isInstance)
 				.findFirst();
-			assertThat(mappingJacksonConverter).isPresent()
-				.hasValueSatisfying((converter) -> assertThat(
-						converter.canWrite(RepresentationModel.class, MediaType.APPLICATION_JSON))
-					.isTrue());
->>>>>>> df5898a1
+			assertThat(mappingJacksonConverter).hasValueSatisfying(
+					(converter) -> assertThat(converter.canWrite(RepresentationModel.class, MediaType.APPLICATION_JSON))
+						.isTrue());
 		});
 	}
 
 	@Test
 	void whenHalIsNotTheDefaultJsonMediaTypeThenMappingJacksonConverterCannotWriteHateoasTypeAsApplicationJson() {
 		this.contextRunner.withPropertyValues("spring.hateoas.use-hal-as-default-json-media-type:false")
-<<<<<<< HEAD
-				.run((context) -> {
-					RequestMappingHandlerAdapter handlerAdapter = context.getBean(RequestMappingHandlerAdapter.class);
-					Optional<HttpMessageConverter<?>> mappingJacksonConverter = handlerAdapter.getMessageConverters()
-							.stream().filter(MappingJackson2HttpMessageConverter.class::isInstance).findFirst();
-					assertThat(mappingJacksonConverter).hasValueSatisfying((converter) -> assertThat(
-							converter.canWrite(RepresentationModel.class, MediaType.APPLICATION_JSON)).isFalse());
-				});
-=======
 			.run((context) -> {
 				RequestMappingHandlerAdapter handlerAdapter = context.getBean(RequestMappingHandlerAdapter.class);
 				Optional<HttpMessageConverter<?>> mappingJacksonConverter = handlerAdapter.getMessageConverters()
 					.stream()
 					.filter(MappingJackson2HttpMessageConverter.class::isInstance)
 					.findFirst();
-				assertThat(mappingJacksonConverter).isPresent()
-					.hasValueSatisfying((converter) -> assertThat(
-							converter.canWrite(RepresentationModel.class, MediaType.APPLICATION_JSON))
-						.isFalse());
+				assertThat(mappingJacksonConverter).hasValueSatisfying((converter) -> assertThat(
+						converter.canWrite(RepresentationModel.class, MediaType.APPLICATION_JSON))
+					.isFalse());
 			});
->>>>>>> df5898a1
 	}
 
 	@ImportAutoConfiguration({ HttpMessageConvertersAutoConfiguration.class, WebMvcAutoConfiguration.class,
