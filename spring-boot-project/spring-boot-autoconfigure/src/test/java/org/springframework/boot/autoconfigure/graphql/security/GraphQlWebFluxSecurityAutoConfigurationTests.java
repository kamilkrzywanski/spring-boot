--- conflicted
+++ resolved
@@ -169,11 +169,6 @@
 	static class BookService {
 
 		@PreAuthorize("hasRole('USER')")
-<<<<<<< HEAD
-		@org.springframework.lang.Nullable
-		@SuppressWarnings("deprecation")
-=======
->>>>>>> 3dd227f1
 		Mono<Book> getBookdById(String id) {
 			return Mono.justOrEmpty(GraphQlTestDataFetchers.getBookById(id));
 		}
