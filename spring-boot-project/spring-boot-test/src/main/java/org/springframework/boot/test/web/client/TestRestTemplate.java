--- conflicted
+++ resolved
@@ -1076,15 +1076,6 @@
 
 	}
 
-<<<<<<< HEAD
-	private static final class NoOpResponseErrorHandler extends DefaultResponseErrorHandler {
-
-		@Override
-		public void handleError(ClientHttpResponse response) throws IOException {
-		}
-
-	}
-
 	private static final class TrustSelfSignedStrategy implements TrustStrategy {
 
 		@Override
@@ -1094,6 +1085,4 @@
 
 	}
 
-=======
->>>>>>> e9eeac90
 }