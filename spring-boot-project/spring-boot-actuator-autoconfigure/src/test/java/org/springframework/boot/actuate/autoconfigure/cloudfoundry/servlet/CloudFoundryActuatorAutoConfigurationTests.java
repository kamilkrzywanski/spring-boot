/*
 * Copyright 2012-2019 the original author or authors.
 *
 * Licensed under the Apache License, Version 2.0 (the "License");
 * you may not use this file except in compliance with the License.
 * You may obtain a copy of the License at
 *
 *      https://www.apache.org/licenses/LICENSE-2.0
 *
 * Unless required by applicable law or agreed to in writing, software
 * distributed under the License is distributed on an "AS IS" BASIS,
 * WITHOUT WARRANTIES OR CONDITIONS OF ANY KIND, either express or implied.
 * See the License for the specific language governing permissions and
 * limitations under the License.
 */

package org.springframework.boot.actuate.autoconfigure.cloudfoundry.servlet;

import java.util.Arrays;
import java.util.Collection;

import org.junit.Test;

import org.springframework.boot.actuate.autoconfigure.endpoint.EndpointAutoConfiguration;
import org.springframework.boot.actuate.autoconfigure.endpoint.web.WebEndpointAutoConfiguration;
import org.springframework.boot.actuate.autoconfigure.health.HealthEndpointAutoConfiguration;
import org.springframework.boot.actuate.autoconfigure.health.HealthIndicatorAutoConfiguration;
import org.springframework.boot.actuate.autoconfigure.web.server.ManagementContextAutoConfiguration;
import org.springframework.boot.actuate.autoconfigure.web.servlet.ServletManagementContextAutoConfiguration;
import org.springframework.boot.actuate.endpoint.EndpointId;
import org.springframework.boot.actuate.endpoint.annotation.Endpoint;
import org.springframework.boot.actuate.endpoint.annotation.ReadOperation;
import org.springframework.boot.actuate.endpoint.http.ActuatorMediaType;
import org.springframework.boot.actuate.endpoint.web.EndpointMapping;
import org.springframework.boot.actuate.endpoint.web.ExposableWebEndpoint;
import org.springframework.boot.actuate.endpoint.web.WebOperation;
import org.springframework.boot.autoconfigure.AutoConfigurations;
import org.springframework.boot.autoconfigure.context.PropertyPlaceholderAutoConfiguration;
import org.springframework.boot.autoconfigure.http.HttpMessageConvertersAutoConfiguration;
import org.springframework.boot.autoconfigure.jackson.JacksonAutoConfiguration;
import org.springframework.boot.autoconfigure.security.servlet.SecurityAutoConfiguration;
import org.springframework.boot.autoconfigure.web.client.RestTemplateAutoConfiguration;
import org.springframework.boot.autoconfigure.web.servlet.DispatcherServletAutoConfiguration;
import org.springframework.boot.autoconfigure.web.servlet.WebMvcAutoConfiguration;
import org.springframework.boot.test.context.runner.WebApplicationContextRunner;
import org.springframework.context.ApplicationContext;
import org.springframework.context.annotation.Bean;
import org.springframework.context.annotation.Configuration;
import org.springframework.http.HttpMethod;
import org.springframework.mock.web.MockHttpServletRequest;
import org.springframework.security.config.BeanIds;
import org.springframework.security.web.FilterChainProxy;
import org.springframework.security.web.SecurityFilterChain;
import org.springframework.test.util.ReflectionTestUtils;
import org.springframework.test.web.servlet.MockMvc;
import org.springframework.test.web.servlet.setup.MockMvcBuilders;
import org.springframework.web.client.RestTemplate;
import org.springframework.web.cors.CorsConfiguration;

import static org.assertj.core.api.Assertions.assertThat;
import static org.springframework.test.web.servlet.request.MockMvcRequestBuilders.get;
import static org.springframework.test.web.servlet.result.MockMvcResultMatchers.header;

/**
 * Tests for {@link CloudFoundryActuatorAutoConfiguration}.
 *
 * @author Madhura Bhave
 */
public class CloudFoundryActuatorAutoConfigurationTests {

	private final WebApplicationContextRunner contextRunner = new WebApplicationContextRunner()
			.withConfiguration(AutoConfigurations.of(SecurityAutoConfiguration.class, WebMvcAutoConfiguration.class,
					JacksonAutoConfiguration.class, DispatcherServletAutoConfiguration.class,
					HttpMessageConvertersAutoConfiguration.class, PropertyPlaceholderAutoConfiguration.class,
					RestTemplateAutoConfiguration.class, ManagementContextAutoConfiguration.class,
					ServletManagementContextAutoConfiguration.class, EndpointAutoConfiguration.class,
					WebEndpointAutoConfiguration.class, CloudFoundryActuatorAutoConfiguration.class));

	@Test
	public void cloudFoundryPlatformActive() {
		this.contextRunner.withPropertyValues("VCAP_APPLICATION:---", "vcap.application.application_id:my-app-id",
				"vcap.application.cf_api:https://my-cloud-controller.com").run((context) -> {
					CloudFoundryWebEndpointServletHandlerMapping handlerMapping = getHandlerMapping(context);
					EndpointMapping endpointMapping = (EndpointMapping) ReflectionTestUtils.getField(handlerMapping,
							"endpointMapping");
					assertThat(endpointMapping.getPath()).isEqualTo("/cloudfoundryapplication");
					CorsConfiguration corsConfiguration = (CorsConfiguration) ReflectionTestUtils
							.getField(handlerMapping, "corsConfiguration");
					assertThat(corsConfiguration.getAllowedOrigins()).contains("*");
					assertThat(corsConfiguration.getAllowedMethods())
							.containsAll(Arrays.asList(HttpMethod.GET.name(), HttpMethod.POST.name()));
					assertThat(corsConfiguration.getAllowedHeaders())
							.containsAll(Arrays.asList("Authorization", "X-Cf-App-Instance", "Content-Type"));
				});
	}

	@Test
	public void cloudfoundryapplicationProducesActuatorMediaType() throws Exception {
		this.contextRunner.withPropertyValues("VCAP_APPLICATION:---", "vcap.application.application_id:my-app-id",
				"vcap.application.cf_api:https://my-cloud-controller.com").run((context) -> {
					MockMvc mockMvc = MockMvcBuilders.webAppContextSetup(context).build();
					mockMvc.perform(get("/cloudfoundryapplication"))
							.andExpect(header().string("Content-Type", ActuatorMediaType.V2_JSON + ";charset=UTF-8"));
				});
	}

	@Test
	public void cloudFoundryPlatformActiveSetsApplicationId() {
		this.contextRunner.withPropertyValues("VCAP_APPLICATION:---", "vcap.application.application_id:my-app-id",
				"vcap.application.cf_api:https://my-cloud-controller.com").run((context) -> {
					CloudFoundryWebEndpointServletHandlerMapping handlerMapping = getHandlerMapping(context);
					Object interceptor = ReflectionTestUtils.getField(handlerMapping, "securityInterceptor");
					String applicationId = (String) ReflectionTestUtils.getField(interceptor, "applicationId");
					assertThat(applicationId).isEqualTo("my-app-id");
				});
	}

	@Test
	public void cloudFoundryPlatformActiveSetsCloudControllerUrl() {
		this.contextRunner.withPropertyValues("VCAP_APPLICATION:---", "vcap.application.application_id:my-app-id",
				"vcap.application.cf_api:https://my-cloud-controller.com").run((context) -> {
					CloudFoundryWebEndpointServletHandlerMapping handlerMapping = getHandlerMapping(context);
					Object interceptor = ReflectionTestUtils.getField(handlerMapping, "securityInterceptor");
					Object interceptorSecurityService = ReflectionTestUtils.getField(interceptor,
							"cloudFoundrySecurityService");
					String cloudControllerUrl = (String) ReflectionTestUtils.getField(interceptorSecurityService,
							"cloudControllerUrl");
					assertThat(cloudControllerUrl).isEqualTo("https://my-cloud-controller.com");
				});
	}

	@Test
	public void skipSslValidation() {
		this.contextRunner.withPropertyValues("VCAP_APPLICATION:---", "vcap.application.application_id:my-app-id",
				"vcap.application.cf_api:https://my-cloud-controller.com",
				"management.cloudfoundry.skip-ssl-validation:true").run((context) -> {
					CloudFoundryWebEndpointServletHandlerMapping handlerMapping = getHandlerMapping(context);
					Object interceptor = ReflectionTestUtils.getField(handlerMapping, "securityInterceptor");
					Object interceptorSecurityService = ReflectionTestUtils.getField(interceptor,
							"cloudFoundrySecurityService");
					RestTemplate restTemplate = (RestTemplate) ReflectionTestUtils.getField(interceptorSecurityService,
							"restTemplate");
					assertThat(restTemplate.getRequestFactory())
							.isInstanceOf(SkipSslVerificationHttpRequestFactory.class);
				});
	}

	@Test
	public void cloudFoundryPlatformActiveAndCloudControllerUrlNotPresent() {
		this.contextRunner.withPropertyValues("VCAP_APPLICATION:---", "vcap.application.application_id:my-app-id")
				.run((context) -> {
					CloudFoundryWebEndpointServletHandlerMapping handlerMapping = getHandlerMapping(context);
					Object securityInterceptor = ReflectionTestUtils.getField(handlerMapping, "securityInterceptor");
					Object interceptorSecurityService = ReflectionTestUtils.getField(securityInterceptor,
							"cloudFoundrySecurityService");
					assertThat(interceptorSecurityService).isNull();
				});
	}

	@Test
	public void cloudFoundryPathsIgnoredBySpringSecurity() {
		this.contextRunner.withPropertyValues("VCAP_APPLICATION:---", "vcap.application.application_id:my-app-id")
				.run((context) -> {
					FilterChainProxy securityFilterChain = (FilterChainProxy) context
							.getBean(BeanIds.SPRING_SECURITY_FILTER_CHAIN);
					SecurityFilterChain chain = securityFilterChain.getFilterChains().get(0);
					MockHttpServletRequest request = new MockHttpServletRequest();
					request.setServletPath("/cloudfoundryapplication/my-path");
					assertThat(chain.getFilters()).isEmpty();
					assertThat(chain.matches(request)).isTrue();
					request.setServletPath("/some-other-path");
					assertThat(chain.matches(request)).isFalse();
				});
	}

	@Test
	public void cloudFoundryPlatformInactive() {
		this.contextRunner.withPropertyValues()
				.run((context) -> assertThat(context.containsBean("cloudFoundryWebEndpointServletHandlerMapping"))
						.isFalse());
	}

	@Test
	public void cloudFoundryManagementEndpointsDisabled() {
		this.contextRunner.withPropertyValues("VCAP_APPLICATION=---", "management.cloudfoundry.enabled:false")
				.run((context) -> assertThat(context.containsBean("cloudFoundryEndpointHandlerMapping")).isFalse());
	}

	@Test
	public void allEndpointsAvailableUnderCloudFoundryWithoutExposeAllOnWeb() {
		this.contextRunner.withUserConfiguration(TestConfiguration.class).withPropertyValues("VCAP_APPLICATION:---",
				"vcap.application.application_id:my-app-id", "vcap.application.cf_api:https://my-cloud-controller.com")
				.run((context) -> {
					CloudFoundryWebEndpointServletHandlerMapping handlerMapping = getHandlerMapping(context);
					Collection<ExposableWebEndpoint> endpoints = handlerMapping.getEndpoints();
					assertThat(endpoints.stream()
							.filter((candidate) -> EndpointId.of("test").equals(candidate.getEndpointId())).findFirst())
									.isNotEmpty();
				});
	}

	@Test
	public void endpointPathCustomizationIsNotApplied() {
		this.contextRunner
				.withPropertyValues("VCAP_APPLICATION:---", "vcap.application.application_id:my-app-id",
						"vcap.application.cf_api:https://my-cloud-controller.com",
						"management.endpoints.web.path-mapping.test=custom")
				.withUserConfiguration(TestConfiguration.class).run((context) -> {
					CloudFoundryWebEndpointServletHandlerMapping handlerMapping = getHandlerMapping(context);
					Collection<ExposableWebEndpoint> endpoints = handlerMapping.getEndpoints();
					ExposableWebEndpoint endpoint = endpoints.stream()
							.filter((candidate) -> EndpointId.of("test").equals(candidate.getEndpointId())).findFirst()
							.get();
					Collection<WebOperation> operations = endpoint.getOperations();
					assertThat(operations).hasSize(1);
					assertThat(operations.iterator().next().getRequestPredicate().getPath()).isEqualTo("test");
				});
	}

	@Test
	public void healthEndpointInvokerShouldBeCloudFoundryWebExtension() {
		this.contextRunner
				.withPropertyValues("VCAP_APPLICATION:---", "vcap.application.application_id:my-app-id",
						"vcap.application.cf_api:https://my-cloud-controller.com")
<<<<<<< HEAD
				.withConfiguration(
						AutoConfigurations.of(HealthIndicatorAutoConfiguration.class,
								HealthEndpointAutoConfiguration.class))
				.run((context) -> {
=======
				.withConfiguration(AutoConfigurations.of(HealthEndpointAutoConfiguration.class)).run((context) -> {
>>>>>>> c6c139d9
					Collection<ExposableWebEndpoint> endpoints = context
							.getBean("cloudFoundryWebEndpointServletHandlerMapping",
									CloudFoundryWebEndpointServletHandlerMapping.class)
							.getEndpoints();
					ExposableWebEndpoint endpoint = endpoints.iterator().next();
<<<<<<< HEAD
					assertThat(endpoint.getOperations()).hasSize(3);
					WebOperation webOperation = findOperationWithRequestPath(endpoint,
							"health");
					Object invoker = ReflectionTestUtils.getField(webOperation,
							"invoker");
=======
					WebOperation webOperation = endpoint.getOperations().iterator().next();
					Object invoker = ReflectionTestUtils.getField(webOperation, "invoker");
>>>>>>> c6c139d9
					assertThat(ReflectionTestUtils.getField(invoker, "target"))
							.isInstanceOf(CloudFoundryHealthEndpointWebExtension.class);
				});
	}

	private CloudFoundryWebEndpointServletHandlerMapping getHandlerMapping(ApplicationContext context) {
		return context.getBean("cloudFoundryWebEndpointServletHandlerMapping",
				CloudFoundryWebEndpointServletHandlerMapping.class);
	}

	private WebOperation findOperationWithRequestPath(ExposableWebEndpoint endpoint,
			String requestPath) {
		for (WebOperation operation : endpoint.getOperations()) {
			if (operation.getRequestPredicate().getPath().equals(requestPath)) {
				return operation;
			}
		}
		throw new IllegalStateException("No operation found with request path "
				+ requestPath + " from " + endpoint.getOperations());
	}

	@Configuration
	static class TestConfiguration {

		@Bean
		public TestEndpoint testEndpoint() {
			return new TestEndpoint();
		}

	}

	@Endpoint(id = "test")
	static class TestEndpoint {

		@ReadOperation
		public String hello() {
			return "hello world";
		}

	}

}<|MERGE_RESOLUTION|>--- conflicted
+++ resolved
@@ -222,29 +222,17 @@
 		this.contextRunner
 				.withPropertyValues("VCAP_APPLICATION:---", "vcap.application.application_id:my-app-id",
 						"vcap.application.cf_api:https://my-cloud-controller.com")
-<<<<<<< HEAD
-				.withConfiguration(
-						AutoConfigurations.of(HealthIndicatorAutoConfiguration.class,
-								HealthEndpointAutoConfiguration.class))
-				.run((context) -> {
-=======
-				.withConfiguration(AutoConfigurations.of(HealthEndpointAutoConfiguration.class)).run((context) -> {
->>>>>>> c6c139d9
+				.withConfiguration(AutoConfigurations.of(HealthIndicatorAutoConfiguration.class,
+						HealthEndpointAutoConfiguration.class))
+				.run((context) -> {
 					Collection<ExposableWebEndpoint> endpoints = context
 							.getBean("cloudFoundryWebEndpointServletHandlerMapping",
 									CloudFoundryWebEndpointServletHandlerMapping.class)
 							.getEndpoints();
 					ExposableWebEndpoint endpoint = endpoints.iterator().next();
-<<<<<<< HEAD
 					assertThat(endpoint.getOperations()).hasSize(3);
-					WebOperation webOperation = findOperationWithRequestPath(endpoint,
-							"health");
-					Object invoker = ReflectionTestUtils.getField(webOperation,
-							"invoker");
-=======
-					WebOperation webOperation = endpoint.getOperations().iterator().next();
+					WebOperation webOperation = findOperationWithRequestPath(endpoint, "health");
 					Object invoker = ReflectionTestUtils.getField(webOperation, "invoker");
->>>>>>> c6c139d9
 					assertThat(ReflectionTestUtils.getField(invoker, "target"))
 							.isInstanceOf(CloudFoundryHealthEndpointWebExtension.class);
 				});
@@ -255,15 +243,14 @@
 				CloudFoundryWebEndpointServletHandlerMapping.class);
 	}
 
-	private WebOperation findOperationWithRequestPath(ExposableWebEndpoint endpoint,
-			String requestPath) {
+	private WebOperation findOperationWithRequestPath(ExposableWebEndpoint endpoint, String requestPath) {
 		for (WebOperation operation : endpoint.getOperations()) {
 			if (operation.getRequestPredicate().getPath().equals(requestPath)) {
 				return operation;
 			}
 		}
-		throw new IllegalStateException("No operation found with request path "
-				+ requestPath + " from " + endpoint.getOperations());
+		throw new IllegalStateException(
+				"No operation found with request path " + requestPath + " from " + endpoint.getOperations());
 	}
 
 	@Configuration
