--- conflicted
+++ resolved
@@ -80,12 +80,8 @@
 		return (valueSupplier != null) ? getProperty(name, valueSupplier) : null;
 	}
 
-<<<<<<< HEAD
+	@SuppressWarnings({ "removal", "deprecation" })
 	private Object getProperty(String name, Object valueSupplier) {
-=======
-	@SuppressWarnings({ "removal", "deprecation" })
-	private Object getProperty(String name, Supplier<Object> valueSupplier) {
->>>>>>> 468e246d
 		BeforeTestcontainersPropertySuppliedEvent event = new BeforeTestcontainersPropertySuppliedEvent(this, name);
 		this.eventPublishers.forEach((eventPublisher) -> eventPublisher.publishEvent(event));
 		return SupplierUtils.resolve(valueSupplier);
