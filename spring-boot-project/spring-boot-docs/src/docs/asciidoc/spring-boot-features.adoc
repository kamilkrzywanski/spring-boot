[[boot-features]]
= Spring Boot Features
include::attributes.adoc[]

This section dives into the details of Spring Boot.
Here you can learn about the key features that you may want to use and customize.
If you have not already done so, you might want to read the "<<getting-started.adoc#getting-started>>" and "<<using-spring-boot.adoc#using-boot>>" sections, so that you have a good grounding of the basics.



[[boot-features-spring-application]]
== SpringApplication
The `SpringApplication` class provides a convenient way to bootstrap a Spring application that is started from a `main()` method.
In many situations, you can delegate to the static `SpringApplication.run` method, as shown in the following example:

[source,java,indent=0]
----
	public static void main(String[] args) {
		SpringApplication.run(MySpringConfiguration.class, args);
	}
----

When your application starts, you should see something similar to the following output:

[indent=0,subs="attributes"]
----
  .   ____          _            __ _ _
 /\\ / ___'_ __ _ _(_)_ __  __ _ \ \ \ \
( ( )\___ | '_ | '_| | '_ \/ _` | \ \ \ \
 \\/  ___)| |_)| | | | | || (_| |  ) ) ) )
  '  |____| .__|_| |_|_| |_\__, | / / / /
 =========|_|==============|___/=/_/_/_/
 :: Spring Boot ::   v{spring-boot-version}

2019-04-31 13:09:54.117  INFO 56603 --- [           main] o.s.b.s.app.SampleApplication            : Starting SampleApplication v0.1.0 on mycomputer with PID 56603 (/apps/myapp.jar started by pwebb)
2019-04-31 13:09:54.166  INFO 56603 --- [           main] ationConfigServletWebServerApplicationContext : Refreshing org.springframework.boot.web.servlet.context.AnnotationConfigServletWebServerApplicationContext@6e5a8246: startup date [Wed Jul 31 00:08:16 PDT 2013]; root of context hierarchy
2019-04-01 13:09:56.912  INFO 41370 --- [           main] .t.TomcatServletWebServerFactory : Server initialized with port: 8080
2019-04-01 13:09:57.501  INFO 41370 --- [           main] o.s.b.s.app.SampleApplication            : Started SampleApplication in 2.992 seconds (JVM running for 3.658)
----

By default, `INFO` logging messages are shown, including some relevant startup details, such as the user that launched the application.
If you need a log level other than `INFO`, you can set it, as described in <<boot-features-custom-log-levels>>.
The application version is determined using the implementation version from the main application class's package.
Startup information logging can be turned off by setting `spring.main.log-startup-info` to `false`.
This will also turn off logging of the application's active profiles.

TIP: To add additional logging during startup, you can override `logStartupInfo(boolean)` in a subclass of `SpringApplication`.



[[boot-features-startup-failure]]
=== Startup Failure
If your application fails to start, registered `FailureAnalyzers` get a chance to provide a dedicated error message and a concrete action to fix the problem.
For instance, if you start a web application on port `8080` and that port is already in use, you should see something similar to the following message:

[indent=0]
----
	***************************
	APPLICATION FAILED TO START
	***************************

	Description:

	Embedded servlet container failed to start. Port 8080 was already in use.

	Action:

	Identify and stop the process that's listening on port 8080 or configure this application to listen on another port.
----

NOTE: Spring Boot provides numerous `FailureAnalyzer` implementations, and you can <<howto.adoc#howto-failure-analyzer,add your own>>.

If no failure analyzers are able to handle the exception, you can still display the full conditions report to better understand what went wrong.
To do so, you need to <<boot-features-external-config,enable the `debug` property>> or <<boot-features-custom-log-levels,enable `DEBUG` logging>> for `org.springframework.boot.autoconfigure.logging.ConditionEvaluationReportLoggingListener`.

For instance, if you are running your application by using `java -jar`, you can enable the `debug` property as follows:

[indent=0,subs="attributes"]
----
	$ java -jar myproject-0.0.1-SNAPSHOT.jar --debug
----



[[boot-features-lazy-initialization]]
=== Lazy Initialization
`SpringApplication` allows an application to be initialized lazily.
When lazy initialization is enabled, beans are created as they are needed rather than during application startup.
As a result, enabling lazy initialization can reduce the time that it takes your application to start.
In a web application, enabling lazy initialization will result in many web-related beans not being initialized until an HTTP request is received.

A downside of lazy initialization is that it can delay the discovery of a problem with the application.
If a misconfigured bean is initialized lazily, a failure will no longer occur during startup and the problem will only become apparent when the bean is initialized.
Care must also be taken to ensure that the JVM has sufficient memory to accommodate all of the application's beans and not just those that are initialized during startup.
For these reasons, lazy initialization is not enabled by default and it is recommended that fine-tuning of the JVM's heap size is done before enabling lazy initialization.

Lazy initialization can be enabled programmatically using the `lazyInitialization` method on `SpringApplicationBuilder` or the `setLazyInitialization` method on `SpringApplication`.
Alternatively, it can be enabled using the configprop:spring.main.lazy-initialization[] property as shown in the following example:

[source,yaml,indent=0,configprops,configblocks]
----
	spring:
	  main:
	    lazy-initialization: true
----

TIP: If you want to disable lazy initialization for certain beans while using lazy initialization for the rest of the application, you can explicitly set their lazy attribute to false using the `@Lazy(false)` annotation.



[[boot-features-banner]]
=== Customizing the Banner
The banner that is printed on start up can be changed by adding a `banner.txt` file to your classpath or by setting the configprop:spring.banner.location[] property to the location of such a file.
If the file has an encoding other than UTF-8, you can set `spring.banner.charset`.
In addition to a text file, you can also add a `banner.gif`, `banner.jpg`, or `banner.png` image file to your classpath or set the configprop:spring.banner.image.location[] property.
Images are converted into an ASCII art representation and printed above any text banner.

Inside your `banner.txt` file, you can use any of the following placeholders:

.Banner variables
|===
| Variable | Description

| `${application.version}`
| The version number of your application, as declared in `MANIFEST.MF`.
  For example, `Implementation-Version: 1.0` is printed as `1.0`.

| `${application.formatted-version}`
| The version number of your application, as declared in `MANIFEST.MF` and formatted for display (surrounded with brackets and prefixed with `v`).
  For example `(v1.0)`.

| `${spring-boot.version}`
| The Spring Boot version that you are using.
  For example `{spring-boot-version}`.

| `${spring-boot.formatted-version}`
| The Spring Boot version that you are using, formatted for display (surrounded with brackets and prefixed with `v`).
  For example `(v{spring-boot-version})`.

| `${Ansi.NAME}` (or `${AnsiColor.NAME}`, `${AnsiBackground.NAME}`, `${AnsiStyle.NAME}`)
| Where `NAME` is the name of an ANSI escape code.
  See {spring-boot-module-code}/ansi/AnsiPropertySource.java[`AnsiPropertySource`] for details.

| `${application.title}`
| The title of your application, as declared in `MANIFEST.MF`.
  For example `Implementation-Title: MyApp` is printed as `MyApp`.
|===

TIP: The `SpringApplication.setBanner(...)` method can be used if you want to generate a banner programmatically.
Use the `org.springframework.boot.Banner` interface and implement your own `printBanner()` method.

You can also use the configprop:spring.main.banner-mode[] property to determine if the banner has to be printed on `System.out` (`console`), sent to the configured logger (`log`), or not produced at all (`off`).

The printed banner is registered as a singleton bean under the following name: `springBootBanner`.

[NOTE]
====
The `${application.version}` and `${application.formatted-version}` properties are only available if you are using Spring Boot launchers.
The values won't be resolved if you are running an unpacked jar and starting it with `java -cp <classpath> <mainclass>`.

This is why we recommend that you always launch unpacked jars using `java org.springframework.boot.loader.JarLauncher`.
This will initialize the `application.*` banner variables before building the classpath and launching your app.
====



[[boot-features-customizing-spring-application]]
=== Customizing SpringApplication
If the `SpringApplication` defaults are not to your taste, you can instead create a local instance and customize it.
For example, to turn off the banner, you could write:

[source,java,indent=0]
----
	public static void main(String[] args) {
		SpringApplication app = new SpringApplication(MySpringConfiguration.class);
		app.setBannerMode(Banner.Mode.OFF);
		app.run(args);
	}
----

NOTE: The constructor arguments passed to `SpringApplication` are configuration sources for Spring beans.
In most cases, these are references to `@Configuration` classes, but they could also be references to XML configuration or to packages that should be scanned.

It is also possible to configure the `SpringApplication` by using an `application.properties` file.
See _<<boot-features-external-config>>_ for details.

For a complete list of the configuration options, see the {spring-boot-module-api}/SpringApplication.html[`SpringApplication` Javadoc].



[[boot-features-fluent-builder-api]]
=== Fluent Builder API
If you need to build an `ApplicationContext` hierarchy (multiple contexts with a parent/child relationship) or if you prefer using a "`fluent`" builder API, you can use the `SpringApplicationBuilder`.

The `SpringApplicationBuilder` lets you chain together multiple method calls and includes `parent` and `child` methods that let you create a hierarchy, as shown in the following example:

[source,java,indent=0]
----
include::{code-examples}/builder/SpringApplicationBuilderExample.java[tag=hierarchy]
----

NOTE: There are some restrictions when creating an `ApplicationContext` hierarchy.
For example, Web components *must* be contained within the child context, and the same `Environment` is used for both parent and child contexts.
See the {spring-boot-module-api}/builder/SpringApplicationBuilder.html[`SpringApplicationBuilder` Javadoc] for full details.



[[boot-features-application-availability]]
=== Application Availability
When deployed on platforms, applications can provide information about their availability to the platform using infrastructure such as https://kubernetes.io/docs/tasks/configure-pod-container/configure-liveness-readiness-startup-probes/[Kubernetes Probes].
Spring Boot includes out-of-the box support for the commonly used "`liveness`" and "`readiness`" availability states.
If you are using Spring Boot's "`actuator`" support then these states are exposed as health endpoint groups.

In addition, you can also obtain availability states by injecting the `ApplicationAvailability` interface into your own beans.



[[boot-features-application-availability-liveness-state]]
==== Liveness State
The "`Liveness`" state of an application tells whether its internal state allows it to work correctly, or recover by itself if it's currently failing.
A broken "`Liveness`" state means that the application is in a state that it cannot recover from, and the infrastructure should restart the application.

NOTE: In general, the "Liveness" state should not be based on external checks, such as <<production-ready-features.adoc#production-ready-health, Health checks>>.
If it did, a failing external system (a database, a Web API, an external cache) would trigger massive restarts and cascading failures across the platform.

The internal state of Spring Boot applications is mostly represented by the Spring `ApplicationContext`.
If the application context has started successfully, Spring Boot assumes that the application is in a valid state.
An application is considered live as soon as the context has been refreshed, see <<boot-features-application-events-and-listeners, Spring Boot application lifecycle and related Application Events>>.



[[boot-features-application-availability-readiness-state]]
==== Readiness State
The "`Readiness`" state of an application tells whether the application is ready to handle traffic.
A failing "`Readiness`" state tells the platform that it should not route traffic to the application for now.
This typically happens during startup, while `CommandLineRunner` and `ApplicationRunner` components are being processed, or at any time if the application decides that it's too busy for additional traffic.

An application is considered ready as soon as application and command-line runners have been called, see <<boot-features-application-events-and-listeners, Spring Boot application lifecycle and related Application Events>>.

TIP: Tasks expected to run during startup should be executed by `CommandLineRunner` and `ApplicationRunner` components instead of using Spring component lifecycle callbacks such as `@PostConstruct`.



[[boot-features-application-availability-managing]]
==== Managing the Application Availability State
Application components can retrieve the current availability state at any time, by injecting the `ApplicationAvailability` interface and calling methods on it.
More often, applications will want to listen to state updates or update the state of the application.

For example, we can export the "Readiness" state of the application to a file so that a Kubernetes "exec Probe" can look at this file:

[source,java,indent=0]
----
    @Component
	public class ReadinessStateExporter {

		@EventListener
	    public void onStateChange(AvailabilityChangeEvent<ReadinessState> event) {
			switch (event.getState()) {
		    case ACCEPTING_TRAFFIC:
			    // create file /tmp/healthy
			break;
		    case REFUSING_TRAFFIC:
		    	// remove file /tmp/healthy
			break;
		    }
	    }

	}
----

We can also update the state of the application, when the application breaks and cannot recover:

[source,java,indent=0]
----
    @Component
	public class LocalCacheVerifier {

	    private final ApplicationEventPublisher eventPublisher;

	    public LocalCacheVerifier(ApplicationEventPublisher eventPublisher) {
            this.eventPublisher = eventPublisher;
	    }

	    public void checkLocalCache() {
	    	try {
	    		//...
	    	}
	    	catch (CacheCompletelyBrokenException ex) {
	    		AvailabilityChangeEvent.publish(this.eventPublisher, ex, LivenessState.BROKEN);
	    	}
	    }

	}
----

Spring Boot provides <<production-ready-features.adoc#production-ready-kubernetes-probes,Kubernetes HTTP probes for "Liveness" and "Readiness" with Actuator Health Endpoints>>.
You can get more guidance about <<deployment.adoc#cloud-deployment-kubernetes,deploying Spring Boot applications on Kubernetes in the dedicated section>>.



[[boot-features-application-events-and-listeners]]
=== Application Events and Listeners
In addition to the usual Spring Framework events, such as {spring-framework-api}/context/event/ContextRefreshedEvent.html[`ContextRefreshedEvent`], a `SpringApplication` sends some additional application events.

[NOTE]
====
Some events are actually triggered before the `ApplicationContext` is created, so you cannot register a listener on those as a `@Bean`.
You can register them with the `SpringApplication.addListeners(...)` method or the `SpringApplicationBuilder.listeners(...)` method.

If you want those listeners to be registered automatically, regardless of the way the application is created, you can add a `META-INF/spring.factories` file to your project and reference your listener(s) by using the `org.springframework.context.ApplicationListener` key, as shown in the following example:

[indent=0]
----
	org.springframework.context.ApplicationListener=com.example.project.MyListener
----

====

Application events are sent in the following order, as your application runs:

. An `ApplicationStartingEvent` is sent at the start of a run but before any processing, except for the registration of listeners and initializers.
. An `ApplicationEnvironmentPreparedEvent` is sent when the `Environment` to be used in the context is known but before the context is created.
. An `ApplicationContextInitializedEvent` is sent when the `ApplicationContext` is prepared and ApplicationContextInitializers have been called but before any bean definitions are loaded.
. An `ApplicationPreparedEvent` is sent just before the refresh is started but after bean definitions have been loaded.
. An `ApplicationStartedEvent` is sent after the context has been refreshed but before any application and command-line runners have been called.
. An `AvailabilityChangeEvent` is sent right after with `LivenessState.CORRECT` to indicate that the application is considered as live.
. An `ApplicationReadyEvent` is sent after any <<boot-features-command-line-runner,application and command-line runners>> have been called.
. An `AvailabilityChangeEvent` is sent right after with `ReadinessState.ACCEPTING_TRAFFIC` to indicate that the application is ready to service requests.
. An `ApplicationFailedEvent` is sent if there is an exception on startup.

The above list only includes ``SpringApplicationEvent``s that are tied to a `SpringApplication`.
In addition to these, the following events are also published after `ApplicationPreparedEvent` and before `ApplicationStartedEvent`:

- A `WebServerInitializedEvent` is sent after the `WebServer` is ready.
  `ServletWebServerInitializedEvent` and `ReactiveWebServerInitializedEvent` are the servlet and reactive variants respectively.
- A `ContextRefreshedEvent` is sent when an `ApplicationContext` is refreshed.

TIP: You often need not use application events, but it can be handy to know that they exist.
Internally, Spring Boot uses events to handle a variety of tasks.

NOTE: Event listeners should not run potentially lengthy tasks as they execute in the same thread by default.
Consider using <<boot-features-command-line-runner,application and command-line runners>> instead.

Application events are sent by using Spring Framework's event publishing mechanism.
Part of this mechanism ensures that an event published to the listeners in a child context is also published to the listeners in any ancestor contexts.
As a result of this, if your application uses a hierarchy of `SpringApplication` instances, a listener may receive multiple instances of the same type of application event.

To allow your listener to distinguish between an event for its context and an event for a descendant context, it should request that its application context is injected and then compare the injected context with the context of the event.
The context can be injected by implementing `ApplicationContextAware` or, if the listener is a bean, by using `@Autowired`.



[[boot-features-web-environment]]
=== Web Environment
A `SpringApplication` attempts to create the right type of `ApplicationContext` on your behalf.
The algorithm used to determine a `WebApplicationType` is the following:

* If Spring MVC is present, an `AnnotationConfigServletWebServerApplicationContext` is used
* If Spring MVC is not present and Spring WebFlux is present, an `AnnotationConfigReactiveWebServerApplicationContext` is used
* Otherwise, `AnnotationConfigApplicationContext` is used

This means that if you are using Spring MVC and the new `WebClient` from Spring WebFlux in the same application, Spring MVC will be used by default.
You can override that easily by calling `setWebApplicationType(WebApplicationType)`.

It is also possible to take complete control of the `ApplicationContext` type that is used by calling `setApplicationContextClass(...)`.

TIP: It is often desirable to call `setWebApplicationType(WebApplicationType.NONE)` when using `SpringApplication` within a JUnit test.



[[boot-features-application-arguments]]
=== Accessing Application Arguments
If you need to access the application arguments that were passed to `SpringApplication.run(...)`, you can inject a `org.springframework.boot.ApplicationArguments` bean.
The `ApplicationArguments` interface provides access to both the raw `String[]` arguments as well as parsed `option` and `non-option` arguments, as shown in the following example:

[source,java,indent=0]
----
	import org.springframework.boot.*;
	import org.springframework.beans.factory.annotation.*;
	import org.springframework.stereotype.*;

	@Component
	public class MyBean {

		@Autowired
		public MyBean(ApplicationArguments args) {
			boolean debug = args.containsOption("debug");
			List<String> files = args.getNonOptionArgs();
			// if run with "--debug logfile.txt" debug=true, files=["logfile.txt"]
		}

	}
----

TIP: Spring Boot also registers a `CommandLinePropertySource` with the Spring `Environment`.
This lets you also inject single application arguments by using the `@Value` annotation.



[[boot-features-command-line-runner]]
=== Using the ApplicationRunner or CommandLineRunner
If you need to run some specific code once the `SpringApplication` has started, you can implement the `ApplicationRunner` or `CommandLineRunner` interfaces.
Both interfaces work in the same way and offer a single `run` method, which is called just before `SpringApplication.run(...)` completes.

NOTE: This contract is well suited for tasks that should run after application startup but before it starts accepting traffic.


The `CommandLineRunner` interfaces provides access to application arguments as a string array, whereas the `ApplicationRunner` uses the `ApplicationArguments` interface discussed earlier.
The following example shows a `CommandLineRunner` with a `run` method:

[source,java,indent=0]
----
	import org.springframework.boot.*;
	import org.springframework.stereotype.*;

	@Component
	public class MyBean implements CommandLineRunner {

		public void run(String... args) {
			// Do something...
		}

	}
----

If several `CommandLineRunner` or `ApplicationRunner` beans are defined that must be called in a specific order, you can additionally implement the `org.springframework.core.Ordered` interface or use the `org.springframework.core.annotation.Order` annotation.



[[boot-features-application-exit]]
=== Application Exit
Each `SpringApplication` registers a shutdown hook with the JVM to ensure that the `ApplicationContext` closes gracefully on exit.
All the standard Spring lifecycle callbacks (such as the `DisposableBean` interface or the `@PreDestroy` annotation) can be used.

In addition, beans may implement the `org.springframework.boot.ExitCodeGenerator` interface if they wish to return a specific exit code when `SpringApplication.exit()` is called.
This exit code can then be passed to `System.exit()` to return it as a status code, as shown in the following example:

[source,java,indent=0]
----
include::{code-examples}/ExitCodeApplication.java[tag=example]
----

Also, the `ExitCodeGenerator` interface may be implemented by exceptions.
When such an exception is encountered, Spring Boot returns the exit code provided by the implemented `getExitCode()` method.



[[boot-features-application-admin]]
=== Admin Features
It is possible to enable admin-related features for the application by specifying the configprop:spring.application.admin.enabled[] property.
This exposes the {spring-boot-module-code}/admin/SpringApplicationAdminMXBean.java[`SpringApplicationAdminMXBean`] on the platform `MBeanServer`.
You could use this feature to administer your Spring Boot application remotely.
This feature could also be useful for any service wrapper implementation.

TIP: If you want to know on which HTTP port the application is running, get the property with a key of `local.server.port`.



[[boot-features-application-startup-tracking]]
=== Application Startup tracking
During the application startup, the `SpringApplication` and the `ApplicationContext` perform many tasks related to the application lifecycle,
the beans lifecycle or even processing application events.
With {spring-framework-api}/core/metrics/ApplicationStartup.html[`ApplicationStartup`], Spring Framework  {spring-framework-docs}/core.html#context-functionality-startup[allows you to track the application startup sequence with ``StartupStep``s].
This data can be collected for profiling purposes, or just to have a better understanding of an application startup process.

You can choose an `ApplicationStartup` implementation when setting up the `SpringApplication` instance.
For example, to use the `BufferingApplicationStartup`, you could write:

[source,java,indent=0]
----
	public static void main(String[] args) {
		SpringApplication app = new SpringApplication(MySpringConfiguration.class);
		app.setApplicationStartup(new BufferingApplicationStartup(2048));
		app.run(args);
	}
----

The first available implementation, `FlightRecorderApplicationStartup` is provided by Spring Framework.
It adds Spring-specific startup events to a Java Flight Recorder session and is meant for profiling applications and correlating their Spring context lifecycle with JVM events (such as allocations, GCs, class loading...).
Once configured, you can record data by running the application with the Flight Recorder enabled:

[source,bash,indent=0]
----
	$ java -XX:StartFlightRecording:filename=recording.jfr,duration=10s -jar demo.jar
----

Spring Boot ships with the `BufferingApplicationStartup` variant; this implementation is meant for buffering the startup steps and draining them into an external metrics system.
Applications can ask for the bean of type `BufferingApplicationStartup` in any component.
Additionally, Spring Boot Actuator will {spring-boot-actuator-restapi-docs}/#startup[expose a `startup` endpoint to expose this information as a JSON document].

[[boot-features-external-config]]
== Externalized Configuration
Spring Boot lets you externalize your configuration so that you can work with the same application code in different environments.
You can use a variety of external configuration sources, include Java properties files, YAML files, environment variables, and command-line arguments.

Property values can be injected directly into your beans by using the `@Value` annotation, accessed through Spring's `Environment` abstraction, or be <<boot-features-external-config-typesafe-configuration-properties,bound to structured objects>> through `@ConfigurationProperties`.

Spring Boot uses a very particular `PropertySource` order that is designed to allow sensible overriding of values.
Properties are considered in the following order (with values from lower items overriding earlier ones):

. Default properties (specified by setting `SpringApplication.setDefaultProperties`).
. {spring-framework-api}/context/annotation/PropertySource.html[`@PropertySource`] annotations on your `@Configuration` classes.
  Please note that such property sources are not added to the `Environment` until the application context is being refreshed.
  This is too late to configure certain properties such as `+logging.*+` and `+spring.main.*+` which are read before refresh begins.
. Config data (such as `application.properties` files)
. A `RandomValuePropertySource` that has properties only in `+random.*+`.
. OS environment variables.
. Java System properties (`System.getProperties()`).
. JNDI attributes from `java:comp/env`.
. `ServletContext` init parameters.
. `ServletConfig` init parameters.
. Properties from `SPRING_APPLICATION_JSON` (inline JSON embedded in an environment variable or system property).
. Command line arguments.
. `properties` attribute on your tests.
  Available on {spring-boot-test-module-api}/context/SpringBootTest.html[`@SpringBootTest`] and the <<boot-features-testing-spring-boot-applications-testing-autoconfigured-tests,test annotations for testing a particular slice of your application>>.
. {spring-framework-api}/test/context/TestPropertySource.html[`@TestPropertySource`] annotations on your tests.
. <<using-spring-boot.adoc#using-boot-devtools-globalsettings,Devtools global settings properties>> in the `$HOME/.config/spring-boot` directory when devtools is active.

Config data files are considered in the following order:

. <<boot-features-external-config-files,Application properties>> packaged inside your jar (`application.properties` and YAML variants).
. <<boot-features-external-config-files-profile-specific,Profile-specific application properties>> packaged inside your jar (`application-\{profile}.properties` and YAML variants).
. <<boot-features-external-config-files,Application properties>> outside of your packaged jar (`application.properties` and YAML variants).
. <<boot-features-external-config-files-profile-specific,Profile-specific application properties>> outside of your packaged jar (`application-\{profile}.properties` and YAML variants).

NOTE: It is recommended to stick with one format for your entire application.
If you have configuration files with both `.properties` and `.yml` format in the same location, `.properties` takes precedence.

To provide a concrete example, suppose you develop a `@Component` that uses a `name` property, as shown in the following example:

[source,java,indent=0]
----
	import org.springframework.stereotype.*;
	import org.springframework.beans.factory.annotation.*;

	@Component
	public class MyBean {

		@Value("${name}")
		private String name;

		// ...

	}
----

On your application classpath (for example, inside your jar) you can have an `application.properties` file that provides a sensible default property value for `name`.
When running in a new environment, an `application.properties` file can be provided outside of your jar that overrides the `name`.
For one-off testing, you can launch with a specific command line switch (for example, `java -jar app.jar --name="Spring"`).

TIP: The `env` and `configprops` endpoints can be useful in determining why a property has a particular value.
You can use these two endpoints to diagnose unexpected property values.
See the "<<production-ready-features.adoc#production-ready-endpoints, Production ready features>>" section for details.



[[boot-features-external-config-command-line-args]]
=== Accessing Command Line Properties
By default, `SpringApplication` converts any command line option arguments (that is, arguments starting with `--`, such as `--server.port=9000`) to a `property` and adds them to the Spring `Environment`.
As mentioned previously, command line properties always take precedence over file based property sources.

If you do not want command line properties to be added to the `Environment`, you can disable them by using `SpringApplication.setAddCommandLineProperties(false)`.



[[boot-features-external-config-application-json]]
=== JSON Application Properties
Environment variables and system properties often have restrictions that mean some property names cannot be used.
To help with this, Spring Boot allows you to encode a block of properties into a single JSON structure.

When your application starts, any `spring.application.json` or `SPRING_APPLICATION_JSON` properties will be parsed and added to the `Environment`.

For example, the `SPRING_APPLICATION_JSON` property can be supplied on the command line in a UN{asterisk}X shell as an environment variable:

[indent=0]
----
	$ SPRING_APPLICATION_JSON='{"acme":{"name":"test"}}' java -jar myapp.jar
----

In the preceding example, you end up with `acme.name=test` in the Spring `Environment`.

The same JSON can also be provided as a system property:

[indent=0]
----
	$ java -Dspring.application.json='{"acme":{"name":"test"}}' -jar myapp.jar
----

Or you could supply the JSON by using a command line argument:

[indent=0]
----
	$ java -jar myapp.jar --spring.application.json='{"acme":{"name":"test"}}'
----

If you are deploying to a classic Application Server, you could also use a JNDI variable named `java:comp/env/spring.application.json`.

NOTE: Although `null` values from the JSON will be added to the resulting property source, the `PropertySourcesPropertyResolver` treats `null` properties as missing values.
This means that the JSON cannot override properties from lower order property sources with a `null` value.



<<<<<<< HEAD
[[boot-features-external-config-files]]
=== External Application Properties [[boot-features-external-config-application-property-files]]
Spring Boot will automatically find and load `application.properties` and `application.yaml` files from the following locations when your application starts:

=======
[[boot-features-external-config-random-values]]
=== Configuring Random Values
The `RandomValuePropertySource` is useful for injecting random values (for example, into secrets or test cases).
It can produce integers, longs, uuids, or strings, as shown in the following example:

[source,properties,indent=0]
----
	my.secret=${random.value}
	my.number=${random.int}
	my.bignumber=${random.long}
	my.uuid=${random.uuid}
	my.number.less.than.ten=${random.int(10)}
	my.number.in.range=${random.int[1024,65536]}
----

The `+random.int*+` syntax is `OPEN value (,max) CLOSE` where the `OPEN,CLOSE` are any character and `value,max` are integers.
If `max` is provided, then `value` is the minimum value and `max` is the maximum value (exclusive).



[[boot-features-external-config-command-line-args]]
=== Accessing Command Line Properties
By default, `SpringApplication` converts any command line option arguments (that is, arguments starting with `--`, such as `--server.port=9000`) to a `property` and adds them to the Spring `Environment`.
As mentioned previously, command line properties always take precedence over other property sources.

If you do not want command line properties to be added to the `Environment`, you can disable them by using `SpringApplication.setAddCommandLineProperties(false)`.



[[boot-features-external-config-application-property-files]]
=== Application Property Files
`SpringApplication` loads properties from `application.properties` files in the following locations and adds them to the Spring `Environment`:

. A `/config` subdirectory of the current directory
. The current directory
. A classpath `/config` package
>>>>>>> f82b3369
. The classpath root
. The classpath `/config` package
. The current directory
. The `/config` subdirectory in the current directory
. Immediate child directories of the `/config` subdirectory

The list is ordered by precedence (with values from lower items overriding earlier ones).
Documents from the loaded files are added as `PropertySources` to the Spring `Environment`.

If you do not like `application` as the configuration file name, you can switch to another file name by specifying a configprop:spring.config.name[] environment property.
You can also refer to an explicit location by using the `spring.config.location` environment property (which is a comma-separated list of directory locations or file paths).
The following example shows how to specify a different file name:

[indent=0]
----
	$ java -jar myproject.jar --spring.config.name=myproject
----

The following example shows how to specify two locations:

[indent=0]
----
	$ java -jar myproject.jar --spring.config.location=optional:classpath:/default.properties,optional:classpath:/override.properties
----

TIP: Use the prefix `optional:` if the <<boot-features-external-config-optional-prefix,locations are optional>> and you don't mind if they don't exist.

WARNING: `spring.config.name`, `spring.config.location`, and `spring.config.additional-location` are used very early to determine which files have to be loaded.
They must be defined as an environment property (typically an OS environment variable, a system property, or a command-line argument).

If `spring.config.location` contains directories (as opposed to files), they should end in `/` (at runtime they will be appended with the names generated from `spring.config.name` before being loaded).
Files specified in `spring.config.location` are used as-is.
Whether specified directly or contained in a directory, configuration files must include a file extension in their name.
Typical extensions that are supported out-of-the-box are `.properties`, `.yaml`, and `.yml`.

When multiple locations are specified, the later ones can override the values of earlier ones.

Locations configured by using `spring.config.location` replace the default locations.
For example, if `spring.config.location` is configured with the value `optional:classpath:/custom-config/,optional:file:./custom-config/`, the complete set of locations considered is:

. `optional:classpath:custom-config/`
. `optional:file:./custom-config/`

If you prefer to add additional locations, rather than replacing them, you can use `spring.config.additional-location`.
Properties loaded from additional locations can override those in the default locations.
For example, if `spring.config.additional-location` is configured with the value `optional:classpath:/custom-config/,optional:file:./custom-config/`, the complete set of locations considered is:

. `optional:classpath:/`
. `optional:classpath:/config/`
. `optional:file:./`
. `optional:file:./config/`
. `optional:file:./config/*/`
. `optional:classpath:custom-config/`
. `optional:file:./custom-config/`

This search ordering lets you specify default values in one configuration file and then selectively override those values in another.
You can provide default values for your application in `application.properties` (or whatever other basename you choose with `spring.config.name`) in one of the default locations.
These default values can then be overridden at runtime with a different file located in one of the custom locations.

NOTE: If you use environment variables rather than system properties, most operating systems disallow period-separated key names, but you can use underscores instead (for example, configprop:spring.config.name[format=envvar] instead of configprop:spring.config.name[]).
See <<boot-features-external-config-relaxed-binding-from-environment-variables>> for details.

NOTE: If your application runs in a servlet container or application server, then JNDI properties (in `java:comp/env`) or servlet context initialization parameters can be used instead of, or as well as, environment variables or system properties.



[[boot-features-external-config-optional-prefix]]
==== Optional Locations
By default, when a specified config data location does not exist, Spring Boot will throw a `ConfigDataLocationNotFoundException` and your application will not start.

If you want to specify a location, but you don't mind if it doesn't always exist, you can use the `optional:` prefix.
You can use this prefix with the `spring.config.location` and `spring.config.additional-location` properties, as well as with <<boot-features-external-config-files-importing, `spring.config.import`>> declarations.

For example, a `spring.config.import` value of `optional:file:./myconfig.properties` allows your application to start, even if the `myconfig.properties` file is missing.

If you want to ignore all `ConfigDataLocationNotFoundExceptions` and always continue to start your application, you can use the `spring.config.on-not-found` property.
Set the value to `ignore` using `SpringApplication.setDefaultProperties(...)` or with a system/environment variable.



[[boot-features-external-config-files-wildcards]]
==== Wildcard Locations
If a config file location includes the `{asterisk}` character for the last path segment, it is considered a wildcard location.
Wildcards are expanded when the config is loaded so that immediate subdirectories are also checked.
Wildcard locations are particularly useful in an environment such as Kubernetes when there are multiple sources of config properties.

For example, if you have some Redis configuration and some MySQL configuration, you might want to keep those two pieces of configuration separate, while requiring that both those are present in an `application.properties` file.
This might result in two separate `application.properties` files mounted at different locations such as `/config/redis/application.properties` and `/config/mysql/application.properties`.
In such a case, having a wildcard location of `config/*/`, will result in both files being processed.

By default, Spring Boot includes `config/*/` in the default search locations.
It means that all subdirectories of the `/config` directory outside of your jar will be searched.

You can use wildcard locations yourself with the `spring.config.location` and `spring.config.additional-location` properties.

NOTE: A wildcard location must contain only one `{asterisk}` and end with `{asterisk}/` for search locations that are directories or `*/<filename>` for search locations that are files.
Locations with wildcards are sorted alphabetically based on the absolute path of the file names.

TIP: Wildcard locations only work with external directories.
You cannot use a wildcard in a `classpath:` location.



[[boot-features-external-config-files-profile-specific]]
==== Profile Specific Files
As well as `application` property files, Spring Boot will also attempt to load profile-specific files using the naming convention `application-\{profile}`.
For example, if your application activates a profile named `prod` and uses YAML files, then both `application.yml` and `application-prod.yml` will be considered.

Profile-specific properties are loaded from the same locations as standard `application.properties`, with profile-specific files always overriding the non-specific ones.
If several profiles are specified, a last-wins strategy applies.
For example, if profiles `prod,live` are specified by the configprop:spring.profiles.active[] property, values in `application-prod.properties` can be overridden by those in `application-live.properties`.

The `Environment` has a set of default profiles (by default, `[default]`) that are used if no active profiles are set.
In other words, if no profiles are explicitly activated, then properties from `application-default` are considered.

NOTE: Properties files are only ever loaded once.
If you've already directly <<boot-features-external-config-files-importing,imported>> a profile specific property files then it won't be imported a second time.



[[boot-features-external-config-files-importing]]
==== Importing Additional Data
Application properties may import further config data from other locations using the `spring.config.import` property.
Imports are processed as they are discovered, and are treated as additional documents inserted immediately below the one that declares the import.

For example, you might have the following in your classpath `application.properties` file:

[source,yaml,indent=0,configblocks]
----
	spring:
	  application:
	    name: "myapp"
	  config:
	    import: "optional:file:./dev.properties"
----

This will trigger the import of a `dev.properties` file in current directory (if such a file exists).
Values from the imported `dev.properties` will take precedence over the file that triggered the import.
In the above example, the `dev.properties` could redefine `spring.application.name` to a different value.
An import will only be imported once no matter how many times it is declared.
The order an import is defined inside a single document within the properties/yaml file doesn't matter.
For instance, the two examples below produce the same result:

[source,yaml,indent=0,configblocks]
----
	spring:
	  config:
	    import: my.properties
	my:
	  property: value
----

[source,yaml,indent=0,configblocks]
----
	my:
	  property: value
	spring:
	  config:
	    import: my.properties
----

In both of the above examples, the values from the `my.properties` file will take precedence over the file that triggered its import.

Several locations can be specified under a single `spring.config.import` key.
Locations will be processed in the order that they are defined, with later imports taking precedence.

[TIP]
====
Spring Boot includes pluggable API that allows various different location addresses to be supported.
By default you can import Java Properties, YAML and "`<<boot-features-external-config-files-configtree, configuration trees>>`".

Third-party jars can offer support for additional technologies (there's no requirement for files to be local).
For example, you can imagine config data being from external stores such as Consul, Apache ZooKeeper or Netflix Archaius.

If you want to support your own locations, see the `ConfigDataLocationResolver` and `ConfigDataLoader` classes in the `org.springframework.boot.context.config` package.
====



==== Importing Extensionless Files
Some cloud platforms cannot add a file extension to volume mounted files.
To import these extensionless files, you need to give Spring Boot a hint so that it knows how to load them.
You can do this by putting an extension hint in square brackets.

For example, suppose you have a `/etc/config/myconfig` file that you wish to import as yaml.
You can import it from your `application.properties` using the following:

[source,yaml,indent=0,configprops,configblocks]
----
	spring:
	  config:
	    import: "file:/etc/config/myconfig[.yaml]"
----



[[boot-features-external-config-files-configtree]]
==== Using Configuration Trees
When running applications on a cloud platform (such as Kubernetes) you often need to read config values that the platform supplies.
It's not uncommon to use environment variables for such purposes, but this can have drawbacks, especially if the value is supposed to be kept secret.

As an alternative to environment variables, many cloud platforms now allow you to map configuration into mounted data volumes.
For example, Kubernetes can volume mount both https://kubernetes.io/docs/tasks/configure-pod-container/configure-pod-configmap/#populate-a-volume-with-data-stored-in-a-configmap[`ConfigMaps`] and https://kubernetes.io/docs/concepts/configuration/secret/#using-secrets-as-files-from-a-pod[`Secrets`].

There are two common volume mount patterns that can be use:

. A single file contains a complete set of properties (usually written as YAML).
. Multiple files are written to a directory tree, with the filename becoming the '`key`' and the contents becoming the '`value`'.

For the first case, you can import the YAML or Properties file directly using `spring.config.import` as described <<boot-features-external-config-files-importing,above>>.
For the second case, you need to use the `configtree:` prefix so that Spring Boot knows it needs to expose all the files as properties.

As an example, let's imagine that Kubernetes has mounted the following volume:

[source,indent=0]
----
	etc/
	  config/
	    myapp/
	      username
	      password
----

The contents of the `username` file would be a config value, and the contents of `password` would be a secret.

To import these properties, you can add the following to your `application.properties` or `application.yaml` file:

[source,yaml,indent=0,configprops,configblocks]
----
	spring:
	  config:
	    import: "optional:configtree:/etc/config/"
----

You can then access or inject `myapp.username` and `myapp.password` properties from the `Environment` in the usual way.

TIP: Configuration tree values can be bound to both string `String` and `byte[]` types depending on the contents expected.

If you have multiple config trees to import from the same parent folder you can use a wildcard shortcut.
Any `configtree:` location that ends with `/*/` will import all immediate children as config trees.

For example, given the following volume:

[source,indent=0]
----
	etc/
	  config/
	    dbconfig/
	      db/
	        username
	        password
	    mqconfig/
	      mq/
	        username
	        password
----

You can use `configtree:/etc/config/*/` as the import location:

[source,yaml,indent=0,configprops,configblocks]
----
	spring:
	  config:
	    import: "optional:configtree:/etc/config/*/"
----

This will add `db.username`, `db.password`, `mq.username` and `mq.password` properties.

NOTE: Directories loaded using a wildcard are sorted alphabetically.
If you need a different order, then you should list each location as a separate import


Configuration trees can also be used for Docker secrets.
When a Docker swarm service is granted access to a secret, the secret gets mounted into the container.
For example, if a secret named `db.password` is mounted at location `/run/secrets/`, you can make `db.password` available to the Spring environment using the following:

[source,yaml,indent=0,configprops,configblocks]
----
	spring:
	  config:
	    import: "optional:configtree:/run/secrets/"
----



[[boot-features-external-config-placeholders-in-properties]]
==== Property Placeholders
The values in `application.properties` and `application.yml` are filtered through the existing `Environment` when they are used, so you can refer back to previously defined values (for example, from System properties).
The standard `$\{name}` property-placeholder syntax can be used anywhere within a value.

For example, the following file will set `app.description` to "`MyApp is a Spring Boot application`":

[source,yaml,indent=0,configblocks]
----
	app:
	  name: "MyApp"
	  description: "${app.name} is a Spring Boot application"
----

TIP: You can also use this technique to create "`short`" variants of existing Spring Boot properties.
See the _<<howto.adoc#howto-use-short-command-line-arguments>>_ how-to for details.



[[boot-features-external-config-files-multi-document]]
==== Working with Multi-Document Files
Spring Boot allows you to split a single physical file into multiple logical documents which are each added independently.
Documents are processed in order, from top to bottom.
Later documents can override the properties defined in earlier ones.

For `application.yml` files, the standard YAML multi-document syntax is used.
Three consecutive hyphens represent the end of one document, and the start of the next.

For example, the following file has two logical documents:

[source,yaml,indent=0]
----
	spring.application.name: MyApp
	---
	spring.config.activate.on-cloud-platform: kubernetes
	spring.application.name: MyCloudApp
----

For `application.properties` files a special `#---` comment is used to mark the document splits:

[source,properties,indent=0]
----
	spring.application.name=MyApp
	#---
	spring.config.activate.on-cloud-platform=kubernetes
	spring.application.name=MyCloudApp
----

NOTE: Property file separators must not have any leading whitespace and must have exactly three hyphen characters.
The lines immediately before and after the separator must not be comments.

TIP: Multi-document property files are often used in conjunction with activation properties such as `spring.config.activate.on-profile`.
See the <<boot-features-external-config-file-activation-properties, next section>> for details.

WARNING: Multi-document property files cannot be loaded by using the `@PropertySource` or `@TestPropertySource` annotations.



[[boot-features-external-config-file-activation-properties]]
==== Activation Properties
It's sometimes useful to only activate a given get of properties when certain conditions are met.
For example, you might have properties that are only relevant when a specific profile is active.

You can conditionally activate a properties document using `spring.config.activate.*`.

The following activation properties are available:

.activation properties
[cols="1,4"]
|===
| Property | Note

| `on-profile`
| A profile expression that must match for the document to be active.

| `on-cloud-platform`
| The `CloudPlatform` that must be detected for the document to be active.
|===

For example, the following specifies that the second document is only active when running on Kubernetes, and only when either the "`prod`" or "`staging`" profiles are active:

[source,yaml,indent=0,configblocks]
----
	myprop:
	  always-set
	---
	spring:
	  config:
	    activate:
	      on-cloud-platform: "kubernetes"
	      on-profile: "prod | staging"
	myotherprop: sometimes-set
----



[[boot-features-encrypting-properties]]
=== Encrypting Properties
Spring Boot does not provide any built in support for encrypting property values, however, it does provide the hook points necessary to modify values contained in the Spring `Environment`.
The `EnvironmentPostProcessor` interface allows you to manipulate the `Environment` before the application starts.
See <<howto.adoc#howto-customize-the-environment-or-application-context>> for details.

If you're looking for a secure way to store credentials and passwords, the https://cloud.spring.io/spring-cloud-vault/[Spring Cloud Vault] project provides support for storing externalized configuration in https://www.vaultproject.io/[HashiCorp Vault].



[[boot-features-external-config-yaml]]
=== Working with YAML
https://yaml.org[YAML] is a superset of JSON and, as such, is a convenient format for specifying hierarchical configuration data.
The `SpringApplication` class automatically supports YAML as an alternative to properties whenever you have the https://bitbucket.org/asomov/snakeyaml[SnakeYAML] library on your classpath.

NOTE: If you use "`Starters`", SnakeYAML is automatically provided by `spring-boot-starter`.

==== Mapping YAML to Properties
YAML documents need to be converted from their hierarchical format to a flat structure that can be used with the Spring `Environment`.
For example, consider the following YAML document:

[source,yaml,indent=0]
----
	environments:
	  dev:
	    url: https://dev.example.com
	    name: Developer Setup
	  prod:
	    url: https://another.example.com
	    name: My Cool App
----

In order to access these properties from the `Environment`, they would be flattened as follows:

[source,properties,indent=0]
----
	environments.dev.url=https://dev.example.com
	environments.dev.name=Developer Setup
	environments.prod.url=https://another.example.com
	environments.prod.name=My Cool App
----

Likewise, YAML lists also need to be flattened.
They are represented as property keys with `[index]` dereferencers.
For example, consider the following YAML:

[source,yaml,indent=0]
----
	 my:
	  servers:
	  - dev.example.com
	  - another.example.com
----

The preceding example would be transformed into these properties:

[source,properties,indent=0]
----
	my.servers[0]=dev.example.com
	my.servers[1]=another.example.com
----

TIP: Properties that use the `[index]` notation can be bound to Java `List` or `Set` objects using Spring Boot's `Binder` class.
For more details see the "`<<boot-features-external-config-typesafe-configuration-properties>>`" section below.

WARNING: YAML files cannot be loaded by using the `@PropertySource` or `@TestPropertySource` annotations.
So, in the case that you need to load values that way, you need to use a properties file.



[[boot-features-external-config-loading-yaml]]
[[boot-features-external-config-exposing-yaml-to-spring]]
==== Directly Loading YAML
Spring Framework provides two convenient classes that can be used to load YAML documents.
The `YamlPropertiesFactoryBean` loads YAML as `Properties` and the `YamlMapFactoryBean` loads YAML as a `Map`.

You can also use the `YamlPropertySourceLoader` class if you want to load YAML as a Spring `PropertySource`.


[[boot-features-external-config-random-values]]
=== Configuring Random Values
The `RandomValuePropertySource` is useful for injecting random values (for example, into secrets or test cases).
It can produce integers, longs, uuids, or strings, as shown in the following example:

[source,yaml,indent=0,configblocks]
----
	my:
	  secret: "${random.value}"
	  number: "${random.int}"
	  bignumber: "${random.long}"
	  uuid: "${random.uuid}"
	  number-less-than-ten: "${random.int(10)}"
	  number-in-range: "${random.int[1024,65536]}"
----

The `+random.int*+` syntax is `OPEN value (,max) CLOSE` where the `OPEN,CLOSE` are any character and `value,max` are integers.
If `max` is provided, then `value` is the minimum value and `max` is the maximum value (exclusive).



[[boot-features-external-config-typesafe-configuration-properties]]
=== Type-safe Configuration Properties
Using the `@Value("$\{property}")` annotation to inject configuration properties can sometimes be cumbersome, especially if you are working with multiple properties or your data is hierarchical in nature.
Spring Boot provides an alternative method of working with properties that lets strongly typed beans govern and validate the configuration of your application.

TIP: See also the <<boot-features-external-config-vs-value,differences between `@Value` and type-safe configuration properties>>.



[[boot-features-external-config-java-bean-binding]]
==== JavaBean properties binding
It is possible to bind a bean declaring standard JavaBean properties as shown in the following example:

[source,java,indent=0]
----
	package com.example;

	import java.net.InetAddress;
	import java.util.ArrayList;
	import java.util.Collections;
	import java.util.List;

	import org.springframework.boot.context.properties.ConfigurationProperties;

	@ConfigurationProperties("acme")
	public class AcmeProperties {

		private boolean enabled;

		private InetAddress remoteAddress;

		private final Security security = new Security();

		public boolean isEnabled() { ... }

		public void setEnabled(boolean enabled) { ... }

		public InetAddress getRemoteAddress() { ... }

		public void setRemoteAddress(InetAddress remoteAddress) { ... }

		public Security getSecurity() { ... }

		public static class Security {

			private String username;

			private String password;

			private List<String> roles = new ArrayList<>(Collections.singleton("USER"));

			public String getUsername() { ... }

			public void setUsername(String username) { ... }

			public String getPassword() { ... }

			public void setPassword(String password) { ... }

			public List<String> getRoles() { ... }

			public void setRoles(List<String> roles) { ... }

		}
	}
----

The preceding POJO defines the following properties:

* `acme.enabled`, with a value of `false` by default.
* `acme.remote-address`, with a type that can be coerced from `String`.
* `acme.security.username`, with a nested "security" object whose name is determined by the name of the property.
  In particular, the return type is not used at all there and could have been `SecurityProperties`.
* `acme.security.password`.
* `acme.security.roles`, with a collection of `String` that defaults to `USER`.

NOTE: The properties that map to `@ConfigurationProperties` classes available in Spring Boot, which are configured via properties files, YAML files, environment variables etc., are public API but the accessors (getters/setters) of the class itself are not meant to be used directly.

[NOTE]
====
Such arrangement relies on a default empty constructor and getters and setters are usually mandatory, since binding is through standard Java Beans property descriptors, just like in Spring MVC.
A setter may be omitted in the following cases:

* Maps, as long as they are initialized, need a getter but not necessarily a setter, since they can be mutated by the binder.
* Collections and arrays can be accessed either through an index (typically with YAML) or by using a single comma-separated value (properties).
  In the latter case, a setter is mandatory.
  We recommend to always add a setter for such types.
  If you initialize a collection, make sure it is not immutable (as in the preceding example).
* If nested POJO properties are initialized (like the `Security` field in the preceding example), a setter is not required.
  If you want the binder to create the instance on the fly by using its default constructor, you need a setter.

Some people use Project Lombok to add getters and setters automatically.
Make sure that Lombok does not generate any particular constructor for such a type, as it is used automatically by the container to instantiate the object.

Finally, only standard Java Bean properties are considered and binding on static properties is not supported.
====



[[boot-features-external-config-constructor-binding]]
==== Constructor binding
The example in the previous section can be rewritten in an immutable fashion as shown in the following example:

[source,java,indent=0]
----
	package com.example;

	import java.net.InetAddress;
	import java.util.List;

	import org.springframework.boot.context.properties.ConfigurationProperties;
	import org.springframework.boot.context.properties.ConstructorBinding;
	import org.springframework.boot.context.properties.bind.DefaultValue;

	@ConstructorBinding
	@ConfigurationProperties("acme")
	public class AcmeProperties {

		private final boolean enabled;

		private final InetAddress remoteAddress;

		private final Security security;

		public AcmeProperties(boolean enabled, InetAddress remoteAddress, Security security) {
			this.enabled = enabled;
			this.remoteAddress = remoteAddress;
			this.security = security;
		}

		public boolean isEnabled() { ... }

		public InetAddress getRemoteAddress() { ... }

		public Security getSecurity() { ... }

		public static class Security {

			private final String username;

			private final String password;

			private final List<String> roles;

			public Security(String username, String password,
					@DefaultValue("USER") List<String> roles) {
				this.username = username;
				this.password = password;
				this.roles = roles;
			}

			public String getUsername() { ... }

			public String getPassword() { ... }

			public List<String> getRoles() { ... }

		}

	}
----

In this setup, the `@ConstructorBinding` annotation is used to indicate that constructor binding should be used.
This means that the binder will expect to find a constructor with the parameters that you wish to have bound.

Nested members of a `@ConstructorBinding` class (such as `Security` in the example above) will also be bound via their constructor.

Default values can be specified using `@DefaultValue` and the same conversion service will be applied to coerce the `String` value to the target type of a missing property.
By default, if no properties are bound to `Security`, the `AcmeProperties` instance will contain a `null` value for `security`.
If you wish you return a non-null instance of `Security` even when no properties are bound to it, you can use an empty `@DefaultValue` annotation to do so:

[source,java,indent=0]
----
	package com.example;
	import java.net.InetAddress;
	import java.util.List;

	import org.springframework.boot.context.properties.ConfigurationProperties;
	import org.springframework.boot.context.properties.ConstructorBinding;
	import org.springframework.boot.context.properties.bind.DefaultValue;

	@ConstructorBinding
	@ConfigurationProperties("acme")
	public class AcmeProperties {

		private final boolean enabled;

		private final InetAddress remoteAddress;

		private final Security security;

		public AcmeProperties(boolean enabled, InetAddress remoteAddress, @DefaultValue Security security) {
			this.enabled = enabled;
			this.remoteAddress = remoteAddress;
			this.security = security;
		}
	}
----


NOTE: To use constructor binding the class must be enabled using `@EnableConfigurationProperties` or configuration property scanning.
You cannot use constructor binding with beans that are created by the regular Spring mechanisms (e.g. `@Component` beans, beans created via `@Bean` methods or beans loaded using `@Import`)

TIP: If you have more than one constructor for your class you can also use `@ConstructorBinding` directly on the constructor that should be bound.

NOTE: The use of `java.util.Optional` with `@ConfigurationProperties` is not recommended as it is primarily intended for use as a return type.
As such, it is not well-suited to configuration property injection.
For consistency with properties of other types, if you do declare an `Optional` property and it has no value, `null` rather than an empty `Optional` will be bound.



[[boot-features-external-config-enabling]]
==== Enabling @ConfigurationProperties-annotated types
Spring Boot provides infrastructure to bind `@ConfigurationProperties` types and register them as beans.
You can either enable configuration properties on a class-by-class basis or enable configuration property scanning that works in a similar manner to component scanning.

Sometimes, classes annotated with `@ConfigurationProperties` might not be suitable for scanning, for example, if you're developing your own auto-configuration or you want to enable them conditionally.
In these cases, specify the list of types to process using the `@EnableConfigurationProperties` annotation.
This can be done on any `@Configuration` class, as shown in the following example:

[source,java,indent=0]
----
	@Configuration(proxyBeanMethods = false)
	@EnableConfigurationProperties(AcmeProperties.class)
	public class MyConfiguration {
	}
----

To use configuration property scanning, add the `@ConfigurationPropertiesScan` annotation to your application.
Typically, it is added to the main application class that is annotated with `@SpringBootApplication` but it can be added to any `@Configuration` class.
By default, scanning will occur from the package of the class that declares the annotation.
If you want to define specific packages to scan, you can do so as shown in the following example:

[source,java,indent=0]
----
	@SpringBootApplication
	@ConfigurationPropertiesScan({ "com.example.app", "org.acme.another" })
	public class MyApplication {
	}
----

[NOTE]
====
When the `@ConfigurationProperties` bean is registered using configuration property scanning or via `@EnableConfigurationProperties`, the bean has a conventional name: `<prefix>-<fqn>`, where `<prefix>` is the environment key prefix specified in the `@ConfigurationProperties` annotation and `<fqn>` is the fully qualified name of the bean.
If the annotation does not provide any prefix, only the fully qualified name of the bean is used.

The bean name in the example above is `acme-com.example.AcmeProperties`.
====

We recommend that `@ConfigurationProperties` only deal with the environment and, in particular, does not inject other beans from the context.
For corner cases, setter injection can be used or any of the `*Aware` interfaces provided by the framework (such as `EnvironmentAware` if you need access to the `Environment`).
If you still want to inject other beans using the constructor, the configuration properties bean must be annotated with `@Component` and use JavaBean-based property binding.



[[boot-features-external-config-using]]
==== Using @ConfigurationProperties-annotated types
This style of configuration works particularly well with the `SpringApplication` external YAML configuration, as shown in the following example:

[source,yaml,indent=0]
----
	acme:
		remote-address: 192.168.1.1
		security:
			username: admin
			roles:
			  - USER
			  - ADMIN
----

To work with `@ConfigurationProperties` beans, you can inject them in the same way as any other bean, as shown in the following example:

[source,java,indent=0]
----
	@Service
	public class MyService {

		private final AcmeProperties properties;

		@Autowired
		public MyService(AcmeProperties properties) {
			this.properties = properties;
		}

	 	//...

		@PostConstruct
		public void openConnection() {
			Server server = new Server(this.properties.getRemoteAddress());
			// ...
		}

	}
----

TIP: Using `@ConfigurationProperties` also lets you generate metadata files that can be used by IDEs to offer auto-completion for your own keys.
See the <<appendix-configuration-metadata.adoc#configuration-metadata,appendix>> for details.



[[boot-features-external-config-3rd-party-configuration]]
==== Third-party Configuration
As well as using `@ConfigurationProperties` to annotate a class, you can also use it on public `@Bean` methods.
Doing so can be particularly useful when you want to bind properties to third-party components that are outside of your control.

To configure a bean from the `Environment` properties, add `@ConfigurationProperties` to its bean registration, as shown in the following example:

[source,java,indent=0]
----
	@ConfigurationProperties(prefix = "another")
	@Bean
	public AnotherComponent anotherComponent() {
		...
	}
----

Any JavaBean property defined with the `another` prefix is mapped onto that `AnotherComponent` bean in manner similar to the preceding `AcmeProperties` example.



[[boot-features-external-config-relaxed-binding]]
==== Relaxed Binding
Spring Boot uses some relaxed rules for binding `Environment` properties to `@ConfigurationProperties` beans, so there does not need to be an exact match between the `Environment` property name and the bean property name.
Common examples where this is useful include dash-separated environment properties (for example, `context-path` binds to `contextPath`), and capitalized environment properties (for example, `PORT` binds to `port`).

As an example, consider the following `@ConfigurationProperties` class:

[source,java,indent=0]
----
	@ConfigurationProperties(prefix="acme.my-project.person")
	public class OwnerProperties {

		private String firstName;

		public String getFirstName() {
			return this.firstName;
		}

		public void setFirstName(String firstName) {
			this.firstName = firstName;
		}

	}
----

With the preceding code, the following properties names can all be used:

.relaxed binding
[cols="1,4"]
|===
| Property | Note

| `acme.my-project.person.first-name`
| Kebab case, which is recommended for use in `.properties` and `.yml` files.

| `acme.myProject.person.firstName`
| Standard camel case syntax.

| `acme.my_project.person.first_name`
| Underscore notation, which is an alternative format for use in `.properties` and `.yml` files.

| `ACME_MYPROJECT_PERSON_FIRSTNAME`
| Upper case format, which is recommended when using system environment variables.
|===

NOTE: The `prefix` value for the annotation _must_ be in kebab case (lowercase and separated by `-`, such as `acme.my-project.person`).

.relaxed binding rules per property source
[cols="2,4,4"]
|===
| Property Source | Simple | List

| Properties Files
| Camel case, kebab case, or underscore notation
| Standard list syntax using `[ ]` or comma-separated values

| YAML Files
| Camel case, kebab case, or underscore notation
| Standard YAML list syntax or comma-separated values

| Environment Variables
| Upper case format with underscore as the delimiter (see <<boot-features-external-config-relaxed-binding-from-environment-variables>>).
| Numeric values surrounded by underscores (see <<boot-features-external-config-relaxed-binding-from-environment-variables>>)

| System properties
| Camel case, kebab case, or underscore notation
| Standard list syntax using `[ ]` or comma-separated values
|===

TIP: We recommend that, when possible, properties are stored in lower-case kebab format, such as `my.property-name=acme`.



[[boot-features-external-config-relaxed-binding-maps]]
===== Binding Maps
When binding to `Map` properties you may need to use a special bracket notation so that the original `key` value is preserved.
If the key is not surrounded by `[]`, any characters that are not alpha-numeric, `-` or `.` are removed.

For example, consider binding the following properties to a `Map<String,String>`:


[source,properties,indent=0,role="primary"]
.Properties
----
	acme.map.[/key1]=value1
	acme.map.[/key2]=value2
	acme.map./key3=value3
----

[source,yaml,indent=0,role="secondary"]
.Yaml
----
	acme:
	  map:
	    "[/key1]": "value1"
	    "[/key2]": "value2"
	    "/key3": "value3"
----

NOTE: For YAML files, the brackets need to be surrounded by quotes for the keys to be parsed properly.

The properties above will bind to a `Map` with `/key1`, `/key2` and `key3` as the keys in the map.
The slash has been removed from `key3` because it wasn't surrounded by square brackets.

You may also occasionally need to use the bracket notation if your `key` contains a `.` and you are binding to non-scalar value.
<<<<<<< HEAD
For example, binding `a.b=c` to `Map<String, Object>` will return a Map with the entry `{"a"={"b"="c"}}` whereas `[a.b]=c` will return a Map with the entry `{"a.b"="c"}`.
=======
For example, binding `a.b=c` to `Map<String, Object>` will return a Map with the entry `{"a"={"b"="c"}}` where as `[a.b]=c` will return a Map with the entry `{"a.b"="c"}`.
>>>>>>> f82b3369



[[boot-features-external-config-relaxed-binding-from-environment-variables]]
===== Binding from Environment Variables
Most operating systems impose strict rules around the names that can be used for environment variables.
For example, Linux shell variables can contain only letters (`a` to `z` or `A` to `Z`), numbers (`0` to `9`) or the underscore character (`_`).
By convention, Unix shell variables will also have their names in UPPERCASE.

Spring Boot's relaxed binding rules are, as much as possible, designed to be compatible with these naming restrictions.

To convert a property name in the canonical-form to an environment variable name you can follow these rules:

* Replace dots (`.`) with underscores (`_`).
* Remove any dashes (`-`).
* Convert to uppercase.

For example, the configuration property `spring.main.log-startup-info` would be an environment variable named `SPRING_MAIN_LOGSTARTUPINFO`.

Environment variables can also be used when binding to object lists.
To bind to a `List`, the element number should be surrounded with underscores in the variable name.

For example, the configuration property `my.acme[0].other` would use an environment variable named `MY_ACME_0_OTHER`.



[[boot-features-external-config-complex-type-merge]]
==== Merging Complex Types
When lists are configured in more than one place, overriding works by replacing the entire list.

For example, assume a `MyPojo` object with `name` and `description` attributes that are `null` by default.
The following example exposes a list of `MyPojo` objects from `AcmeProperties`:

[source,java,indent=0]
----
	@ConfigurationProperties("acme")
	public class AcmeProperties {

		private final List<MyPojo> list = new ArrayList<>();

		public List<MyPojo> getList() {
			return this.list;
		}

	}
----

Consider the following configuration:

[source,yaml,indent=0,configblocks]
----
	acme:
	  list:
	  - name: "my name"
	    description: "my description"
	---
	spring:
	  config:
	    activate:
	      on-profile: "dev"
	acme:
	  list:
	  - name: "my another name"
----

If the `dev` profile is not active, `AcmeProperties.list` contains one `MyPojo` entry, as previously defined.
If the `dev` profile is enabled, however, the `list` _still_ contains only one entry (with a name of `my another name` and a description of `null`).
This configuration _does not_ add a second `MyPojo` instance to the list, and it does not merge the items.

When a `List` is specified in multiple profiles, the one with the highest priority (and only that one) is used.
Consider the following example:

[source,yaml,indent=0,configblocks]
----
	acme:
	  list:
	  - name: "my name"
	    description: "my description"
	  - name: "another name"
	    description: "another description"
	---
	spring:
	  config:
	    activate:
	      on-profile: "dev"
	acme:
	  list:
	  - name: "my another name"
----

In the preceding example, if the `dev` profile is active, `AcmeProperties.list` contains _one_ `MyPojo` entry (with a name of `my another name` and a description of `null`).
For YAML, both comma-separated lists and YAML lists can be used for completely overriding the contents of the list.

For `Map` properties, you can bind with property values drawn from multiple sources.
However, for the same property in multiple sources, the one with the highest priority is used.
The following example exposes a `Map<String, MyPojo>` from `AcmeProperties`:

[source,java,indent=0]
----
	@ConfigurationProperties("acme")
	public class AcmeProperties {

		private final Map<String, MyPojo> map = new HashMap<>();

		public Map<String, MyPojo> getMap() {
			return this.map;
		}

	}
----

Consider the following configuration:

[source,yaml,indent=0,configblocks]
----
	acme:
	  map:
	    key1:
	      name: "my name 1"
	      description: "my description 1"
	---
	spring:
	  config:
	    activate:
	      on-profile: "dev"
	acme:
	  map:
	    key1:
	      name: "dev name 1"
	    key2:
	      name: "dev name 2"
	      description: "dev description 2"
----

If the `dev` profile is not active, `AcmeProperties.map` contains one entry with key `key1` (with a name of `my name 1` and a description of `my description 1`).
If the `dev` profile is enabled, however, `map` contains two entries with keys `key1` (with a name of `dev name 1` and a description of `my description 1`) and `key2` (with a name of `dev name 2` and a description of `dev description 2`).

NOTE: The preceding merging rules apply to properties from all property sources, and not just files.



[[boot-features-external-config-conversion]]
==== Properties Conversion
Spring Boot attempts to coerce the external application properties to the right type when it binds to the `@ConfigurationProperties` beans.
If you need custom type conversion, you can provide a `ConversionService` bean (with a bean named `conversionService`) or custom property editors (through a `CustomEditorConfigurer` bean) or custom `Converters` (with bean definitions annotated as `@ConfigurationPropertiesBinding`).

NOTE: As this bean is requested very early during the application lifecycle, make sure to limit the dependencies that your `ConversionService` is using.
Typically, any dependency that you require may not be fully initialized at creation time.
You may want to rename your custom `ConversionService` if it is not required for configuration keys coercion and only rely on custom converters qualified with `@ConfigurationPropertiesBinding`.



[[boot-features-external-config-conversion-duration]]
===== Converting durations
Spring Boot has dedicated support for expressing durations.
If you expose a `java.time.Duration` property, the following formats in application properties are available:

* A regular `long` representation (using milliseconds as the default unit unless a `@DurationUnit` has been specified)
* The standard ISO-8601 format {java-api}/java/time/Duration.html#parse-java.lang.CharSequence-[used by `java.time.Duration`]
* A more readable format where the value and the unit are coupled (e.g. `10s` means 10 seconds)

Consider the following example:

[source,java,indent=0]
----
include::{code-examples}/context/properties/bind/javabean/AppSystemProperties.java[tag=example]
----

To specify a session timeout of 30 seconds, `30`, `PT30S` and `30s` are all equivalent.
A read timeout of 500ms can be specified in any of the following form: `500`, `PT0.5S` and `500ms`.

You can also use any of the supported units.
These are:

* `ns` for nanoseconds
* `us` for microseconds
* `ms` for milliseconds
* `s` for seconds
* `m` for minutes
* `h` for hours
* `d` for days

The default unit is milliseconds and can be overridden using `@DurationUnit` as illustrated in the sample above.

If you prefer to use constructor binding, the same properties can be exposed, as shown in the following example:

[source,java,indent=0]
----
include::{code-examples}/context/properties/bind/constructor/AppSystemProperties.java[tag=example]
----


TIP: If you are upgrading a `Long` property, make sure to define the unit (using `@DurationUnit`) if it isn't milliseconds.
Doing so gives a transparent upgrade path while supporting a much richer format.



[[boot-features-external-config-conversion-period]]
===== Converting periods
In addition to durations, Spring Boot can also work with `java.time.Period` type.
The following formats can be used in application properties:

* An regular `int` representation (using days as the default unit unless a `@PeriodUnit` has been specified)
* The standard ISO-8601 format {java-api}/java/time/Period.html#parse-java.lang.CharSequence-[used by `java.time.Period`]
* A simpler format where the value and the unit pairs are coupled (e.g. `1y3d` means 1 year and 3 days)

The following units are supported with the simple format:

* `y` for years
* `m` for months
* `w` for weeks
* `d` for days

NOTE: The `java.time.Period` type never actually stores the number of weeks, it is a shortcut that means "`7 days`".



[[boot-features-external-config-conversion-datasize]]
===== Converting Data Sizes
Spring Framework has a `DataSize` value type that expresses a size in bytes.
If you expose a `DataSize` property, the following formats in application properties are available:

* A regular `long` representation (using bytes as the default unit unless a `@DataSizeUnit` has been specified)
* A more readable format where the value and the unit are coupled (e.g. `10MB` means 10 megabytes)

Consider the following example:

[source,java,indent=0]
----
include::{code-examples}/context/properties/bind/javabean/AppIoProperties.java[tag=example]
----

To specify a buffer size of 10 megabytes, `10` and `10MB` are equivalent.
A size threshold of 256 bytes can be specified as `256` or `256B`.

You can also use any of the supported units.
These are:

* `B` for bytes
* `KB` for kilobytes
* `MB` for megabytes
* `GB` for gigabytes
* `TB` for terabytes

The default unit is bytes and can be overridden using `@DataSizeUnit` as illustrated in the sample above.

If you prefer to use constructor binding, the same properties can be exposed, as shown in the following example:

[source,java,indent=0]
----
include::{code-examples}/context/properties/bind/constructor/AppIoProperties.java[tag=example]
----

TIP: If you are upgrading a `Long` property, make sure to define the unit (using `@DataSizeUnit`) if it isn't bytes.
Doing so gives a transparent upgrade path while supporting a much richer format.



[[boot-features-external-config-validation]]
==== @ConfigurationProperties Validation
Spring Boot attempts to validate `@ConfigurationProperties` classes whenever they are annotated with Spring's `@Validated` annotation.
You can use JSR-303 `javax.validation` constraint annotations directly on your configuration class.
To do so, ensure that a compliant JSR-303 implementation is on your classpath and then add constraint annotations to your fields, as shown in the following example:

[source,java,indent=0]
----
	@ConfigurationProperties(prefix="acme")
	@Validated
	public class AcmeProperties {

		@NotNull
		private InetAddress remoteAddress;

		// ... getters and setters

	}
----

TIP: You can also trigger validation by annotating the `@Bean` method that creates the configuration properties with `@Validated`.

To ensure that validation is always triggered for nested properties, even when no properties are found, the associated field must be annotated with `@Valid`.
The following example builds on the preceding `AcmeProperties` example:

[source,java,indent=0]
----
	@ConfigurationProperties(prefix="acme")
	@Validated
	public class AcmeProperties {

		@NotNull
		private InetAddress remoteAddress;

		@Valid
		private final Security security = new Security();

		// ... getters and setters

		public static class Security {

			@NotEmpty
			public String username;

			// ... getters and setters

		}

	}
----

You can also add a custom Spring `Validator` by creating a bean definition called `configurationPropertiesValidator`.
The `@Bean` method should be declared `static`.
The configuration properties validator is created very early in the application's lifecycle, and declaring the `@Bean` method as static lets the bean be created without having to instantiate the `@Configuration` class.
Doing so avoids any problems that may be caused by early instantiation.

TIP: The `spring-boot-actuator` module includes an endpoint that exposes all `@ConfigurationProperties` beans.
Point your web browser to `/actuator/configprops` or use the equivalent JMX endpoint.
See the "<<production-ready-features.adoc#production-ready-endpoints, Production ready features>>" section for details.



[[boot-features-external-config-vs-value]]
==== @ConfigurationProperties vs. @Value
The `@Value` annotation is a core container feature, and it does not provide the same features as type-safe configuration properties.
The following table summarizes the features that are supported by `@ConfigurationProperties` and `@Value`:

[cols="4,2,2"]
|===
| Feature |`@ConfigurationProperties` |`@Value`

| <<boot-features-external-config-relaxed-binding,Relaxed binding>>
| Yes
| Limited (see <<boot-features-external-config-vs-value-note,note below>>)

| <<appendix-configuration-metadata.adoc#configuration-metadata,Meta-data support>>
| Yes
| No

| `SpEL` evaluation
| No
| Yes
|===

NOTE: [[boot-features-external-config-vs-value-note]] If you do want to use `@Value`, we recommend that you refer to property names using their canonical form (kebab-case using only lowercase letters).
This will allow Spring Boot to use the same logic as it does when relaxed binding `@ConfigurationProperties`.
For example, `@Value("{demo.item-price}")` will pick up `demo.item-price` and `demo.itemPrice` forms from the `application.properties` file, as well as `DEMO_ITEMPRICE` from the system environment.
If you used `@Value("{demo.itemPrice}")` instead, `demo.item-price` and `DEMO_ITEMPRICE` would not be considered.

If you define a set of configuration keys for your own components, we recommend you group them in a POJO annotated with `@ConfigurationProperties`.
Doing so will provide you with structured, type-safe object that you can inject into your own beans.

`SpEL` expressions from  <<boot-features-external-config-files,application property files>> are not processed at time of parsing these files and populating the environment.
However, it is possible to write a `SpEL` expression in `@Value`.
If the value of a property from an application property file is a `SpEL` expression, it will be evaluated when consumed via `@Value`.



[[boot-features-profiles]]
== Profiles
Spring Profiles provide a way to segregate parts of your application configuration and make it be available only in certain environments.
Any `@Component`, `@Configuration` or `@ConfigurationProperties` can be marked with `@Profile` to limit when it is loaded, as shown in the following example:

[source,java,indent=0]
----
	@Configuration(proxyBeanMethods = false)
	@Profile("production")
	public class ProductionConfiguration {

		// ...

	}
----

NOTE: If `@ConfigurationProperties` beans are registered via `@EnableConfigurationProperties` instead of automatic scanning, the `@Profile` annotation needs to be specified on the `@Configuration` class that has the `@EnableConfigurationProperties` annotation.
In the case where `@ConfigurationProperties` are scanned, `@Profile` can be specified on the `@ConfigurationProperties` class itself.

You can use a configprop:spring.profiles.active[] `Environment` property to specify which profiles are active.
You can specify the property in any of the ways described earlier in this chapter.
For example, you could include it in your `application.properties`, as shown in the following example:

[source,yaml,indent=0,configprops,configblocks]
----
	spring:
	  profiles:
	    active: "dev,hsqldb"
----

You could also specify it on the command line by using the following switch: `--spring.profiles.active=dev,hsqldb`.



[[boot-features-adding-active-profiles]]
=== Adding Active Profiles
The configprop:spring.profiles.active[] property follows the same ordering rules as other properties: The highest `PropertySource` wins.
This means that you can specify active profiles in `application.properties` and then *replace* them by using the command line switch.

Sometimes, it is useful to have properties that *add* to the active profiles rather than replace them.
The `SpringApplication` entry point has a Java API for setting additional profiles (that is, on top of those activated by the configprop:spring.profiles.active[] property).
See the `setAdditionalProfiles()` method in {spring-boot-module-api}/SpringApplication.html[SpringApplication].
Profile groups, which are described in the <<boot-features-profiles-groups,next section>> can also be used to add active profiles if a given profile is active.


[[boot-features-profiles-groups]]
=== Profile Groups
Occasionally the profiles that you define and use in your application are too fine-grained and become cumbersome to use.
For example, you might have `proddb` and `prodmq` profiles that you use to enable database and messaging features independently.

To help with this, Spring Boot lets you define profile groups.
A profile group allows you to define a logical name for a related group of profiles.

For example, we can create a `production` group that consists of our `proddb` and `prodmq` profiles.

[source,yaml,indent=0,configblocks]
----
	spring:
	  profiles:
	    group:
	      production:
	      - "proddb"
	      - "prodmq"
----

Our application can now be started using `--spring.profiles.active=production` to active the `production`, `proddb` and `prodmq` profiles in one hit.



[[boot-features-programmatically-setting-profiles]]
=== Programmatically Setting Profiles
You can programmatically set active profiles by calling `SpringApplication.setAdditionalProfiles(...)` before your application runs.
It is also possible to activate profiles by using Spring's `ConfigurableEnvironment` interface.



[[boot-features-profile-specific-configuration]]
=== Profile-specific Configuration Files
Profile-specific variants of both `application.properties` (or `application.yml`) and files referenced through `@ConfigurationProperties` are considered as files and loaded.
See "<<boot-features-external-config-files-profile-specific>>" for details.



[[boot-features-logging]]
== Logging
Spring Boot uses https://commons.apache.org/logging[Commons Logging] for all internal logging but leaves the underlying log implementation open.
Default configurations are provided for {java-api}/java/util/logging/package-summary.html[Java Util Logging], https://logging.apache.org/log4j/2.x/[Log4J2], and https://logback.qos.ch/[Logback].
In each case, loggers are pre-configured to use console output with optional file output also available.

By default, if you use the "`Starters`", Logback is used for logging.
Appropriate Logback routing is also included to ensure that dependent libraries that use Java Util Logging, Commons Logging, Log4J, or SLF4J all work correctly.

TIP: There are a lot of logging frameworks available for Java.
Do not worry if the above list seems confusing.
Generally, you do not need to change your logging dependencies and the Spring Boot defaults work just fine.

TIP: When you deploy your application to a servlet container or application server, logging performed via the Java Util Logging API is not routed into your application's logs.
This prevents logging performed by the container or other applications that have been deployed to it from appearing in your application's logs.



[[boot-features-logging-format]]
=== Log Format
The default log output from Spring Boot resembles the following example:

[indent=0]
----
2019-03-05 10:57:51.112  INFO 45469 --- [           main] org.apache.catalina.core.StandardEngine  : Starting Servlet Engine: Apache Tomcat/7.0.52
2019-03-05 10:57:51.253  INFO 45469 --- [ost-startStop-1] o.a.c.c.C.[Tomcat].[localhost].[/]       : Initializing Spring embedded WebApplicationContext
2019-03-05 10:57:51.253  INFO 45469 --- [ost-startStop-1] o.s.web.context.ContextLoader            : Root WebApplicationContext: initialization completed in 1358 ms
2019-03-05 10:57:51.698  INFO 45469 --- [ost-startStop-1] o.s.b.c.e.ServletRegistrationBean        : Mapping servlet: 'dispatcherServlet' to [/]
2019-03-05 10:57:51.702  INFO 45469 --- [ost-startStop-1] o.s.b.c.embedded.FilterRegistrationBean  : Mapping filter: 'hiddenHttpMethodFilter' to: [/*]
----

The following items are output:

* Date and Time: Millisecond precision and easily sortable.
* Log Level: `ERROR`, `WARN`, `INFO`, `DEBUG`, or `TRACE`.
* Process ID.
* A `---` separator to distinguish the start of actual log messages.
* Thread name: Enclosed in square brackets (may be truncated for console output).
* Logger name: This is usually the source class name (often abbreviated).
* The log message.

NOTE: Logback does not have a `FATAL` level.
It is mapped to `ERROR`.



[[boot-features-logging-console-output]]
=== Console Output
The default log configuration echoes messages to the console as they are written.
By default, `ERROR`-level, `WARN`-level, and `INFO`-level messages are logged.
You can also enable a "`debug`" mode by starting your application with a `--debug` flag.

[indent=0]
----
	$ java -jar myapp.jar --debug
----

NOTE: You can also specify `debug=true` in your `application.properties`.

When the debug mode is enabled, a selection of core loggers (embedded container, Hibernate, and Spring Boot) are configured to output more information.
Enabling the debug mode does _not_ configure your application to log all messages with `DEBUG` level.

Alternatively, you can enable a "`trace`" mode by starting your application with a `--trace` flag (or `trace=true` in your `application.properties`).
Doing so enables trace logging for a selection of core loggers (embedded container, Hibernate schema generation, and the whole Spring portfolio).



[[boot-features-logging-color-coded-output]]
==== Color-coded Output
If your terminal supports ANSI, color output is used to aid readability.
You can set `spring.output.ansi.enabled` to a {spring-boot-module-api}/ansi/AnsiOutput.Enabled.html[supported value] to override the auto-detection.

Color coding is configured by using the `%clr` conversion word.
In its simplest form, the converter colors the output according to the log level, as shown in the following example:

[source,indent=0]
----
%clr(%5p)
----

The following table describes the mapping of log levels to colors:

|===
| Level | Color

| `FATAL`
| Red

| `ERROR`
| Red

| `WARN`
| Yellow

| `INFO`
| Green

| `DEBUG`
| Green

| `TRACE`
| Green
|===

Alternatively, you can specify the color or style that should be used by providing it as an option to the conversion.
For example, to make the text yellow, use the following setting:

[source,indent=0]
----
%clr(%d{yyyy-MM-dd HH:mm:ss.SSS}){yellow}
----

The following colors and styles are supported:

* `blue`
* `cyan`
* `faint`
* `green`
* `magenta`
* `red`
* `yellow`



[[boot-features-logging-file-output]]
=== File Output
By default, Spring Boot logs only to the console and does not write log files.
If you want to write log files in addition to the console output, you need to set a configprop:logging.file.name[] or configprop:logging.file.path[] property (for example, in your `application.properties`).

The following table shows how the `logging.*` properties can be used together:

.Logging properties
[cols="1,1,1,4"]
|===
| configprop:logging.file.name[] | configprop:logging.file.path[] | Example | Description

| _(none)_
| _(none)_
|
| Console only logging.

| Specific file
| _(none)_
| `my.log`
| Writes to the specified log file.
  Names can be an exact location or relative to the current directory.

| _(none)_
| Specific directory
| `/var/log`
| Writes `spring.log` to the specified directory.
  Names can be an exact location or relative to the current directory.
|===

Log files rotate when they reach 10 MB and, as with console output, `ERROR`-level, `WARN`-level, and `INFO`-level messages are logged by default.

TIP: Logging properties are independent of the actual logging infrastructure.
As a result, specific configuration keys (such as `logback.configurationFile` for Logback) are not managed by spring Boot.



[[boot-features-logging-file-rotation]]
=== File Rotation
If you are using the Logback, it's possible to fine-tune log rotation settings using your `application.properties` or `application.yaml` file.
For all other logging system, you'll need to configure rotation settings directly yourself (for example, if you use Log4J2 then you could add a `log4j.xml` file).

The following rotation policy properties are supported:

|===
| Name | Description

| configprop:logging.logback.rollingpolicy.file-name-pattern[]
| The filename pattern used to create log archives.

| configprop:logging.logback.rollingpolicy.clean-history-on-start[]
| If log archive cleanup should occur when the application starts.

| configprop:logging.logback.rollingpolicy.max-file-size[]
| The maximum size of log file before it's archived.

| configprop:logging.logback.rollingpolicy.total-size-cap[]
| The maximum amount of size log archives can take before being deleted.

| configprop:logging.logback.rollingpolicy.max-history[]
| The number of days to keep log archives (defaults to 7)
|===



[[boot-features-custom-log-levels]]
=== Log Levels
All the supported logging systems can have the logger levels set in the Spring `Environment` (for example, in `application.properties`) by using `+logging.level.<logger-name>=<level>+` where `level` is one of TRACE, DEBUG, INFO, WARN, ERROR, FATAL, or OFF.
The `root` logger can be configured by using `logging.level.root`.

The following example shows potential logging settings in `application.properties`:

[source,properties,indent=0,subs="verbatim,quotes,attributes",configprops,role="primary"]
.Properties
----
	logging.level.root=warn
	logging.level.org.springframework.web=debug
	logging.level.org.hibernate=error
----

[source,properties,indent=0,subs="verbatim,quotes,attributes",role="secondary"]
.Yaml
----
	logging:
	  level:
	    root: "warn"
	    org.springframework.web: "debug"
	    org.hibernate: "error"
----

It's also possible to set logging levels using environment variables.
For example, `LOGGING_LEVEL_ORG_SPRINGFRAMEWORK_WEB=DEBUG` will set `org.springframework.web` to `DEBUG`.

NOTE: The above approach will only work for package level logging.
Since relaxed binding always converts environment variables to lowercase, it's not possible to configure logging for an individual class in this way.
If you need to configure logging for a class, you can use <<boot-features-external-config-application-json, the `SPRING_APPLICATION_JSON`>> variable.



[[boot-features-custom-log-groups]]
=== Log Groups
It's often useful to be able to group related loggers together so that they can all be configured at the same time.
For example, you might commonly change the logging levels for _all_ Tomcat related loggers, but you can't easily remember top level packages.

To help with this, Spring Boot allows you to define logging groups in your Spring `Environment`.
For example, here's how you could define a "`tomcat`" group by adding it to your `application.properties`:

[source,yaml,indent=0,subs="verbatim,quotes,attributes",configprops,configblocks]
----
	logging:
	  group:
	    tomcat: "org.apache.catalina,org.apache.coyote,org.apache.tomcat"
----

Once defined, you can change the level for all the loggers in the group with a single line:

[source,yaml,indent=0,subs="verbatim,quotes,attributes",configprops,configblocks]
----
	logging:
	  level:
	    tomcat: "trace"
----

Spring Boot includes the following pre-defined logging groups that can be used out-of-the-box:

[cols="1,4"]
|===
| Name | Loggers

| web
| `org.springframework.core.codec`, `org.springframework.http`, `org.springframework.web`, `org.springframework.boot.actuate.endpoint.web`, `org.springframework.boot.web.servlet.ServletContextInitializerBeans`

| sql
| `org.springframework.jdbc.core`, `org.hibernate.SQL`, `org.jooq.tools.LoggerListener`
|===



[[boot-features-log-shutdown-hook]]
=== Using a Log Shutdown Hook
In order to release logging resources it is usually a good idea to stop the logging system when your application terminates.
Unfortunately, there's no single way to do this that will work with all application types.
If your application has complex context hierarchies or is deployed as a war file, you'll need to investigate the options provided directly by the underlying logging system.
For example, Logback offers http://logback.qos.ch/manual/loggingSeparation.html[context selectors] which allow each Logger to be created in its own context.

For simple "single jar" applications deployed in their own JVM, you can use the `logging.register-shutdown-hook` property.
Setting `logging.register-shutdown-hook` to `true` will register a shutdown hook that will trigger log system cleanup when the JVM exits.

You can set the property in your `application.properties` or `application.yaml` file:

[source,yaml,indent=0,configprops,configblocks]
----
	logging:
	  register-shutdown-hook: true
----



[[boot-features-custom-log-configuration]]
=== Custom Log Configuration
The various logging systems can be activated by including the appropriate libraries on the classpath and can be further customized by providing a suitable configuration file in the root of the classpath or in a location specified by the following Spring `Environment` property: configprop:logging.config[].

You can force Spring Boot to use a particular logging system by using the `org.springframework.boot.logging.LoggingSystem` system property.
The value should be the fully qualified class name of a `LoggingSystem` implementation.
You can also disable Spring Boot's logging configuration entirely by using a value of `none`.

NOTE: Since logging is initialized *before* the `ApplicationContext` is created, it is not possible to control logging from `@PropertySources` in Spring `@Configuration` files.
The only way to change the logging system or disable it entirely is via System properties.

Depending on your logging system, the following files are loaded:

|===
| Logging System | Customization

| Logback
| `logback-spring.xml`, `logback-spring.groovy`, `logback.xml`, or `logback.groovy`

| Log4j2
| `log4j2-spring.xml` or `log4j2.xml`

| JDK (Java Util Logging)
| `logging.properties`
|===

NOTE: When possible, we recommend that you use the `-spring` variants for your logging configuration (for example, `logback-spring.xml` rather than `logback.xml`).
If you use standard configuration locations, Spring cannot completely control log initialization.

WARNING: There are known classloading issues with Java Util Logging that cause problems when running from an 'executable jar'.
We recommend that you avoid it when running from an 'executable jar' if at all possible.

To help with the customization, some other properties are transferred from the Spring `Environment` to System properties, as described in the following table:

|===
| Spring Environment | System Property | Comments

| configprop:logging.exception-conversion-word[]
| `LOG_EXCEPTION_CONVERSION_WORD`
| The conversion word used when logging exceptions.

| configprop:logging.file.name[]
| `LOG_FILE`
| If defined, it is used in the default log configuration.

| configprop:logging.file.path[]
| `LOG_PATH`
| If defined, it is used in the default log configuration.

| configprop:logging.pattern.console[]
| `CONSOLE_LOG_PATTERN`
| The log pattern to use on the console (stdout).

| configprop:logging.pattern.dateformat[]
| `LOG_DATEFORMAT_PATTERN`
| Appender pattern for log date format.

| configprop:logging.charset.console[]
| `CONSOLE_LOG_CHARSET`
| The charset to use for console logging.

| configprop:logging.pattern.file[]
| `FILE_LOG_PATTERN`
| The log pattern to use in a file (if `LOG_FILE` is enabled).

| configprop:logging.charset.file[]
| `FILE_LOG_CHARSET`
| The charset to use for file logging (if `LOG_FILE` is enabled).

| configprop:logging.pattern.level[]
| `LOG_LEVEL_PATTERN`
| The format to use when rendering the log level (default `%5p`).

| `PID`
| `PID`
| The current process ID (discovered if possible and when not already defined as an OS environment variable).
|===

If you're using Logback, the following properties are also transferred:

|===
| Spring Environment | System Property | Comments

| configprop:logging.logback.rollingpolicy.file-name-pattern[]
| `LOGBACK_ROLLINGPOLICY_FILE_NAME_PATTERN`
| Pattern for rolled-over log file names (default `$\{LOG_FILE}.%d\{yyyy-MM-dd}.%i.gz`).

| configprop:logging.logback.rollingpolicy.clean-history-on-start[]
| `LOGBACK_ROLLINGPOLICY_CLEAN_HISTORY_ON_START`
| Whether to clean the archive log files on startup.

| configprop:logging.logback.rollingpolicy.max-file-size[]
| `LOGBACK_ROLLINGPOLICY_MAX_FILE_SIZE`
| Maximum log file size.

| configprop:logging.logback.rollingpolicy.total-size-cap[]
| `LOGBACK_ROLLINGPOLICY_TOTAL_SIZE_CAP`
| Total size of log backups to be kept.

| configprop:logging.logback.rollingpolicy.max-history[]
| `LOGBACK_ROLLINGPOLICY_MAX_HISTORY`
| Maximum number of archive log files to keep.
|===


All the supported logging systems can consult System properties when parsing their configuration files.
See the default configurations in `spring-boot.jar` for examples:

* {spring-boot-code}/spring-boot-project/spring-boot/src/main/resources/org/springframework/boot/logging/logback/defaults.xml[Logback]
* {spring-boot-code}/spring-boot-project/spring-boot/src/main/resources/org/springframework/boot/logging/log4j2/log4j2.xml[Log4j 2]
* {spring-boot-code}/spring-boot-project/spring-boot/src/main/resources/org/springframework/boot/logging/java/logging-file.properties[Java Util logging]

[TIP]
====
If you want to use a placeholder in a logging property, you should use <<boot-features-external-config-placeholders-in-properties,Spring Boot's syntax>> and not the syntax of the underlying framework.
Notably, if you use Logback, you should use `:` as the delimiter between a property name and its default value and not use `:-`.
====

[TIP]
====
You can add MDC and other ad-hoc content to log lines by overriding only the `LOG_LEVEL_PATTERN` (or `logging.pattern.level` with Logback).
For example, if you use `logging.pattern.level=user:%X\{user} %5p`, then the default log format contains an MDC entry for "user", if it exists, as shown in the following example.

[indent=0]
----
	2019-08-30 12:30:04.031 user:someone INFO 22174 --- [  nio-8080-exec-0] demo.Controller
	Handling authenticated request
----
====



[[boot-features-logback-extensions]]
=== Logback Extensions
Spring Boot includes a number of extensions to Logback that can help with advanced configuration.
You can use these extensions in your `logback-spring.xml` configuration file.

NOTE: Because the standard `logback.xml` configuration file is loaded too early, you cannot use extensions in it.
You need to either use `logback-spring.xml` or define a configprop:logging.config[] property.

WARNING: The extensions cannot be used with Logback's https://logback.qos.ch/manual/configuration.html#autoScan[configuration scanning].
If you attempt to do so, making changes to the configuration file results in an error similar to one of the following being logged:

[indent=0]
----
	ERROR in ch.qos.logback.core.joran.spi.Interpreter@4:71 - no applicable action for [springProperty], current ElementPath is [[configuration][springProperty]]
	ERROR in ch.qos.logback.core.joran.spi.Interpreter@4:71 - no applicable action for [springProfile], current ElementPath is [[configuration][springProfile]]
----



[[boot-features-logback-extensions-profile-specific]]
==== Profile-specific Configuration
The `<springProfile>` tag lets you optionally include or exclude sections of configuration based on the active Spring profiles.
Profile sections are supported anywhere within the `<configuration>` element.
Use the `name` attribute to specify which profile accepts the configuration.
The `<springProfile>` tag can contain a profile name (for example `staging`) or a profile expression.
A profile expression allows for more complicated profile logic to be expressed, for example `production & (eu-central | eu-west)`.
Check the {spring-framework-docs}/core.html#beans-definition-profiles-java[reference guide] for more details.
The following listing shows three sample profiles:

[source,xml,indent=0]
----
	<springProfile name="staging">
		<!-- configuration to be enabled when the "staging" profile is active -->
	</springProfile>

	<springProfile name="dev | staging">
		<!-- configuration to be enabled when the "dev" or "staging" profiles are active -->
	</springProfile>

	<springProfile name="!production">
		<!-- configuration to be enabled when the "production" profile is not active -->
	</springProfile>
----



[[boot-features-logback-environment-properties]]
==== Environment Properties
The `<springProperty>` tag lets you expose properties from the Spring `Environment` for use within Logback.
Doing so can be useful if you want to access values from your `application.properties` file in your Logback configuration.
The tag works in a similar way to Logback's standard `<property>` tag.
However, rather than specifying a direct `value`, you specify the `source` of the property (from the `Environment`).
If you need to store the property somewhere other than in `local` scope, you can use the `scope` attribute.
If you need a fallback value (in case the property is not set in the `Environment`), you can use the `defaultValue` attribute.
The following example shows how to expose properties for use within Logback:

[source,xml,indent=0]
----
	<springProperty scope="context" name="fluentHost" source="myapp.fluentd.host"
			defaultValue="localhost"/>
	<appender name="FLUENT" class="ch.qos.logback.more.appenders.DataFluentAppender">
		<remoteHost>${fluentHost}</remoteHost>
		...
	</appender>
----

NOTE: The `source` must be specified in kebab case (such as `my.property-name`).
However, properties can be added to the `Environment` by using the relaxed rules.



[[boot-features-internationalization]]
== Internationalization
Spring Boot supports localized messages so that your application can cater to users of different language preferences.
By default, Spring Boot looks for the presence of a `messages` resource bundle at the root of the classpath.

NOTE: The auto-configuration applies when the default properties file for the configured resource bundle is available (i.e. `messages.properties` by default).
If your resource bundle contains only language-specific properties files, you are required to add the default.
If no properties file is found that matches any of the configured base names, there will be no auto-configured `MessageSource`.

The basename of the resource bundle as well as several other attributes can be configured using the `spring.messages` namespace, as shown in the following example:

[source,yaml,indent=0,configprops,configblocks]
----
	spring:
	  messages:
	    basename: "messages,config.i18n.messages"
	    fallback-to-system-locale: false
----

TIP: `spring.messages.basename` supports comma-separated list of locations, either a package qualifier or a resource resolved from the classpath root.

See {spring-boot-autoconfigure-module-code}/context/MessageSourceProperties.java[`MessageSourceProperties`] for more supported options.



[[boot-features-json]]
== JSON
Spring Boot provides integration with three JSON mapping libraries:

- Gson
- Jackson
- JSON-B

Jackson is the preferred and default library.



[[boot-features-json-jackson]]
=== Jackson
Auto-configuration for Jackson is provided and Jackson is part of `spring-boot-starter-json`.
When Jackson is on the classpath an `ObjectMapper` bean is automatically configured.
Several configuration properties are provided for <<howto.adoc#howto-customize-the-jackson-objectmapper,customizing the configuration of the `ObjectMapper`>>.



[[boot-features-json-gson]]
=== Gson
Auto-configuration for Gson is provided.
When Gson is on the classpath a `Gson` bean is automatically configured.
Several `+spring.gson.*+` configuration properties are provided for customizing the configuration.
To take more control, one or more `GsonBuilderCustomizer` beans can be used.



[[boot-features-json-json-b]]
=== JSON-B
Auto-configuration for JSON-B is provided.
When the JSON-B API and an implementation are on the classpath a `Jsonb` bean will be automatically configured.
The preferred JSON-B implementation is Apache Johnzon for which dependency management is provided.



[[boot-features-developing-web-applications]]
== Developing Web Applications
Spring Boot is well suited for web application development.
You can create a self-contained HTTP server by using embedded Tomcat, Jetty, Undertow, or Netty.
Most web applications use the `spring-boot-starter-web` module to get up and running quickly.
You can also choose to build reactive web applications by using the `spring-boot-starter-webflux` module.

If you have not yet developed a Spring Boot web application, you can follow the "Hello World!" example in the _<<getting-started.adoc#getting-started-first-application, Getting started>>_ section.



[[boot-features-spring-mvc]]
=== The "`Spring Web MVC Framework`"
The {spring-framework-docs}/web.html#mvc[Spring Web MVC framework] (often referred to as "`Spring MVC`") is a rich "`model view controller`" web framework.
Spring MVC lets you create special `@Controller` or `@RestController` beans to handle incoming HTTP requests.
Methods in your controller are mapped to HTTP by using `@RequestMapping` annotations.

The following code shows a typical `@RestController` that serves JSON data:

[source,java,indent=0]
----
	@RestController
	@RequestMapping(value="/users")
	public class MyRestController {

		@RequestMapping(value="/{user}", method=RequestMethod.GET)
		public User getUser(@PathVariable Long user) {
			// ...
		}

		@RequestMapping(value="/{user}/customers", method=RequestMethod.GET)
		List<Customer> getUserCustomers(@PathVariable Long user) {
			// ...
		}

		@RequestMapping(value="/{user}", method=RequestMethod.DELETE)
		public User deleteUser(@PathVariable Long user) {
			// ...
		}

	}
----

Spring MVC is part of the core Spring Framework, and detailed information is available in the  {spring-framework-docs}/web.html#mvc[reference documentation].
There are also several guides that cover Spring MVC available at https://spring.io/guides.



[[boot-features-spring-mvc-auto-configuration]]
==== Spring MVC Auto-configuration
Spring Boot provides auto-configuration for Spring MVC that works well with most applications.

The auto-configuration adds the following features on top of Spring's defaults:

* Inclusion of `ContentNegotiatingViewResolver` and `BeanNameViewResolver` beans.
* Support for serving static resources, including support for WebJars (covered <<boot-features-spring-mvc-static-content,later in this document>>)).
* Automatic registration of `Converter`, `GenericConverter`, and `Formatter` beans.
* Support for `HttpMessageConverters` (covered <<boot-features-spring-mvc-message-converters,later in this document>>).
* Automatic registration of `MessageCodesResolver` (covered <<boot-features-spring-message-codes,later in this document>>).
* Static `index.html` support.
* Automatic use of a `ConfigurableWebBindingInitializer` bean (covered <<boot-features-spring-mvc-web-binding-initializer,later in this document>>).

If you want to keep those Spring Boot MVC customizations and make more {spring-framework-docs}/web.html#mvc[MVC customizations] (interceptors, formatters, view controllers, and other features), you can add your own `@Configuration` class of type `WebMvcConfigurer` but *without* `@EnableWebMvc`.

If you want to provide custom instances of `RequestMappingHandlerMapping`, `RequestMappingHandlerAdapter`, or `ExceptionHandlerExceptionResolver`, and still keep the Spring Boot MVC customizations, you can declare a bean of type `WebMvcRegistrations` and use it to provide custom instances of those components.

If you want to take complete control of Spring MVC, you can add your own `@Configuration` annotated with `@EnableWebMvc`, or alternatively add your own `@Configuration`-annotated `DelegatingWebMvcConfiguration` as described in the Javadoc of `@EnableWebMvc`.

[NOTE]
====
Spring MVC uses a different `ConversionService` to the one used to convert values from your `application.properties` or `application.yaml` file.
It means that `Period`, `Duration` and `DataSize` converters are not available and that `@DurationUnit` and `@DataSizeUnit` annotations will be ignored.

If you want to customize the `ConversionService` used by Spring MVC, you can provide a `WebMvcConfigurer` bean with an `addFormatters` method.
From this method you can register any converter that you like, or you can delegate to the static methods available on `ApplicationConversionService`.
====



[[boot-features-spring-mvc-message-converters]]
==== HttpMessageConverters
Spring MVC uses the `HttpMessageConverter` interface to convert HTTP requests and responses.
Sensible defaults are included out of the box.
For example, objects can be automatically converted to JSON (by using the Jackson library) or XML (by using the Jackson XML extension, if available, or by using JAXB if the Jackson XML extension is not available).
By default, strings are encoded in `UTF-8`.

If you need to add or customize converters, you can use Spring Boot's `HttpMessageConverters` class, as shown in the following listing:

[source,java,indent=0]
----
	import org.springframework.boot.autoconfigure.http.HttpMessageConverters;
	import org.springframework.context.annotation.*;
	import org.springframework.http.converter.*;

	@Configuration(proxyBeanMethods = false)
	public class MyConfiguration {

		@Bean
		public HttpMessageConverters customConverters() {
			HttpMessageConverter<?> additional = ...
			HttpMessageConverter<?> another = ...
			return new HttpMessageConverters(additional, another);
		}

	}
----

Any `HttpMessageConverter` bean that is present in the context is added to the list of converters.
You can also override default converters in the same way.



[[boot-features-json-components]]
==== Custom JSON Serializers and Deserializers
If you use Jackson to serialize and deserialize JSON data, you might want to write your own `JsonSerializer` and `JsonDeserializer` classes.
Custom serializers are usually https://github.com/FasterXML/jackson-docs/wiki/JacksonHowToCustomSerializers[registered with Jackson through a module], but Spring Boot provides an alternative `@JsonComponent` annotation that makes it easier to directly register Spring Beans.

You can use the `@JsonComponent` annotation directly on `JsonSerializer`, `JsonDeserializer` or `KeyDeserializer` implementations.
You can also use it on classes that contain serializers/deserializers as inner classes, as shown in the following example:

[source,java,indent=0]
----
	import java.io.*;
	import com.fasterxml.jackson.core.*;
	import com.fasterxml.jackson.databind.*;
	import org.springframework.boot.jackson.*;

	@JsonComponent
	public class Example {

		public static class Serializer extends JsonSerializer<SomeObject> {
			// ...
		}

		public static class Deserializer extends JsonDeserializer<SomeObject> {
			// ...
		}

	}
----

All `@JsonComponent` beans in the `ApplicationContext` are automatically registered with Jackson.
Because `@JsonComponent` is meta-annotated with `@Component`, the usual component-scanning rules apply.

Spring Boot also provides {spring-boot-module-code}/jackson/JsonObjectSerializer.java[`JsonObjectSerializer`] and {spring-boot-module-code}/jackson/JsonObjectDeserializer.java[`JsonObjectDeserializer`] base classes that provide useful alternatives to the standard Jackson versions when serializing objects.
See {spring-boot-module-api}/jackson/JsonObjectSerializer.html[`JsonObjectSerializer`] and {spring-boot-module-api}/jackson/JsonObjectDeserializer.html[`JsonObjectDeserializer`] in the Javadoc for details.



[[boot-features-spring-message-codes]]
==== MessageCodesResolver
Spring MVC has a strategy for generating error codes for rendering error messages from binding errors: `MessageCodesResolver`.
If you set the configprop:spring.mvc.message-codes-resolver-format[] property `PREFIX_ERROR_CODE` or `POSTFIX_ERROR_CODE`, Spring Boot creates one for you (see the enumeration in {spring-framework-api}/validation/DefaultMessageCodesResolver.Format.html[`DefaultMessageCodesResolver.Format`]).



[[boot-features-spring-mvc-static-content]]
==== Static Content
By default, Spring Boot serves static content from a directory called `/static` (or `/public` or `/resources` or `/META-INF/resources`) in the classpath or from the root of the `ServletContext`.
It uses the `ResourceHttpRequestHandler` from Spring MVC so that you can modify that behavior by adding your own `WebMvcConfigurer` and overriding the `addResourceHandlers` method.

In a stand-alone web application, the default servlet from the container is also enabled and acts as a fallback, serving content from the root of the `ServletContext` if Spring decides not to handle it.
Most of the time, this does not happen (unless you modify the default MVC configuration), because Spring can always handle requests through the `DispatcherServlet`.

By default, resources are mapped on `+/**+`, but you can tune that with the configprop:spring.mvc.static-path-pattern[] property.
For instance, relocating all resources to `/resources/**` can be achieved as follows:

[source,yaml,indent=0,subs="verbatim,quotes,attributes",configprops,configblocks]
----
	spring:
	  mvc:
	    static-path-pattern: "/resources/**"
----

You can also customize the static resource locations by using the configprop:spring.web.resources.static-locations[] property (replacing the default values with a list of directory locations).
The root Servlet context path, `"/"`, is automatically added as a location as well.

In addition to the "`standard`" static resource locations mentioned earlier, a special case is made for https://www.webjars.org/[Webjars content].
Any resources with a path in `+/webjars/**+` are served from jar files if they are packaged in the Webjars format.

TIP: Do not use the `src/main/webapp` directory if your application is packaged as a jar.
Although this directory is a common standard, it works *only* with war packaging, and it is silently ignored by most build tools if you generate a jar.

Spring Boot also supports the advanced resource handling features provided by Spring MVC, allowing use cases such as cache-busting static resources or using version agnostic URLs for Webjars.

To use version agnostic URLs for Webjars, add the `webjars-locator-core` dependency.
Then declare your Webjar.
Using jQuery as an example, adding `"/webjars/jquery/jquery.min.js"` results in `"/webjars/jquery/x.y.z/jquery.min.js"` where `x.y.z` is the Webjar version.

NOTE: If you use JBoss, you need to declare the `webjars-locator-jboss-vfs` dependency instead of the `webjars-locator-core`.
Otherwise, all Webjars resolve as a `404`.

To use cache busting, the following configuration configures a cache busting solution for all static resources, effectively adding a content hash, such as `<link href="/css/spring-2a2d595e6ed9a0b24f027f2b63b134d6.css"/>`, in URLs:

[source,yaml,indent=0,subs="verbatim,quotes,attributes",configprops,configblocks]
----
	spring:
	  web:
	    resources:
	      chain:
	        strategy:
	          content:
	            enabled: true
	            paths: "/**"
----

NOTE: Links to resources are rewritten in templates at runtime, thanks to a `ResourceUrlEncodingFilter` that is auto-configured for Thymeleaf and FreeMarker.
You should manually declare this filter when using JSPs.
Other template engines are currently not automatically supported but can be with custom template macros/helpers and the use of the {spring-framework-api}/web/servlet/resource/ResourceUrlProvider.html[`ResourceUrlProvider`].

When loading resources dynamically with, for example, a JavaScript module loader, renaming files is not an option.
That is why other strategies are also supported and can be combined.
A "fixed" strategy adds a static version string in the URL without changing the file name, as shown in the following example:

[source,yaml,indent=0,subs="verbatim,quotes,attributes",configprops,configblocks]
----
	spring:
	  web:
	    resources:
	      chain:
	        strategy:
	          content:
	            enabled: true
	            paths: "/**"
	          fixed:
	            enabled: true
	            paths: "/js/lib/"
	            version: "v12"
----

With this configuration, JavaScript modules located under `"/js/lib/"` use a fixed versioning strategy (`"/v12/js/lib/mymodule.js"`), while other resources still use the content one (`<link href="/css/spring-2a2d595e6ed9a0b24f027f2b63b134d6.css"/>`).

See {spring-boot-autoconfigure-module-code}/web/ResourceProperties.java[`ResourceProperties`] for more supported options.

[TIP]
====
This feature has been thoroughly described in a dedicated https://spring.io/blog/2014/07/24/spring-framework-4-1-handling-static-web-resources[blog post] and in Spring Framework's {spring-framework-docs}/web.html#mvc-config-static-resources[reference documentation].
====



[[boot-features-spring-mvc-welcome-page]]
==== Welcome Page
Spring Boot supports both static and templated welcome pages.
It first looks for an `index.html` file in the configured static content locations.
If one is not found, it then looks for an `index` template.
If either is found, it is automatically used as the welcome page of the application.



[[boot-features-spring-mvc-pathmatch]]
==== Path Matching and Content Negotiation
Spring MVC can map incoming HTTP requests to handlers by looking at the request path and matching it to the mappings defined in your application (for example, `@GetMapping` annotations on Controller methods).

Spring Boot chooses to disable suffix pattern matching by default, which means that requests like `"GET /projects/spring-boot.json"` won't be matched to `@GetMapping("/projects/spring-boot")` mappings.
This is considered as a {spring-framework-docs}/web.html#mvc-ann-requestmapping-suffix-pattern-match[best practice for Spring MVC applications].
This feature was mainly useful in the past for HTTP clients which did not send proper "Accept" request headers; we needed to make sure to send the correct Content Type to the client.
Nowadays, Content Negotiation is much more reliable.

There are other ways to deal with HTTP clients that don't consistently send proper "Accept" request headers.
Instead of using suffix matching, we can use a query parameter to ensure that requests like `"GET /projects/spring-boot?format=json"` will be mapped to `@GetMapping("/projects/spring-boot")`:

[source,yaml,indent=0,subs="verbatim,quotes,attributes",configblocks]
----
	spring:
	  mvc:
	    contentnegotiation:
	      favor-parameter: true
----

Or if you prefer to use a different parameter name:

[source,properties,indent=0,subs="verbatim,quotes,attributes"]
----
	spring:
	  mvc:
	    contentnegotiation:
	      favor-parameter: true
	      parameter-name: "myparam"
----

Most standard media types are supported out-of-the-box, but you can also define new ones:

[source,yaml,indent=0,subs="verbatim,quotes,attributes",configblocks]
----
	spring:
	  mvc:
	    contentnegotiation:
	      media-types:
	        markdown: "text/markdown"
----



Suffix pattern matching is deprecated and will be removed in a future release.
If you understand the caveats and would still like your application to use suffix pattern matching, the following configuration is required:

[source,yaml,indent=0,subs="verbatim,quotes,attributes",configblocks]
----
	spring:
	  mvc:
	    contentnegotiation:
	      favor-path-extension: true
	    pathmatch:
	      use-suffix-pattern: true
----

Alternatively, rather than open all suffix patterns, it's more secure to only support registered suffix patterns:

[source,yaml,indent=0,subs="verbatim,quotes,attributes",configblocks]
----
	spring:
	  mvc:
	    contentnegotiation:
	      favor-path-extension: true
	    pathmatch:
	      use-registered-suffix-pattern: true
----

As of Spring Framework 5.3, Spring MVC supports several implementation strategies for matching request paths to Controller handlers.
It was previously only supporting the `AntPathMatcher` strategy, but it now also offers `PathPatternParser`.
Spring Boot now provides a configuration property to choose and opt in the new strategy:

[source,yaml,indent=0,subs="verbatim,quotes,attributes",configprops,configblocks]
----
	spring:
	  mvc:
	    pathmatch:
	      matching-strategy: "path-pattern-parser"
----

For more details on why you should consider this new implementation, please check out the
https://spring.io/blog/2020/06/30/url-matching-with-pathpattern-in-spring-mvc[dedicated blog post].

NOTE: `PathPatternParser` is an optimized implementation but restricts usage of
{spring-framework-docs}/web.html#mvc-ann-requestmapping-uri-templates[some path patterns variants]
and is incompatible with suffix pattern matching (configprop:spring.mvc.pathmatch.use-suffix-pattern[deprecated],
configprop:spring.mvc.pathmatch.use-registered-suffix-pattern[deprecated]) or mapping the `DispatcherServlet`
with a Servlet prefix (configprop:spring.mvc.servlet.path[]).



[[boot-features-spring-mvc-web-binding-initializer]]
==== ConfigurableWebBindingInitializer
Spring MVC uses a `WebBindingInitializer` to initialize a `WebDataBinder` for a particular request.
If you create your own `ConfigurableWebBindingInitializer` `@Bean`, Spring Boot automatically configures Spring MVC to use it.



[[boot-features-spring-mvc-template-engines]]
==== Template Engines
As well as REST web services, you can also use Spring MVC to serve dynamic HTML content.
Spring MVC supports a variety of templating technologies, including Thymeleaf, FreeMarker, and JSPs.
Also, many other templating engines include their own Spring MVC integrations.

Spring Boot includes auto-configuration support for the following templating engines:

 * https://freemarker.apache.org/docs/[FreeMarker]
 * https://docs.groovy-lang.org/docs/next/html/documentation/template-engines.html#_the_markuptemplateengine[Groovy]
 * https://www.thymeleaf.org[Thymeleaf]
 * https://mustache.github.io/[Mustache]

TIP: If possible, JSPs should be avoided.
There are several <<boot-features-jsp-limitations, known limitations>> when using them with embedded servlet containers.

When you use one of these templating engines with the default configuration, your templates are picked up automatically from `src/main/resources/templates`.

TIP: Depending on how you run your application, your IDE may order the classpath differently.
Running your application in the IDE from its main method results in a different ordering than when you run your application by using Maven or Gradle or from its packaged jar.
This can cause Spring Boot to fail to find the expected template.
If you have this problem, you can reorder the classpath in the IDE to place the module's classes and resources first.



[[boot-features-error-handling]]
==== Error Handling
By default, Spring Boot provides an `/error` mapping that handles all errors in a sensible way, and it is registered as a "`global`" error page in the servlet container.
For machine clients, it produces a JSON response with details of the error, the HTTP status, and the exception message.
For browser clients, there is a "`whitelabel`" error view that renders the same data in HTML format (to customize it, add a `View` that resolves to `error`).

There are a number of `server.error` properties that can be set if you want to customize the default error handling behavior.
See the <<appendix-application-properties.adoc#common-application-properties-server, "`Server Properties`">> section of the Appendix.

To replace the default behavior completely, you can implement `ErrorController` and register a bean definition of that type or add a bean of type `ErrorAttributes` to use the existing mechanism but replace the contents.

TIP: The `BasicErrorController` can be used as a base class for a custom `ErrorController`.
This is particularly useful if you want to add a handler for a new content type (the default is to handle `text/html` specifically and provide a fallback for everything else).
To do so, extend `BasicErrorController`, add a public method with a `@RequestMapping` that has a `produces` attribute, and create a bean of your new type.

You can also define a class annotated with `@ControllerAdvice` to customize the JSON document to return for a particular controller and/or exception type, as shown in the following example:

[source,java,indent=0,subs="verbatim,quotes,attributes"]
----
	@ControllerAdvice(basePackageClasses = AcmeController.class)
	public class AcmeControllerAdvice extends ResponseEntityExceptionHandler {

		@ExceptionHandler(YourException.class)
		@ResponseBody
		ResponseEntity<?> handleControllerException(HttpServletRequest request, Throwable ex) {
			HttpStatus status = getStatus(request);
			return new ResponseEntity<>(new CustomErrorType(status.value(), ex.getMessage()), status);
		}

		private HttpStatus getStatus(HttpServletRequest request) {
			Integer statusCode = (Integer) request.getAttribute("javax.servlet.error.status_code");
			if (statusCode == null) {
				return HttpStatus.INTERNAL_SERVER_ERROR;
			}
			return HttpStatus.valueOf(statusCode);
		}

	}
----

In the preceding example, if `YourException` is thrown by a controller defined in the same package as `AcmeController`, a JSON representation of the `CustomErrorType` POJO is used instead of the `ErrorAttributes` representation.



[[boot-features-error-handling-custom-error-pages]]
===== Custom Error Pages
If you want to display a custom HTML error page for a given status code, you can add a file to an `/error` directory.
Error pages can either be static HTML (that is, added under any of the static resource directories) or be built by using templates.
The name of the file should be the exact status code or a series mask.

For example, to map `404` to a static HTML file, your directory structure would be as follows:

[source,indent=0,subs="verbatim,quotes,attributes"]
----
	src/
	 +- main/
	     +- java/
	     |   + <source code>
	     +- resources/
	         +- public/
	             +- error/
	             |   +- 404.html
	             +- <other public assets>
----

To map all `5xx` errors by using a FreeMarker template, your directory structure would be as follows:

[source,indent=0,subs="verbatim,quotes,attributes"]
----
	src/
	 +- main/
	     +- java/
	     |   + <source code>
	     +- resources/
	         +- templates/
	             +- error/
	             |   +- 5xx.ftlh
	             +- <other templates>
----

For more complex mappings, you can also add beans that implement the `ErrorViewResolver` interface, as shown in the following example:

[source,java,indent=0,subs="verbatim,quotes,attributes"]
----
	public class MyErrorViewResolver implements ErrorViewResolver {

		@Override
		public ModelAndView resolveErrorView(HttpServletRequest request,
				HttpStatus status, Map<String, Object> model) {
			// Use the request or status to optionally return a ModelAndView
			return ...
		}

	}
----


You can also use regular Spring MVC features such as {spring-framework-docs}/web.html#mvc-exceptionhandlers[`@ExceptionHandler` methods] and {spring-framework-docs}/web.html#mvc-ann-controller-advice[`@ControllerAdvice`].
The `ErrorController` then picks up any unhandled exceptions.



[[boot-features-error-handling-mapping-error-pages-without-mvc]]
===== Mapping Error Pages outside of Spring MVC
For applications that do not use Spring MVC, you can use the `ErrorPageRegistrar` interface to directly register `ErrorPages`.
This abstraction works directly with the underlying embedded servlet container and works even if you do not have a Spring MVC `DispatcherServlet`.

[source,java,indent=0,subs="verbatim,quotes,attributes"]
----
	@Bean
	public ErrorPageRegistrar errorPageRegistrar(){
		return new MyErrorPageRegistrar();
	}

	// ...

	private static class MyErrorPageRegistrar implements ErrorPageRegistrar {

		@Override
		public void registerErrorPages(ErrorPageRegistry registry) {
			registry.addErrorPages(new ErrorPage(HttpStatus.BAD_REQUEST, "/400"));
		}

	}
----

NOTE: If you register an `ErrorPage` with a path that ends up being handled by a `Filter` (as is common with some non-Spring web frameworks, like Jersey and Wicket), then the `Filter` has to be explicitly registered as an `ERROR` dispatcher, as shown in the following example:

[source,java,indent=0,subs="verbatim,quotes,attributes"]
----
	@Bean
	public FilterRegistrationBean myFilter() {
		FilterRegistrationBean registration = new FilterRegistrationBean();
		registration.setFilter(new MyFilter());
		...
		registration.setDispatcherTypes(EnumSet.allOf(DispatcherType.class));
		return registration;
	}
----

Note that the default `FilterRegistrationBean` does not include the `ERROR` dispatcher type.



[[boot-features-error-handling-war-deployment]]
===== Error handling in a war deployment
When deployed to a servlet container, Spring Boot uses its error page filter to forward a request with an error status to the appropriate error page.
This is necessary as the Servlet specification does not provide an API for registering error pages.
Depending on the container that you are deploying your war file to and the technologies that your application uses, some additional configuration may be required.

The error page filter can only forward the request to the correct error page if the response has not already been committed.
By default, WebSphere Application Server 8.0 and later commits the response upon successful completion of a servlet's service method.
You should disable this behavior by setting `com.ibm.ws.webcontainer.invokeFlushAfterService` to `false`.

If you are using Spring Security and want to access the principal in an error page, you must configure Spring Security's filter to be invoked on error dispatches.
To do so, set the `spring.security.filter.dispatcher-types` property to `async, error, forward, request`.



[[boot-features-spring-hateoas]]
==== Spring HATEOAS
If you develop a RESTful API that makes use of hypermedia, Spring Boot provides auto-configuration for Spring HATEOAS that works well with most applications.
The auto-configuration replaces the need to use `@EnableHypermediaSupport` and registers a number of beans to ease building hypermedia-based applications, including a `LinkDiscoverers` (for client side support) and an `ObjectMapper` configured to correctly marshal responses into the desired representation.
The `ObjectMapper` is customized by setting the various `spring.jackson.*` properties or, if one exists, by a `Jackson2ObjectMapperBuilder` bean.

You can take control of Spring HATEOAS's configuration by using `@EnableHypermediaSupport`.
Note that doing so disables the `ObjectMapper` customization described earlier.



[[boot-features-cors]]
==== CORS Support
https://en.wikipedia.org/wiki/Cross-origin_resource_sharing[Cross-origin resource sharing] (CORS) is a https://www.w3.org/TR/cors/[W3C specification] implemented by https://caniuse.com/#feat=cors[most browsers] that lets you specify in a flexible way what kind of cross-domain requests are authorized., instead of using some less secure and less powerful approaches such as IFRAME or JSONP.

As of version 4.2, Spring MVC {spring-framework-docs}/web.html#mvc-cors[supports CORS].
Using {spring-framework-docs}/web.html#mvc-cors-controller[controller method CORS configuration] with {spring-framework-api}/web/bind/annotation/CrossOrigin.html[`@CrossOrigin`] annotations in your Spring Boot application does not require any specific configuration.
{spring-framework-docs}/web.html#mvc-cors-global[Global CORS configuration] can be defined by registering a `WebMvcConfigurer` bean with a customized `addCorsMappings(CorsRegistry)` method, as shown in the following example:

[source,java,indent=0]
----
	@Configuration(proxyBeanMethods = false)
	public class MyConfiguration {

		@Bean
		public WebMvcConfigurer corsConfigurer() {
			return new WebMvcConfigurer() {
				@Override
				public void addCorsMappings(CorsRegistry registry) {
					registry.addMapping("/api/**");
				}
			};
		}
	}
----



[[boot-features-webflux]]
=== The "`Spring WebFlux Framework`"
Spring WebFlux is the new reactive web framework introduced in Spring Framework 5.0.
Unlike Spring MVC, it does not require the Servlet API, is fully asynchronous and non-blocking, and implements the https://www.reactive-streams.org/[Reactive Streams] specification through https://projectreactor.io/[the Reactor project].

Spring WebFlux comes in two flavors: functional and annotation-based.
The annotation-based one is quite close to the Spring MVC model, as shown in the following example:

[source,java,indent=0]
----
	@RestController
	@RequestMapping("/users")
	public class MyRestController {

		@GetMapping("/{user}")
		public Mono<User> getUser(@PathVariable Long user) {
			// ...
		}

		@GetMapping("/{user}/customers")
		public Flux<Customer> getUserCustomers(@PathVariable Long user) {
			// ...
		}

		@DeleteMapping("/{user}")
		public Mono<User> deleteUser(@PathVariable Long user) {
			// ...
		}

	}
----

"`WebFlux.fn`", the functional variant, separates the routing configuration from the actual handling of the requests, as shown in the following example:

[source,java,indent=0]
----
	@Configuration(proxyBeanMethods = false)
	public class RoutingConfiguration {

		@Bean
		public RouterFunction<ServerResponse> monoRouterFunction(UserHandler userHandler) {
			return route(GET("/{user}").and(accept(APPLICATION_JSON)), userHandler::getUser)
					.andRoute(GET("/{user}/customers").and(accept(APPLICATION_JSON)), userHandler::getUserCustomers)
					.andRoute(DELETE("/{user}").and(accept(APPLICATION_JSON)), userHandler::deleteUser);
		}

	}

	@Component
	public class UserHandler {

		public Mono<ServerResponse> getUser(ServerRequest request) {
			// ...
		}

		public Mono<ServerResponse> getUserCustomers(ServerRequest request) {
			// ...
		}

		public Mono<ServerResponse> deleteUser(ServerRequest request) {
			// ...
		}
	}
----

WebFlux is part of the Spring Framework and detailed information is available in its {spring-framework-docs}/web-reactive.html#webflux-fn[reference documentation].

TIP: You can define as many `RouterFunction` beans as you like to modularize the definition of the router.
Beans can be ordered if you need to apply a precedence.

To get started, add the `spring-boot-starter-webflux` module to your application.

NOTE: Adding both `spring-boot-starter-web` and `spring-boot-starter-webflux` modules in your application results in Spring Boot auto-configuring Spring MVC, not WebFlux.
This behavior has been chosen because many Spring developers add `spring-boot-starter-webflux` to their Spring MVC application to use the reactive `WebClient`.
You can still enforce your choice by setting the chosen application type to `SpringApplication.setWebApplicationType(WebApplicationType.REACTIVE)`.



[[boot-features-webflux-auto-configuration]]
==== Spring WebFlux Auto-configuration
Spring Boot provides auto-configuration for Spring WebFlux that works well with most applications.

The auto-configuration adds the following features on top of Spring's defaults:

* Configuring codecs for `HttpMessageReader` and `HttpMessageWriter` instances (described <<boot-features-webflux-httpcodecs,later in this document>>).
* Support for serving static resources, including support for WebJars (described <<boot-features-spring-mvc-static-content,later in this document>>).

If you want to keep Spring Boot WebFlux features and you want to add additional {spring-framework-docs}/web-reactive.html#webflux-config[WebFlux configuration], you can add your own `@Configuration` class of type `WebFluxConfigurer` but *without* `@EnableWebFlux`.

If you want to take complete control of Spring WebFlux, you can add your own `@Configuration` annotated with `@EnableWebFlux`.



[[boot-features-webflux-httpcodecs]]
==== HTTP Codecs with HttpMessageReaders and HttpMessageWriters
Spring WebFlux uses the `HttpMessageReader` and `HttpMessageWriter` interfaces to convert HTTP requests and responses.
They are configured with `CodecConfigurer` to have sensible defaults by looking at the libraries available in your classpath.

Spring Boot provides dedicated configuration properties for codecs, `+spring.codec.*+`.
It also applies further customization by using `CodecCustomizer` instances.
For example, `+spring.jackson.*+` configuration keys are applied to the Jackson codec.

If you need to add or customize codecs, you can create a custom `CodecCustomizer` component, as shown in the following example:

[source,java,indent=0]
----
	import org.springframework.boot.web.codec.CodecCustomizer;

	@Configuration(proxyBeanMethods = false)
	public class MyConfiguration {

		@Bean
		public CodecCustomizer myCodecCustomizer() {
			return codecConfigurer -> {
				// ...
			};
		}

	}
----

You can also leverage <<boot-features-json-components,Boot's custom JSON serializers and deserializers>>.



[[boot-features-webflux-static-content]]
==== Static Content
By default, Spring Boot serves static content from a directory called `/static` (or `/public` or `/resources` or `/META-INF/resources`) in the classpath.
It uses the `ResourceWebHandler` from Spring WebFlux so that you can modify that behavior by adding your own `WebFluxConfigurer` and overriding the `addResourceHandlers` method.

By default, resources are mapped on `+/**+`, but you can tune that by setting the configprop:spring.webflux.static-path-pattern[] property.
For instance, relocating all resources to `/resources/**` can be achieved as follows:

[source,yaml,indent=0,subs="verbatim,quotes,attributes",configprops,configblocks]
----
	spring:
	  webflux:
	    static-path-pattern: "/resources/**"
----

You can also customize the static resource locations by using `spring.web.resources.static-locations`.
Doing so replaces the default values with a list of directory locations.
If you do so, the default welcome page detection switches to your custom locations.
So, if there is an `index.html` in any of your locations on startup, it is the home page of the application.

In addition to the "`standard`" static resource locations listed earlier, a special case is made for https://www.webjars.org/[Webjars content].
Any resources with a path in `+/webjars/**+` are served from jar files if they are packaged in the Webjars format.

TIP: Spring WebFlux applications do not strictly depend on the Servlet API, so they cannot be deployed as war files and do not use the `src/main/webapp` directory.



[[boot-features-webflux-welcome-page]]
==== Welcome Page
Spring Boot supports both static and templated welcome pages.
It first looks for an `index.html` file in the configured static content locations.
If one is not found, it then looks for an `index` template.
If either is found, it is automatically used as the welcome page of the application.



[[boot-features-webflux-template-engines]]
==== Template Engines
As well as REST web services, you can also use Spring WebFlux to serve dynamic HTML content.
Spring WebFlux supports a variety of templating technologies, including Thymeleaf, FreeMarker, and Mustache.

Spring Boot includes auto-configuration support for the following templating engines:

 * https://freemarker.apache.org/docs/[FreeMarker]
 * https://www.thymeleaf.org[Thymeleaf]
 * https://mustache.github.io/[Mustache]

When you use one of these templating engines with the default configuration, your templates are picked up automatically from `src/main/resources/templates`.



[[boot-features-webflux-error-handling]]
==== Error Handling
Spring Boot provides a `WebExceptionHandler` that handles all errors in a sensible way.
Its position in the processing order is immediately before the handlers provided by WebFlux, which are considered last.
For machine clients, it produces a JSON response with details of the error, the HTTP status, and the exception message.
For browser clients, there is a "`whitelabel`" error handler that renders the same data in HTML format.
You can also provide your own HTML templates to display errors (see the <<boot-features-webflux-error-handling-custom-error-pages,next section>>).

The first step to customizing this feature often involves using the existing mechanism but replacing or augmenting the error contents.
For that, you can add a bean of type `ErrorAttributes`.

To change the error handling behavior, you can implement `ErrorWebExceptionHandler` and register a bean definition of that type.
Because a `WebExceptionHandler` is quite low-level, Spring Boot also provides a convenient `AbstractErrorWebExceptionHandler` to let you handle errors in a WebFlux functional way, as shown in the following example:

[source,java,indent=0,subs="verbatim,quotes,attributes"]
----
	public class CustomErrorWebExceptionHandler extends AbstractErrorWebExceptionHandler {

		// Define constructor here

		@Override
		protected RouterFunction<ServerResponse> getRoutingFunction(ErrorAttributes errorAttributes) {

			return RouterFunctions
					.route(aPredicate, aHandler)
					.andRoute(anotherPredicate, anotherHandler);
		}

	}
----

For a more complete picture, you can also subclass `DefaultErrorWebExceptionHandler` directly and override specific methods.



[[boot-features-webflux-error-handling-custom-error-pages]]
===== Custom Error Pages
If you want to display a custom HTML error page for a given status code, you can add a file to an `/error` directory.
Error pages can either be static HTML (that is, added under any of the static resource directories) or built with templates.
The name of the file should be the exact status code or a series mask.

For example, to map `404` to a static HTML file, your directory structure would be as follows:

[source,indent=0,subs="verbatim,quotes,attributes"]
----
	src/
	 +- main/
	     +- java/
	     |   + <source code>
	     +- resources/
	         +- public/
	             +- error/
	             |   +- 404.html
	             +- <other public assets>
----

To map all `5xx` errors by using a Mustache template, your directory structure would be as follows:

[source,indent=0,subs="verbatim,quotes,attributes"]
----
	src/
	 +- main/
	     +- java/
	     |   + <source code>
	     +- resources/
	         +- templates/
	             +- error/
	             |   +- 5xx.mustache
	             +- <other templates>
----



[[boot-features-webflux-web-filters]]
==== Web Filters
Spring WebFlux provides a `WebFilter` interface that can be implemented to filter HTTP request-response exchanges.
`WebFilter` beans found in the application context will be automatically used to filter each exchange.

Where the order of the filters is important they can implement `Ordered` or be annotated with `@Order`.
Spring Boot auto-configuration may configure web filters for you.
When it does so, the orders shown in the following table will be used:

|===
| Web Filter | Order

| `MetricsWebFilter`
| `Ordered.HIGHEST_PRECEDENCE + 1`

| `WebFilterChainProxy` (Spring Security)
| `-100`

| `HttpTraceWebFilter`
| `Ordered.LOWEST_PRECEDENCE - 10`
|===



[[boot-features-jersey]]
=== JAX-RS and Jersey
If you prefer the JAX-RS programming model for REST endpoints, you can use one of the available implementations instead of Spring MVC.
https://jersey.github.io/[Jersey] and https://cxf.apache.org/[Apache CXF] work quite well out of the box.
CXF requires you to register its `Servlet` or `Filter` as a `@Bean` in your application context.
Jersey has some native Spring support, so we also provide auto-configuration support for it in Spring Boot, together with a starter.

To get started with Jersey, include the `spring-boot-starter-jersey` as a dependency and then you need one `@Bean` of type `ResourceConfig` in which you register all the endpoints, as shown in the following example:

[source,java,indent=0,subs="verbatim,quotes,attributes"]
----
	@Component
	public class JerseyConfig extends ResourceConfig {

		public JerseyConfig() {
			register(Endpoint.class);
		}

	}
----

WARNING: Jersey's support for scanning executable archives is rather limited.
For example, it cannot scan for endpoints in a package found in a <<deployment.adoc#deployment-install, fully executable jar file>> or in `WEB-INF/classes` when running an executable war file.
To avoid this limitation, the `packages` method should not be used, and endpoints should be registered individually by using the `register` method, as shown in the preceding example.

For more advanced customizations, you can also register an arbitrary number of beans that implement `ResourceConfigCustomizer`.

All the registered endpoints should be `@Components` with HTTP resource annotations (`@GET` and others), as shown in the following example:

[source,java,indent=0,subs="verbatim,quotes,attributes"]
----
	@Component
	@Path("/hello")
	public class Endpoint {

		@GET
		public String message() {
			return "Hello";
		}

	}
----

Since the `Endpoint` is a Spring `@Component`, its lifecycle is managed by Spring and you can use the `@Autowired` annotation to inject dependencies and use the `@Value` annotation to inject external configuration.
By default, the Jersey servlet is registered and mapped to `/*`.
You can change the mapping by adding `@ApplicationPath` to your `ResourceConfig`.

By default, Jersey is set up as a Servlet in a `@Bean` of type `ServletRegistrationBean` named `jerseyServletRegistration`.
By default, the servlet is initialized lazily, but you can customize that behavior by setting `spring.jersey.servlet.load-on-startup`.
You can disable or override that bean by creating one of your own with the same name.
You can also use a filter instead of a servlet by setting `spring.jersey.type=filter` (in which case, the `@Bean` to replace or override is `jerseyFilterRegistration`).
The filter has an `@Order`, which you can set with `spring.jersey.filter.order`.
Both the servlet and the filter registrations can be given init parameters by using `spring.jersey.init.*` to specify a map of properties.



[[boot-features-embedded-container]]
=== Embedded Servlet Container Support
Spring Boot includes support for embedded https://tomcat.apache.org/[Tomcat], https://www.eclipse.org/jetty/[Jetty], and https://github.com/undertow-io/undertow[Undertow] servers.
Most developers use the appropriate "`Starter`" to obtain a fully configured instance.
By default, the embedded server listens for HTTP requests on port `8080`.



[[boot-features-embedded-container-servlets-filters-listeners]]
==== Servlets, Filters, and listeners
When using an embedded servlet container, you can register servlets, filters, and all the listeners (such as `HttpSessionListener`) from the Servlet spec, either by using Spring beans or by scanning for Servlet components.



[[boot-features-embedded-container-servlets-filters-listeners-beans]]
===== Registering Servlets, Filters, and Listeners as Spring Beans
Any `Servlet`, `Filter`, or servlet `*Listener` instance that is a Spring bean is registered with the embedded container.
This can be particularly convenient if you want to refer to a value from your `application.properties` during configuration.

By default, if the context contains only a single Servlet, it is mapped to `/`.
In the case of multiple servlet beans, the bean name is used as a path prefix.
Filters map to `+/*+`.

If convention-based mapping is not flexible enough, you can use the `ServletRegistrationBean`, `FilterRegistrationBean`, and `ServletListenerRegistrationBean` classes for complete control.

It is usually safe to leave Filter beans unordered.
If a specific order is required, you should annotate the `Filter` with `@Order` or make it implement `Ordered`.
You cannot configure the order of a `Filter` by annotating its bean method with `@Order`.
If you cannot change the `Filter` class to add `@Order` or implement `Ordered`, you must define a `FilterRegistrationBean` for the `Filter` and set the registration bean's order using the `setOrder(int)` method.
Avoid configuring a Filter that reads the request body at `Ordered.HIGHEST_PRECEDENCE`, since it might go against the character encoding configuration of your application.
If a Servlet filter wraps the request, it should be configured with an order that is less than or equal to `OrderedFilter.REQUEST_WRAPPER_FILTER_MAX_ORDER`.

TIP: To see the order of every `Filter` in your application, enable debug level logging for the `web` <<boot-features-custom-log-groups,logging group>> (`logging.level.web=debug`).
Details of the registered filters, including their order and URL patterns, will then be logged at startup.

WARNING: Take care when registering `Filter` beans since they are initialized very early in the application lifecycle.
If you need to register a `Filter` that interacts with other beans, consider using a {spring-boot-module-api}/web/servlet/DelegatingFilterProxyRegistrationBean.html[`DelegatingFilterProxyRegistrationBean`] instead.



[[boot-features-embedded-container-context-initializer]]
==== Servlet Context Initialization
Embedded servlet containers do not directly execute the Servlet 3.0+ `javax.servlet.ServletContainerInitializer` interface or Spring's `org.springframework.web.WebApplicationInitializer` interface.
This is an intentional design decision intended to reduce the risk that third party libraries designed to run inside a war may break Spring Boot applications.

If you need to perform servlet context initialization in a Spring Boot application, you should register a bean that implements the `org.springframework.boot.web.servlet.ServletContextInitializer` interface.
The single `onStartup` method provides access to the `ServletContext` and, if necessary, can easily be used as an adapter to an existing `WebApplicationInitializer`.



[[boot-features-embedded-container-servlets-filters-listeners-scanning]]
===== Scanning for Servlets, Filters, and listeners
When using an embedded container, automatic registration of classes annotated with `@WebServlet`, `@WebFilter`, and `@WebListener` can be enabled by using `@ServletComponentScan`.

TIP: `@ServletComponentScan` has no effect in a standalone container, where the container's built-in discovery mechanisms are used instead.



[[boot-features-embedded-container-application-context]]
==== The ServletWebServerApplicationContext
Under the hood, Spring Boot uses a different type of `ApplicationContext` for embedded servlet container support.
The `ServletWebServerApplicationContext` is a special type of `WebApplicationContext` that bootstraps itself by searching for a single `ServletWebServerFactory` bean.
Usually a `TomcatServletWebServerFactory`, `JettyServletWebServerFactory`, or `UndertowServletWebServerFactory` has been auto-configured.

NOTE: You usually do not need to be aware of these implementation classes.
Most applications are auto-configured, and the appropriate `ApplicationContext` and `ServletWebServerFactory` are created on your behalf.



[[boot-features-customizing-embedded-containers]]
==== Customizing Embedded Servlet Containers
Common servlet container settings can be configured by using Spring `Environment` properties.
Usually, you would define the properties in your `application.properties` or `application.yaml` file.

Common server settings include:

* Network settings: Listen port for incoming HTTP requests (`server.port`), interface address to bind to `server.address`, and so on.
* Session settings: Whether the session is persistent (`server.servlet.session.persistent`), session timeout (`server.servlet.session.timeout`), location of session data (`server.servlet.session.store-dir`), and session-cookie configuration (`server.servlet.session.cookie.*`).
* Error management: Location of the error page (`server.error.path`) and so on.
* <<howto.adoc#howto-configure-ssl,SSL>>
* <<howto.adoc#how-to-enable-http-response-compression,HTTP compression>>

Spring Boot tries as much as possible to expose common settings, but this is not always possible.
For those cases, dedicated namespaces offer server-specific customizations (see `server.tomcat` and `server.undertow`).
For instance, <<howto.adoc#howto-configure-accesslogs,access logs>> can be configured with specific features of the embedded servlet container.

TIP: See the {spring-boot-autoconfigure-module-code}/web/ServerProperties.java[`ServerProperties`] class for a complete list.



[[boot-features-programmatic-embedded-container-customization]]
===== Programmatic Customization
If you need to programmatically configure your embedded servlet container, you can register a Spring bean that implements the `WebServerFactoryCustomizer` interface.
`WebServerFactoryCustomizer` provides access to the `ConfigurableServletWebServerFactory`, which includes numerous customization setter methods.
The following example shows programmatically setting the port:

[source,java,indent=0]
----
	import org.springframework.boot.web.server.WebServerFactoryCustomizer;
	import org.springframework.boot.web.servlet.server.ConfigurableServletWebServerFactory;
	import org.springframework.stereotype.Component;

	@Component
	public class CustomizationBean implements WebServerFactoryCustomizer<ConfigurableServletWebServerFactory> {

		@Override
		public void customize(ConfigurableServletWebServerFactory server) {
			server.setPort(9000);
		}

	}
----

`TomcatServletWebServerFactory`, `JettyServletWebServerFactory` and `UndertowServletWebServerFactory` are dedicated variants of `ConfigurableServletWebServerFactory` that have additional customization setter methods for Tomcat, Jetty and Undertow respectively.
The following example shows how to customize `TomcatServletWebServerFactory` that provides access to Tomcat-specific configuration options:

[source,java,indent=0,subs="verbatim,quotes,attributes"]
----
include::{code-examples}/context/embedded/TomcatServerCustomizerExample.java[tag=configuration]
----



[[boot-features-customizing-configurableservletwebserverfactory-directly]]
===== Customizing ConfigurableServletWebServerFactory Directly
For more advanced use cases that require you to extend from `ServletWebServerFactory`, you can expose a bean of such type yourself.

Setters are provided for many configuration options.
Several protected method "`hooks`" are also provided should you need to do something more exotic.
See the {spring-boot-module-api}/web/servlet/server/ConfigurableServletWebServerFactory.html[source code documentation] for details.

NOTE: Auto-configured customizers are still applied on your custom factory, so use that option carefully.



[[boot-features-jsp-limitations]]
==== JSP Limitations
When running a Spring Boot application that uses an embedded servlet container (and is packaged as an executable archive), there are some limitations in the JSP support.

* With Jetty and Tomcat, it should work if you use war packaging.
  An executable war will work when launched with `java -jar`, and will also be deployable to any standard container.
  JSPs are not supported when using an executable jar.

* Undertow does not support JSPs.

* Creating a custom `error.jsp` page does not override the default view for <<boot-features-error-handling,error handling>>.
  <<boot-features-error-handling-custom-error-pages,Custom error pages>> should be used instead.



[[boot-features-reactive-server]]
=== Embedded Reactive Server Support
Spring Boot includes support for the following embedded reactive web servers: Reactor Netty, Tomcat, Jetty, and Undertow.
Most developers use the appropriate “Starter” to obtain a fully configured instance.
By default, the embedded server listens for HTTP requests on port 8080.



[[boot-features-reactive-server-resources]]
=== Reactive Server Resources Configuration
When auto-configuring a Reactor Netty or Jetty server, Spring Boot will create specific beans that will provide HTTP resources to the server instance: `ReactorResourceFactory` or `JettyResourceFactory`.

By default, those resources will be also shared with the Reactor Netty and Jetty clients for optimal performances, given:

* the same technology is used for server and client
* the client instance is built using the `WebClient.Builder` bean auto-configured by Spring Boot

Developers can override the resource configuration for Jetty and Reactor Netty by providing a custom `ReactorResourceFactory` or `JettyResourceFactory` bean - this will be applied to both clients and servers.

You can learn more about the resource configuration on the client side in the <<boot-features-webclient-runtime, WebClient Runtime section>>.



[[boot-features-graceful-shutdown]]
== Graceful shutdown
Graceful shutdown is supported with all four embedded web servers (Jetty, Reactor Netty, Tomcat, and Undertow) and with both reactive and Servlet-based web applications.
It occurs as part of closing the application context and is performed in the earliest phase of stopping `SmartLifecycle` beans.
This stop processing uses a timeout which provides a grace period during which existing requests will be allowed to complete but no new requests will be permitted.
The exact way in which new requests are not permitted varies depending on the web server that is being used.
Jetty, Reactor Netty, and Tomcat will stop accepting requests at the network layer.
Undertow will accept requests but respond immediately with a service unavailable (503) response.

NOTE: Graceful shutdown with Tomcat requires Tomcat 9.0.33 or later.

To enable graceful shutdown, configure the configprop:server.shutdown[] property, as shown in the following example:

[source,yaml,indent=0,configprops,configblocks]
----
server:
  shutdown: "graceful"
----

To configure the timeout period, configure the configprop:spring.lifecycle.timeout-per-shutdown-phase[] property, as shown in the following example:

[source,yaml,indent=0,configprops,configblocks]
----
spring:
  lifecycle:
    timeout-per-shutdown-phase: "20s"
----

IMPORTANT: Using graceful shutdown with your IDE may not work properly if it does not send a proper `SIGTERM` signal.
Refer to the documentation of your IDE for more details.



[[boot-features-rsocket]]
== RSocket
https://rsocket.io[RSocket] is a binary protocol for use on byte stream transports.
It enables symmetric interaction models via async message passing over a single connection.


The `spring-messaging` module of the Spring Framework provides support for RSocket requesters and responders, both on the client and on the server side.
See the {spring-framework-docs}/web-reactive.html#rsocket-spring[RSocket section] of the Spring Framework reference for more details, including an overview of the RSocket protocol.



[[boot-features-rsocket-strategies-auto-configuration]]
=== RSocket Strategies Auto-configuration
Spring Boot auto-configures an `RSocketStrategies` bean that provides all the required infrastructure for encoding and decoding RSocket payloads.
By default, the auto-configuration will try to configure the following (in order):

. https://cbor.io/[CBOR] codecs with Jackson
. JSON codecs with Jackson

The `spring-boot-starter-rsocket` starter provides both dependencies.
Check out the <<boot-features-json-jackson,Jackson support section>> to know more about customization possibilities.

Developers can customize the `RSocketStrategies` component by creating beans that implement the `RSocketStrategiesCustomizer` interface.
Note that their `@Order` is important, as it determines the order of codecs.



[[boot-features-rsocket-server-auto-configuration]]
=== RSocket server Auto-configuration
Spring Boot provides RSocket server auto-configuration.
The required dependencies are provided by the `spring-boot-starter-rsocket`.

Spring Boot allows exposing RSocket over WebSocket from a WebFlux server, or standing up an independent RSocket server.
This depends on the type of application and its configuration.

For WebFlux application (i.e. of type `WebApplicationType.REACTIVE`), the RSocket server will be plugged into the Web Server only if the following properties match:

[source,yaml,indent=0,subs="verbatim,quotes,attributes",configprops,configblocks]
----
	spring:
	  rsocket:
	    server:
	      mapping-path: "/rsocket"
	      transport: "websocket"
----

WARNING: Plugging RSocket into a web server is only supported with Reactor Netty, as RSocket itself is built with that library.

Alternatively, an RSocket TCP or websocket server is started as an independent, embedded server.
Besides the dependency requirements, the only required configuration is to define a port for that server:

[source,yaml,indent=0,subs="verbatim,quotes,attributes",configprops,configblocks]
----
	spring:
	  rsocket:
	    server:
	      port: 9898
----



[[boot-features-rsocket-messaging]]
=== Spring Messaging RSocket support
Spring Boot will auto-configure the Spring Messaging infrastructure for RSocket.

This means that Spring Boot will create a `RSocketMessageHandler` bean that will handle RSocket requests to your application.



[[boot-features-rsocket-requester]]
=== Calling RSocket Services with RSocketRequester
Once the `RSocket` channel is established between server and client, any party can send or receive requests to the other.

As a server, you can get injected with an `RSocketRequester` instance on any handler method of an RSocket `@Controller`.
As a client, you need to configure and establish an RSocket connection first.
Spring Boot auto-configures an `RSocketRequester.Builder` for such cases with the expected codecs.

The `RSocketRequester.Builder` instance is a prototype bean, meaning each injection point will provide you with a new instance .
This is done on purpose since this builder is stateful and you shouldn't create requesters with different setups using the same instance.

The following code shows a typical example:

[source,java,indent=0]
----
	@Service
	public class MyService {

		private final Mono<RSocketRequester> rsocketRequester;

		public MyService(RSocketRequester.Builder rsocketRequesterBuilder) {
			this.rsocketRequester = rsocketRequesterBuilder
					.connectTcp("example.org", 9898).cache();
		}

		public Mono<User> someRSocketCall(String name) {
			return this.rsocketRequester.flatMap(req ->
			            req.route("user").data(name).retrieveMono(User.class));
		}

	}
----



[[boot-features-security]]
== Security
If {spring-security}[Spring Security] is on the classpath, then web applications are secured by default.
Spring Boot relies on Spring Security’s content-negotiation strategy to determine whether to use `httpBasic` or `formLogin`.
To add method-level security to a web application, you can also add `@EnableGlobalMethodSecurity` with your desired settings.
Additional information can be found in the {spring-security-docs}#jc-method[Spring Security Reference Guide].

The default `UserDetailsService` has a single user.
The user name is `user`, and the password is random and is printed at INFO level when the application starts, as shown in the following example:

[indent=0]
----
	Using generated security password: 78fa095d-3f4c-48b1-ad50-e24c31d5cf35
----

NOTE: If you fine-tune your logging configuration, ensure that the `org.springframework.boot.autoconfigure.security` category is set to log `INFO`-level messages.
Otherwise, the default password is not printed.

You can change the username and password by providing a `spring.security.user.name` and `spring.security.user.password`.

The basic features you get by default in a web application are:

* A `UserDetailsService` (or `ReactiveUserDetailsService` in case of a WebFlux application) bean with in-memory store and a single user with a generated password (see {spring-boot-module-api}/autoconfigure/security/SecurityProperties.User.html[`SecurityProperties.User`] for the properties of the user).
* Form-based login or HTTP Basic security (depending on the `Accept` header in the request) for the entire application (including actuator endpoints if actuator is on the classpath).
* A `DefaultAuthenticationEventPublisher` for publishing authentication events.

You can provide a different `AuthenticationEventPublisher` by adding a bean for it.



[[boot-features-security-mvc]]
=== MVC Security
The default security configuration is implemented in `SecurityAutoConfiguration` and `UserDetailsServiceAutoConfiguration`.
`SecurityAutoConfiguration` imports `SpringBootWebSecurityConfiguration` for web security and `UserDetailsServiceAutoConfiguration` configures authentication, which is also relevant in non-web applications.
To switch off the default web application security configuration completely or to combine multiple Spring Security components such as OAuth2 Client and Resource Server, add a bean of type `SecurityFilterChain` (doing so does not disable the `UserDetailsService` configuration or Actuator's security).

To also switch off the `UserDetailsService` configuration, you can add a bean of type `UserDetailsService`, `AuthenticationProvider`, or `AuthenticationManager`.

Access rules can be overridden by adding a custom `SecurityFilterChain` or `WebSecurityConfigurerAdapter` bean.
Spring Boot provides convenience methods that can be used to override access rules for actuator endpoints and static resources.
`EndpointRequest` can be used to create a `RequestMatcher` that is based on the configprop:management.endpoints.web.base-path[] property.
`PathRequest` can be used to create a `RequestMatcher` for resources in commonly used locations.



[[boot-features-security-webflux]]
=== WebFlux Security
Similar to Spring MVC applications, you can secure your WebFlux applications by adding the `spring-boot-starter-security` dependency.
The default security configuration is implemented in `ReactiveSecurityAutoConfiguration` and `UserDetailsServiceAutoConfiguration`.
`ReactiveSecurityAutoConfiguration` imports `WebFluxSecurityConfiguration` for web security and `UserDetailsServiceAutoConfiguration` configures authentication, which is also relevant in non-web applications.
To switch off the default web application security configuration completely, you can add a bean of type `WebFilterChainProxy` (doing so does not disable the `UserDetailsService` configuration or Actuator's security).

To also switch off the `UserDetailsService` configuration, you can add a bean of type `ReactiveUserDetailsService` or `ReactiveAuthenticationManager`.

Access rules and the use of multiple Spring Security components such as OAuth 2 Client and Resource Server can be configured by adding a custom `SecurityWebFilterChain` bean.
Spring Boot provides convenience methods that can be used to override access rules for actuator endpoints and static resources.
`EndpointRequest` can be used to create a `ServerWebExchangeMatcher` that is based on the configprop:management.endpoints.web.base-path[] property.

`PathRequest` can be used to create a `ServerWebExchangeMatcher` for resources in commonly used locations.

For example, you can customize your security configuration by adding something like:

[source,java,indent=0]
----
include::{code-examples}/web/security/CustomWebFluxSecurityExample.java[tag=configuration]
----



[[boot-features-security-oauth2]]
=== OAuth2
https://oauth.net/2/[OAuth2] is a widely used authorization framework that is supported by Spring.



[[boot-features-security-oauth2-client]]
==== Client
If you have `spring-security-oauth2-client` on your classpath, you can take advantage of some auto-configuration to set up an OAuth2/Open ID Connect clients.
This configuration makes use of the properties under `OAuth2ClientProperties`.
The same properties are applicable to both servlet and reactive applications.

You can register multiple OAuth2 clients and providers under the `spring.security.oauth2.client` prefix, as shown in the following example:

[source,yaml,indent=0,configprops,configblocks]
----
	spring:
	  security:
	    oauth2:
	      client:
	        registration:
	          my-client-1:
	            client-id: "abcd"
	            client-secret: "password"
	            client-name: "Client for user scope"
	            provider: "my-oauth-provider"
	            scope: "user"
	            redirect-uri: "https://my-redirect-uri.com"
	            client-authentication-method: "basic"
	            authorization-grant-type: "authorization-code"

	          my-client-2:
	            client-id: "abcd"
	            client-secret: "password"
	            client-name: "Client for email scope"
	            provider: "my-oauth-provider"
	            scope: "email"
	            redirect-uri: "https://my-redirect-uri.com"
	            client-authentication-method: "basic"
	            authorization-grant-type: "authorization_code"

	        provider:
	          my-oauth-provider:
	            authorization-uri: "https://my-auth-server/oauth/authorize"
	            token-uri: "https://my-auth-server/oauth/token"
	            user-info-uri: "https://my-auth-server/userinfo"
	            user-info-authentication-method: "header"
	            jwk-set-uri: "https://my-auth-server/token_keys"
	            user-name-attribute: "name"
----

For OpenID Connect providers that support https://openid.net/specs/openid-connect-discovery-1_0.html[OpenID Connect discovery], the configuration can be further simplified.
The provider needs to be configured with an `issuer-uri` which is the URI that the it asserts as its Issuer Identifier.
For example, if the `issuer-uri` provided is "https://example.com", then an `OpenID Provider Configuration Request` will be made to "https://example.com/.well-known/openid-configuration".
The result is expected to be an `OpenID Provider Configuration Response`.
The following example shows how an OpenID Connect Provider can be configured with the `issuer-uri`:

[source,yaml,indent=0,configprops,configblocks]
----
	spring:
	  security:
	    oauth2:
	      client:
	        provider:
	          oidc-provider:
	            issuer-uri: "https://dev-123456.oktapreview.com/oauth2/default/"
----

By default, Spring Security's `OAuth2LoginAuthenticationFilter` only processes URLs matching `/login/oauth2/code/*`.
If you want to customize the `redirect-uri` to use a different pattern, you need to provide configuration to process that custom pattern.
For example, for servlet applications, you can add your own `SecurityFilterChain` that resembles the following:

[source,java,indent=0]
----
    @Bean
    public SecurityFilterChain securityFilterChain(HttpSecurity http) throws Exception {
        http
            .authorizeRequests()
                .anyRequest().authenticated()
                .and()
            .oauth2Login()
                .redirectionEndpoint()
                    .baseUri("/custom-callback");
        return http.build();
    }
----

TIP: Spring Boot auto-configures an `InMemoryOAuth2AuthorizedClientService` which is used by Spring Security for the management of client registrations.
The `InMemoryOAuth2AuthorizedClientService` has limited capabilities and we recommend using it only for development environments.
For production environments, consider using a `JdbcOAuth2AuthorizedClientService` or creating your own implementation of `OAuth2AuthorizedClientService`.



[[boot-features-security-oauth2-common-providers]]
===== OAuth2 client registration for common providers
For common OAuth2 and OpenID providers, including Google, Github, Facebook, and Okta, we provide a set of provider defaults (`google`, `github`, `facebook`, and `okta`, respectively).

If you do not need to customize these providers, you can set the `provider` attribute to the one for which you need to infer defaults.
Also, if the key for the client registration matches a default supported provider, Spring Boot infers that as well.

In other words, the two configurations in the following example use the Google provider:

[source,yaml,indent=0,configprops,configblocks]
----
	spring:
	  security:
	    oauth2:
	      client:
	        registration:
	          my-client:
	            client-id: "abcd"
	            client-secret: "password"
	            provider: "google"
	          google:
	            client-id: "abcd"
	            client-secret: "password"
----



[[boot-features-security-oauth2-server]]
==== Resource Server
If you have `spring-security-oauth2-resource-server` on your classpath, Spring Boot can set up an OAuth2 Resource Server.
For JWT configuration, a JWK Set URI or OIDC Issuer URI needs to be specified, as shown in the following examples:

[source,yaml,indent=0,configprops,configblocks]
----
	spring:
	  security:
	    oauth2:
	      resourceserver:
	        jwt:
	          jwk-set-uri: "https://example.com/oauth2/default/v1/keys"
----

[source,yaml,indent=0,configprops,configblocks]
----
	spring:
	  security:
	    oauth2:
	      resourceserver:
	        jwt:
	          issuer-uri: "https://dev-123456.oktapreview.com/oauth2/default/"
----

NOTE: If the authorization server does not support a JWK Set URI, you can configure the resource server with the Public Key used for verifying the signature of the JWT.
This can be done using the configprop:spring.security.oauth2.resourceserver.jwt.public-key-location[] property, where the value needs to point to a file containing the public key in the PEM-encoded x509 format.

The same properties are applicable for both servlet and reactive applications.

Alternatively, you can define your own `JwtDecoder` bean for servlet applications or a `ReactiveJwtDecoder` for reactive applications.

In cases where opaque tokens are used instead of JWTs, you can configure the following properties to validate tokens via introspection:

[source,yaml,indent=0,configprops,configblocks]
----
	spring:
	  security:
	    oauth2:
	      resourceserver:
	        opaquetoken:
	          introspection-uri: "https://example.com/check-token"
	          client-id: "my-client-id"
	          client-secret: "my-client-secret"
----

Again, the same properties are applicable for both servlet and reactive applications.

Alternatively, you can define your own `OpaqueTokenIntrospector` bean for servlet applications or a `ReactiveOpaqueTokenIntrospector` for reactive applications.



[[boot-features-security-authorization-server]]
==== Authorization Server
Currently, Spring Security does not provide support for implementing an OAuth 2.0 Authorization Server.
However, this functionality is available from the {spring-security-oauth2}[Spring Security OAuth] project, which will eventually be superseded by Spring Security completely.
Until then, you can use the `spring-security-oauth2-autoconfigure` module to easily set up an OAuth 2.0 authorization server; see its https://docs.spring.io/spring-security-oauth2-boot/[documentation] for instructions.



[[boot-features-security-saml]]
=== SAML 2.0



[[boot-features-security-saml2-relying-party]]
==== Relying Party
If you have `spring-security-saml2-service-provider` on your classpath, you can take advantage of some auto-configuration to set up a SAML 2.0 Relying Party.
This configuration makes use of the properties under `Saml2RelyingPartyProperties`.

A relying party registration represents a paired configuration between an Identity Provider, IDP, and a Service Provider, SP.
You can register multiple relying parties under the `spring.security.saml2.relyingparty` prefix, as shown in the following example:

[source,yaml,indent=0,configprops,configblocks]
----
	spring:
	  security:
	    saml2:
	      relyingparty:
	        registration:
	          my-relying-party1:
	            signing:
                  credentials:
                  - private-key-location: "path-to-private-key"
                    certificate-location: "path-to-certificate"
	            decryption:
	              credentials:
	              - private-key-location: "path-to-private-key"
                    certificate-location: "path-to-certificate"
	            identityprovider:
	              verification:
	                credentials:
	                - certificate-location: "path-to-verification-cert"
	              entity-id: "remote-idp-entity-id1"
	              sso-url: "https://remoteidp1.sso.url"
	          my-relying-party2:
	            signing:
	              credentials:
	              - private-key-location: "path-to-private-key"
                    certificate-location: "path-to-certificate"
                decryption:
	              credentials:
	              - private-key-location: "path-to-private-key"
                    certificate-location: "path-to-certificate"
                identityprovider:
                  verification:
                    credentials:
                    - certificate-location: "path-to-other-verification-cert"
                  entity-id: "remote-idp-entity-id2"
                  sso-url: "https://remoteidp2.sso.url"
----



[[boot-features-security-actuator]]
=== Actuator Security
For security purposes, all actuators other than `/health` and `/info` are disabled by default.
The configprop:management.endpoints.web.exposure.include[] property can be used to enable the actuators.

If Spring Security is on the classpath and no other `WebSecurityConfigurerAdapter` or `SecurityFilterChain` bean is present, all actuators other than `/health` and `/info` are secured by Spring Boot auto-configuration.
If you define a custom `WebSecurityConfigurerAdapter` or `SecurityFilterChain` bean, Spring Boot auto-configuration will back off and you will be in full control of actuator access rules.

NOTE: Before setting the `management.endpoints.web.exposure.include`, ensure that the exposed actuators do not contain sensitive information and/or are secured by placing them behind a firewall or by something like Spring Security.



[[boot-features-security-csrf]]
==== Cross Site Request Forgery Protection
Since Spring Boot relies on Spring Security's defaults, CSRF protection is turned on by default.
This means that the actuator endpoints that require a `POST` (shutdown and loggers endpoints), `PUT` or `DELETE` will get a 403 forbidden error when the default security configuration is in use.

NOTE: We recommend disabling CSRF protection completely only if you are creating a service that is used by non-browser clients.

Additional information about CSRF protection can be found in the {spring-security-docs}#csrf[Spring Security Reference Guide].



[[boot-features-sql]]
== Working with SQL Databases
The {spring-framework}[Spring Framework] provides extensive support for working with SQL databases, from direct JDBC access using `JdbcTemplate` to complete "`object relational mapping`" technologies such as Hibernate.
{spring-data}[Spring Data] provides an additional level of functionality: creating `Repository` implementations directly from interfaces and using conventions to generate queries from your method names.



[[boot-features-configure-datasource]]
=== Configure a DataSource
Java's `javax.sql.DataSource` interface provides a standard method of working with database connections.
Traditionally, a 'DataSource' uses a `URL` along with some credentials to establish a database connection.

TIP: See <<howto.adoc#howto-configure-a-datasource,the "`How-to`" section>> for more advanced examples, typically to take full control over the configuration of the DataSource.



[[boot-features-embedded-database-support]]
==== Embedded Database Support
It is often convenient to develop applications by using an in-memory embedded database.
Obviously, in-memory databases do not provide persistent storage.
You need to populate your database when your application starts and be prepared to throw away data when your application ends.

TIP: The "`How-to`" section includes a <<howto.adoc#howto-database-initialization, section on how to initialize a database>>.

Spring Boot can auto-configure embedded https://www.h2database.com[H2], http://hsqldb.org/[HSQL], and https://db.apache.org/derby/[Derby] databases.
You need not provide any connection URLs.
You need only include a build dependency to the embedded database that you want to use.

[NOTE]
====
If you are using this feature in your tests, you may notice that the same database is reused by your whole test suite regardless of the number of application contexts that you use.
If you want to make sure that each context has a separate embedded database, you should set `spring.datasource.generate-unique-name` to `true`.
====

For example, the typical POM dependencies would be as follows:

[source,xml,indent=0]
----
	<dependency>
		<groupId>org.springframework.boot</groupId>
		<artifactId>spring-boot-starter-data-jpa</artifactId>
	</dependency>
	<dependency>
		<groupId>org.hsqldb</groupId>
		<artifactId>hsqldb</artifactId>
		<scope>runtime</scope>
	</dependency>
----

NOTE: You need a dependency on `spring-jdbc` for an embedded database to be auto-configured.
In this example, it is pulled in transitively through `spring-boot-starter-data-jpa`.

TIP: If, for whatever reason, you do configure the connection URL for an embedded database, take care to ensure that the database's automatic shutdown is disabled.
If you use H2, you should use `DB_CLOSE_ON_EXIT=FALSE` to do so.
If you use HSQLDB, you should ensure that `shutdown=true` is not used.
Disabling the database's automatic shutdown lets Spring Boot control when the database is closed, thereby ensuring that it happens once access to the database is no longer needed.



[[boot-features-connect-to-production-database]]
==== Connection to a Production Database
Production database connections can also be auto-configured by using a pooling `DataSource`.



[[boot-features-connect-to-production-database-configuration]]
==== DataSource Configuration
DataSource configuration is controlled by external configuration properties in `+spring.datasource.*+`.
For example, you might declare the following section in `application.properties`:

[source,yaml,indent=0,configprops,configblocks]
----
	spring:
	  datasource:
	    url: "jdbc:mysql://localhost/test"
	    username: "dbuser"
	    password: "dbpass"
----

NOTE: You should at least specify the URL by setting the configprop:spring.datasource.url[] property.
Otherwise, Spring Boot tries to auto-configure an embedded database.

TIP: Spring Boot can deduce the JDBC driver class for most databases from the URL.
If you need to specify a specific class, you can use the configprop:spring.datasource.driver-class-name[] property.

NOTE: For a pooling `DataSource` to be created, we need to be able to verify that a valid `Driver` class is available, so we check for that before doing anything.
In other words, if you set `spring.datasource.driver-class-name=com.mysql.jdbc.Driver`, then that class has to be loadable.

See {spring-boot-autoconfigure-module-code}/jdbc/DataSourceProperties.java[`DataSourceProperties`] for more of the supported options.
These are the standard options that work regardless of <<boot-features-connect-to-production-database-connection-pool, the actual implementation>>.
It is also possible to fine-tune implementation-specific settings by using their respective prefix (`+spring.datasource.hikari.*+`, `+spring.datasource.tomcat.*+`, `+spring.datasource.dbcp2.*+`, and `+spring.datasource.oracleucp.*+`).
Refer to the documentation of the connection pool implementation you are using for more details.

For instance, if you use the {tomcat-docs}/jdbc-pool.html#Common_Attributes[Tomcat connection pool], you could customize many additional settings, as shown in the following example:

[source,yaml,indent=0,configprops,configblocks]
----
	spring:
	  datasource:
	    tomcat:
	      max-wait: 10000
	      max-active: 50
	      test-on-borrow: true
----

This will set the pool to wait 10000 ms before throwing an exception if no connection is available, limit the maximum number of connections to 50 and validate the connection before borrowing it from the pool.



[[boot-features-connect-to-production-database-connection-pool]]
==== Supported Connection Pools
Spring Boot uses the following algorithm for choosing a specific implementation:

. We prefer https://github.com/brettwooldridge/HikariCP[HikariCP] for its performance and concurrency.
If HikariCP is available, we always choose it.
. Otherwise, if the Tomcat pooling `DataSource` is available, we use it.
. Otherwise, if https://commons.apache.org/proper/commons-dbcp/[Commons DBCP2] is available, we use it.
. If none of HikariCP, Tomcat, and DBCP2 are available and if Oracle UCP is available, we use it.

NOTE: If you use the `spring-boot-starter-jdbc` or `spring-boot-starter-data-jpa` "`starters`", you automatically get a dependency to `HikariCP`.

You can bypass that algorithm completely and specify the connection pool to use by setting the configprop:spring.datasource.type[] property.
This is especially important if you run your application in a Tomcat container, as `tomcat-jdbc` is provided by default.

Additional connection pools can always be configured manually, using `DataSourceBuilder`.
If you define your own `DataSource` bean, auto-configuration does not occur.
The following connection pools are supported by `DataSourceBuilder`:

* HikariCP
* Tomcat pooling `Datasource`
* Commons DBCP2
* Oracle UCP & `OracleDataSource`
* Spring Framework's `SimpleDriverDataSource`
* H2 `JdbcDataSource`
* PostgreSQL `PGSimpleDataSource`



[[boot-features-connecting-to-a-jndi-datasource]]
==== Connection to a JNDI DataSource
If you deploy your Spring Boot application to an Application Server, you might want to configure and manage your DataSource by using your Application Server's built-in features and access it by using JNDI.

The configprop:spring.datasource.jndi-name[] property can be used as an alternative to the configprop:spring.datasource.url[], configprop:spring.datasource.username[], and configprop:spring.datasource.password[] properties to access the `DataSource` from a specific JNDI location.
For example, the following section in `application.properties` shows how you can access a JBoss AS defined `DataSource`:

[source,yaml,indent=0,configprops,configblocks]
----
	spring:
	  datasource:
	    jndi-name: "java:jboss/datasources/customers"
----



[[boot-features-using-jdbc-template]]
=== Using JdbcTemplate
Spring's `JdbcTemplate` and `NamedParameterJdbcTemplate` classes are auto-configured, and you can `@Autowire` them directly into your own beans, as shown in the following example:

[source,java,indent=0]
----
	import org.springframework.beans.factory.annotation.Autowired;
	import org.springframework.jdbc.core.JdbcTemplate;
	import org.springframework.stereotype.Component;

	@Component
	public class MyBean {

		private final JdbcTemplate jdbcTemplate;

		@Autowired
		public MyBean(JdbcTemplate jdbcTemplate) {
			this.jdbcTemplate = jdbcTemplate;
		}

		// ...

	}
----

You can customize some properties of the template by using the `spring.jdbc.template.*` properties, as shown in the following example:

[source,yaml,indent=0,configprops,configblocks]
----
	spring:
	  jdbc:
	    template:
	      max-rows: 500
----

NOTE: The `NamedParameterJdbcTemplate` reuses the same `JdbcTemplate` instance behind the scenes.
If more than one `JdbcTemplate` is defined and no primary candidate exists, the `NamedParameterJdbcTemplate` is not auto-configured.



[[boot-features-jpa-and-spring-data]]
=== JPA and Spring Data JPA
The Java Persistence API is a standard technology that lets you "`map`" objects to relational databases.
The `spring-boot-starter-data-jpa` POM provides a quick way to get started.
It provides the following key dependencies:

* Hibernate: One of the most popular JPA implementations.
* Spring Data JPA: Helps you to implement JPA-based repositories.
* Spring ORM: Core ORM support from the Spring Framework.

TIP: We do not go into too many details of JPA or {spring-data}[Spring Data] here.
You can follow the https://spring.io/guides/gs/accessing-data-jpa/["`Accessing Data with JPA`"] guide from https://spring.io and read the {spring-data-jpa}[Spring Data JPA] and https://hibernate.org/orm/documentation/[Hibernate] reference documentation.



[[boot-features-entity-classes]]
==== Entity Classes
Traditionally, JPA "`Entity`" classes are specified in a `persistence.xml` file.
With Spring Boot, this file is not necessary and "`Entity Scanning`" is used instead.
By default, all packages below your main configuration class (the one annotated with `@EnableAutoConfiguration` or `@SpringBootApplication`) are searched.

Any classes annotated with `@Entity`, `@Embeddable`, or `@MappedSuperclass` are considered.
A typical entity class resembles the following example:

[source,java,indent=0]
----
	package com.example.myapp.domain;

	import java.io.Serializable;
	import javax.persistence.*;

	@Entity
	public class City implements Serializable {

		@Id
		@GeneratedValue
		private Long id;

		@Column(nullable = false)
		private String name;

		@Column(nullable = false)
		private String state;

		// ... additional members, often include @OneToMany mappings

		protected City() {
			// no-args constructor required by JPA spec
			// this one is protected since it shouldn't be used directly
		}

		public City(String name, String state) {
			this.name = name;
			this.state = state;
		}

		public String getName() {
			return this.name;
		}

		public String getState() {
			return this.state;
		}

		// ... etc

	}
----

TIP: You can customize entity scanning locations by using the `@EntityScan` annotation.
See the "`<<howto.adoc#howto-separate-entity-definitions-from-spring-configuration>>`" how-to.



[[boot-features-spring-data-jpa-repositories]]
==== Spring Data JPA Repositories
{spring-data-jpa}[Spring Data JPA] repositories are interfaces that you can define to access data.
JPA queries are created automatically from your method names.
For example, a `CityRepository` interface might declare a `findAllByState(String state)` method to find all the cities in a given state.

For more complex queries, you can annotate your method with Spring Data's {spring-data-jpa-api}/repository/Query.html[`Query`] annotation.

Spring Data repositories usually extend from the {spring-data-commons-api}/repository/Repository.html[`Repository`] or {spring-data-commons-api}/repository/CrudRepository.html[`CrudRepository`] interfaces.
If you use auto-configuration, repositories are searched from the package containing your main configuration class (the one annotated with `@EnableAutoConfiguration` or `@SpringBootApplication`) down.

The following example shows a typical Spring Data repository interface definition:

[source,java,indent=0]
----
	package com.example.myapp.domain;

	import org.springframework.data.domain.*;
	import org.springframework.data.repository.*;

	public interface CityRepository extends Repository<City, Long> {

		Page<City> findAll(Pageable pageable);

		City findByNameAndStateAllIgnoringCase(String name, String state);

	}
----

Spring Data JPA repositories support three different modes of bootstrapping: default, deferred, and lazy.
To enable deferred or lazy bootstrapping, set the configprop:spring.data.jpa.repositories.bootstrap-mode[] property to `deferred` or `lazy` respectively.
When using deferred or lazy bootstrapping, the auto-configured `EntityManagerFactoryBuilder` will use the context's `AsyncTaskExecutor`, if any, as the bootstrap executor.
If more than one exists, the one named `applicationTaskExecutor` will be used.

[NOTE]
====
When using deferred or lazy bootstrapping, make sure to defer any access to the JPA infrastructure after the application context bootstrap phase.
You can use `SmartInitializingSingleton` to invoke any initialization that requires the JPA infrastructure.
For JPA components (such as converters) that are created as Spring beans, use `ObjectProvider` to delay the resolution of dependencies, if any.
====

TIP: We have barely scratched the surface of Spring Data JPA.
For complete details, see the {spring-data-jdbc-docs}[Spring Data JPA reference documentation].



[[boot-features-creating-and-dropping-jpa-databases]]
==== Creating and Dropping JPA Databases
By default, JPA databases are automatically created *only* if you use an embedded database (H2, HSQL, or Derby).
You can explicitly configure JPA settings by using `+spring.jpa.*+` properties.
For example, to create and drop tables you can add the following line to your `application.properties`:

[indent=0]
----
	spring.jpa.hibernate.ddl-auto=create-drop
----

NOTE: Hibernate's own internal property name for this (if you happen to remember it better) is `hibernate.hbm2ddl.auto`.
You can set it, along with other Hibernate native properties, by using `+spring.jpa.properties.*+` (the prefix is stripped before adding them to the entity manager).
The following line shows an example of setting JPA properties for Hibernate:

[indent=0]
----
	spring.jpa.properties.hibernate.globally_quoted_identifiers=true
----

The line in the preceding example passes a value of `true` for the `hibernate.globally_quoted_identifiers` property to the Hibernate entity manager.

By default, the DDL execution (or validation) is deferred until the `ApplicationContext` has started.
There is also a `spring.jpa.generate-ddl` flag, but it is not used if Hibernate auto-configuration is active, because the `ddl-auto` settings are more fine-grained.



[[boot-features-jpa-in-web-environment]]
==== Open EntityManager in View
If you are running a web application, Spring Boot by default registers {spring-framework-api}/orm/jpa/support/OpenEntityManagerInViewInterceptor.html[`OpenEntityManagerInViewInterceptor`] to apply the "`Open EntityManager in View`" pattern, to allow for lazy loading in web views.
If you do not want this behavior, you should set `spring.jpa.open-in-view` to `false` in your `application.properties`.



[[boot-features-data-jdbc]]
=== Spring Data JDBC
Spring Data includes repository support for JDBC and will automatically generate SQL for the methods on `CrudRepository`.
For more advanced queries, a `@Query` annotation is provided.

Spring Boot will auto-configure Spring Data's JDBC repositories when the necessary dependencies are on the classpath.
They can be added to your project with a single dependency on `spring-boot-starter-data-jdbc`.
If necessary, you can take control of Spring Data JDBC's configuration by adding the `@EnableJdbcRepositories` annotation or a `JdbcConfiguration` subclass to your application.

TIP: For complete details of Spring Data JDBC, please refer to the {spring-data-jdbc-docs}[reference documentation].



[[boot-features-sql-h2-console]]
=== Using H2's Web Console
The https://www.h2database.com[H2 database] provides a https://www.h2database.com/html/quickstart.html#h2_console[browser-based console] that Spring Boot can auto-configure for you.
The console is auto-configured when the following conditions are met:

* You are developing a servlet-based web application.
* `com.h2database:h2` is on the classpath.
* You are using <<using-spring-boot.adoc#using-boot-devtools,Spring Boot's developer tools>>.

TIP: If you are not using Spring Boot's developer tools but would still like to make use of H2's console, you can configure the configprop:spring.h2.console.enabled[] property with a value of `true`.

NOTE: The H2 console is only intended for use during development, so you should take care to ensure that `spring.h2.console.enabled` is not set to `true` in production.



[[boot-features-sql-h2-console-custom-path]]
==== Changing the H2 Console's Path
By default, the console is available at `/h2-console`.
You can customize the console's path by using the configprop:spring.h2.console.path[] property.



[[boot-features-jooq]]
=== Using jOOQ
jOOQ Object Oriented Querying (https://www.jooq.org/[jOOQ]) is a popular product from https://www.datageekery.com/[Data Geekery] which generates Java code from your database and lets you build type-safe SQL queries through its fluent API.
Both the commercial and open source editions can be used with Spring Boot.



[[boot-features-jooq-codegen]]
==== Code Generation
In order to use jOOQ type-safe queries, you need to generate Java classes from your database schema.
You can follow the instructions in the {jooq-docs}/#jooq-in-7-steps-step3[jOOQ user manual].
If you use the `jooq-codegen-maven` plugin and you also use the `spring-boot-starter-parent` "`parent POM`", you can safely omit the plugin's `<version>` tag.
You can also use Spring Boot-defined version variables (such as `h2.version`) to declare the plugin's database dependency.
The following listing shows an example:

[source,xml,indent=0]
----
	<plugin>
		<groupId>org.jooq</groupId>
		<artifactId>jooq-codegen-maven</artifactId>
		<executions>
			...
		</executions>
		<dependencies>
			<dependency>
				<groupId>com.h2database</groupId>
				<artifactId>h2</artifactId>
				<version>${h2.version}</version>
			</dependency>
		</dependencies>
		<configuration>
			<jdbc>
				<driver>org.h2.Driver</driver>
				<url>jdbc:h2:~/yourdatabase</url>
			</jdbc>
			<generator>
				...
			</generator>
		</configuration>
	</plugin>
----



[[boot-features-jooq-dslcontext]]
==== Using DSLContext
The fluent API offered by jOOQ is initiated through the `org.jooq.DSLContext` interface.
Spring Boot auto-configures a `DSLContext` as a Spring Bean and connects it to your application `DataSource`.
To use the `DSLContext`, you can `@Autowire` it, as shown in the following example:

[source,java,indent=0]
----
	@Component
	public class JooqExample implements CommandLineRunner {

		private final DSLContext create;

		@Autowired
		public JooqExample(DSLContext dslContext) {
			this.create = dslContext;
		}

	}
----

TIP: The jOOQ manual tends to use a variable named `create` to hold the `DSLContext`.

You can then use the `DSLContext` to construct your queries, as shown in the following example:

[source,java,indent=0]
----
	public List<GregorianCalendar> authorsBornAfter1980() {
		return this.create.selectFrom(AUTHOR)
			.where(AUTHOR.DATE_OF_BIRTH.greaterThan(new GregorianCalendar(1980, 0, 1)))
			.fetch(AUTHOR.DATE_OF_BIRTH);
	}
----



[[boot-features-jooq-sqldialect]]
==== jOOQ SQL Dialect
Unless the configprop:spring.jooq.sql-dialect[] property has been configured, Spring Boot determines the SQL dialect to use for your datasource.
If Spring Boot could not detect the dialect, it uses `DEFAULT`.

NOTE: Spring Boot can only auto-configure dialects supported by the open source version of jOOQ.



[[boot-features-jooq-customizing]]
==== Customizing jOOQ
More advanced customizations can be achieved by defining your own `@Bean` definitions, which is used when the jOOQ `Configuration` is created.
You can define beans for the following jOOQ Types:

* `ConnectionProvider`
* `ExecutorProvider`
* `TransactionProvider`
* `RecordMapperProvider`
* `RecordUnmapperProvider`
* `Settings`
* `RecordListenerProvider`
* `ExecuteListenerProvider`
* `VisitListenerProvider`
* `TransactionListenerProvider`

You can also create your own `org.jooq.Configuration` `@Bean` if you want to take complete control of the jOOQ configuration.



[[boot-features-r2dbc]]
=== Using R2DBC
The Reactive Relational Database Connectivity (https://r2dbc.io[R2DBC]) project brings reactive programming APIs to relational databases.
R2DBC's `io.r2dbc.spi.Connection` provides a standard method of working with non-blocking database connections.
Connections are provided via a `ConnectionFactory`, similar to a `DataSource` with jdbc.

`ConnectionFactory` configuration is controlled by external configuration properties in `+spring.r2dbc.*+`.
For example, you might declare the following section in `application.properties`:

[source,yaml,indent=0,configprops,configblocks]
----
	spring:
	  r2dbc:
	    url: "r2dbc:postgresql://localhost/test"
	    username: "dbuser"
	    password: "dbpass"
----

TIP: You do not need to specify a driver class name, since Spring Boot obtains the driver from R2DBC's Connection Factory discovery.

NOTE: At least the url should be provided.
Information specified in the URL takes precedence over individual properties, i.e. `name`, `username`, `password` and pooling options.

TIP: The "`How-to`" section includes a <<howto.adoc#howto-initialize-a-database-using-r2dbc, section on how to initialize a database>>.

To customize the connections created by a `ConnectionFactory`, i.e., set specific parameters that you do not want (or cannot) configure in your central database configuration, you can use a `ConnectionFactoryOptionsBuilderCustomizer` `@Bean`.
The following example shows how to manually override the database port while the rest of the options is taken from the application configuration:

[source,java,indent=0]
----
	@Bean
	public ConnectionFactoryOptionsBuilderCustomizer connectionFactoryPortCustomizer() {
		return (builder) -> builder.option(PORT, 5432);
	}
----

The following examples show how to set some PostgreSQL connection options:

[source,java,indent=0]
----
	@Bean
	public ConnectionFactoryOptionsBuilderCustomizer postgresCustomizer() {
		Map<String, String> options = new HashMap<>();
		options.put("lock_timeout", "30s");
		options.put("statement_timeout", "60s");
		return (builder) -> builder.option(OPTIONS, options);
	}
----

When a `ConnectionFactory` bean is available, the regular JDBC `DataSource` auto-configuration backs off.
If you want to retain the JDBC `DataSource` auto-configuration, and are comfortable with the risk of using the blocking JDBC API in a reactive application, add `@Import(DataSourceAutoConfiguration.class)` on a `@Configuration` class in your application to re-enable it.



[[boot-features-r2dbc-embedded-database]]
==== Embedded Database Support
Similarly to <<boot-features-embedded-database-support,the JDBC support>>, Spring Boot can automatically configure an embedded database for reactive usage.
You need not provide any connection URLs.
You need only include a build dependency to the embedded database that you want to use, as shown in the following example:

[source,xml,indent=0]
----
	<dependency>
		<groupId>io.r2dbc</groupId>
		<artifactId>r2dbc-h2</artifactId>
		<scope>runtime</scope>
	</dependency>
----

[NOTE]
====
If you are using this feature in your tests, you may notice that the same database is reused by your whole test suite regardless of the number of application contexts that you use.
If you want to make sure that each context has a separate embedded database, you should set `spring.r2dbc.generate-unique-name` to `true`.
====



[[boot-features-r2dbc-using-database-client]]
==== Using DatabaseClient
A `DatabaseClient` bean is auto-configured, and you can `@Autowire` it directly into your own beans, as shown in the following example:

[source,java,indent=0]
----
	import org.springframework.beans.factory.annotation.Autowired;
	import org.springframework.data.r2dbc.function.DatabaseClient;
	import org.springframework.stereotype.Component;

	@Component
	public class MyBean {

		private final DatabaseClient databaseClient;

		@Autowired
		public MyBean(DatabaseClient databaseClient) {
			this.databaseClient = databaseClient;
		}

		// ...

	}
----



[[boot-features-spring-data-r2dbc-repositories]]
==== Spring Data R2DBC Repositories
https://spring.io/projects/spring-data-r2dbc[Spring Data R2DBC] repositories are interfaces that you can define to access data.
Queries are created automatically from your method names.
For example, a `CityRepository` interface might declare a `findAllByState(String state)` method to find all the cities in a given state.

For more complex queries, you can annotate your method with Spring Data's {spring-data-r2dbc-api}/repository/Query.html[`Query`] annotation.

Spring Data repositories usually extend from the {spring-data-commons-api}/repository/Repository.html[`Repository`] or {spring-data-commons-api}/repository/CrudRepository.html[`CrudRepository`] interfaces.
If you use auto-configuration, repositories are searched from the package containing your main configuration class (the one annotated with `@EnableAutoConfiguration` or `@SpringBootApplication`) down.

The following example shows a typical Spring Data repository interface definition:

[source,java,indent=0]
----
	package com.example.myapp.domain;

	import org.springframework.data.domain.*;
	import org.springframework.data.repository.*;
	import reactor.core.publisher.Mono;

	public interface CityRepository extends Repository<City, Long> {

		Mono<City> findByNameAndStateAllIgnoringCase(String name, String state);

	}
----

TIP: We have barely scratched the surface of Spring Data R2DBC. For complete details, see the {spring-data-r2dbc-docs}[Spring Data R2DBC reference documentation].



[[boot-features-nosql]]
== Working with NoSQL Technologies
Spring Data provides additional projects that help you access a variety of NoSQL technologies, including:

* {spring-data-mongodb}[MongoDB]
* {spring-data-neo4j}[Neo4J]
* {spring-data-elasticsearch}[Elasticsearch]
* {spring-data-solr}[Solr]
* {spring-data-redis}[Redis]
* {spring-data-gemfire}[GemFire] or {spring-data-geode}[Geode]
* {spring-data-cassandra}[Cassandra]
* {spring-data-couchbase}[Couchbase]
* {spring-data-ldap}[LDAP]

Spring Boot provides auto-configuration for Redis, MongoDB, Neo4j, Elasticsearch, Solr Cassandra, Couchbase, and LDAP.
You can make use of the other projects, but you must configure them yourself.
Refer to the appropriate reference documentation at {spring-data}.



[[boot-features-redis]]
=== Redis
https://redis.io/[Redis] is a cache, message broker, and richly-featured key-value store.
Spring Boot offers basic auto-configuration for the https://github.com/lettuce-io/lettuce-core/[Lettuce] and https://github.com/xetorthio/jedis/[Jedis] client libraries and the abstractions on top of them provided by https://github.com/spring-projects/spring-data-redis[Spring Data Redis].

There is a `spring-boot-starter-data-redis` "`Starter`" for collecting the dependencies in a convenient way.
By default, it uses https://github.com/lettuce-io/lettuce-core/[Lettuce].
That starter handles both traditional and reactive applications.

TIP: We also provide a `spring-boot-starter-data-redis-reactive` "`Starter`" for consistency with the other stores with reactive support.



[[boot-features-connecting-to-redis]]
==== Connecting to Redis
You can inject an auto-configured `RedisConnectionFactory`, `StringRedisTemplate`, or vanilla `RedisTemplate` instance as you would any other Spring Bean.
By default, the instance tries to connect to a Redis server at `localhost:6379`.
The following listing shows an example of such a bean:

[source,java,indent=0]
----
	@Component
	public class MyBean {

		private StringRedisTemplate template;

		@Autowired
		public MyBean(StringRedisTemplate template) {
			this.template = template;
		}

		// ...

	}
----

TIP: You can also register an arbitrary number of beans that implement `LettuceClientConfigurationBuilderCustomizer` for more advanced customizations.
If you use Jedis, `JedisClientConfigurationBuilderCustomizer` is also available.

If you add your own `@Bean` of any of the auto-configured types, it replaces the default (except in the case of `RedisTemplate`, when the exclusion is based on the bean name, `redisTemplate`, not its type).
By default, if `commons-pool2` is on the classpath, you get a pooled connection factory.



[[boot-features-mongodb]]
=== MongoDB
https://www.mongodb.com/[MongoDB] is an open-source NoSQL document database that uses a JSON-like schema instead of traditional table-based relational data.
Spring Boot offers several conveniences for working with MongoDB, including the `spring-boot-starter-data-mongodb` and `spring-boot-starter-data-mongodb-reactive` "`Starters`".



[[boot-features-connecting-to-mongodb]]
==== Connecting to a MongoDB Database
To access MongoDB databases, you can inject an auto-configured `org.springframework.data.mongodb.MongoDatabaseFactory`.
By default, the instance tries to connect to a MongoDB server at `mongodb://localhost/test`.
The following example shows how to connect to a MongoDB database:

[source,java,indent=0]
----
	import org.springframework.data.mongodb.MongoDatabaseFactory;
	import com.mongodb.client.MongoDatabase;

	@Component
	public class MyBean {

		private final MongoDatabaseFactory mongo;

		@Autowired
		public MyBean(MongoDatabaseFactory mongo) {
			this.mongo = mongo;
		}

		// ...

		public void example() {
			MongoDatabase db = mongo.getMongoDatabase();
			// ...
		}

	}
----

If you have defined your own `MongoClient`, it will be used to auto-configure a suitable `MongoDatabaseFactory`.

The auto-configured `MongoClient` is created using a `MongoClientSettings` bean.
If you have defined your own `MongoClientSettings`, it will be used without modification and the `spring.data.mongodb` properties will be ignored.
Otherwise a `MongoClientSettings` will be auto-configured and will have the `spring.data.mongodb` properties applied to it.
In either case, you can declare one or more `MongoClientSettingsBuilderCustomizer` beans to fine-tune the `MongoClientSettings` configuration.
Each will be called in order with the `MongoClientSettings.Builder` that is used to build the `MongoClientSettings`.

You can set the configprop:spring.data.mongodb.uri[] property to change the URL and configure additional settings such as the _replica set_, as shown in the following example:

[source,properties,indent=0,configprops]
----
	spring.data.mongodb.uri=mongodb://user:secret@mongo1.example.com:12345,mongo2.example.com:23456/test
----

Alternatively, you can specify connection details using discrete properties.
For example, you might declare the following settings in your `application.properties`:

[source,yaml,indent=0,configprops,configblocks]
----
	spring:
	  data:
	    mongodb:
	      host: "mongoserver.example.com"
	      port: 27017
	      database: "test"
	      username: "user"
	      password: "secret"
----

TIP: If `spring.data.mongodb.port` is not specified, the default of `27017` is used.
You could delete this line from the example shown earlier.

TIP: If you do not use Spring Data MongoDB, you can inject a `MongoClient` bean instead of using `MongoDatabaseFactory`.
If you want to take complete control of establishing the MongoDB connection, you can also declare your own `MongoDatabaseFactory` or `MongoClient` bean.

NOTE: If you are using the reactive driver, Netty is required for SSL.
The auto-configuration configures this factory automatically if Netty is available and the factory to use hasn't been customized already.



[[boot-features-mongo-template]]
==== MongoTemplate
{spring-data-mongodb}[Spring Data MongoDB] provides a {spring-data-mongodb-api}/core/MongoTemplate.html[`MongoTemplate`] class that is very similar in its design to Spring's `JdbcTemplate`.
As with `JdbcTemplate`, Spring Boot auto-configures a bean for you to inject the template, as follows:

[source,java,indent=0]
----
	import org.springframework.data.mongodb.core.MongoTemplate;
	import org.springframework.stereotype.Component;

	@Component
	public class MyBean {

		private final MongoTemplate mongoTemplate;

		public MyBean(MongoTemplate mongoTemplate) {
			this.mongoTemplate = mongoTemplate;
		}

		// ...

	}
----

See the {spring-data-mongodb-api}/core/MongoOperations.html[`MongoOperations` Javadoc] for complete details.



[[boot-features-spring-data-mongo-repositories]]
[[boot-features-spring-data-mongodb-repositories]]
==== Spring Data MongoDB Repositories
Spring Data includes repository support for MongoDB.
As with the JPA repositories discussed earlier, the basic principle is that queries are constructed automatically, based on method names.

In fact, both Spring Data JPA and Spring Data MongoDB share the same common infrastructure.
You could take the JPA example from earlier and, assuming that `City` is now a MongoDB data class rather than a JPA `@Entity`, it works in the same way, as shown in the following example:

[source,java,indent=0]
----
	package com.example.myapp.domain;

	import org.springframework.data.domain.*;
	import org.springframework.data.repository.*;

	public interface CityRepository extends Repository<City, Long> {

		Page<City> findAll(Pageable pageable);

		City findByNameAndStateAllIgnoringCase(String name, String state);

	}
----

TIP: You can customize document scanning locations by using the `@EntityScan` annotation.

TIP: For complete details of Spring Data MongoDB, including its rich object mapping technologies, refer to its {spring-data-mongodb}[reference documentation].



[[boot-features-mongo-embedded]]
==== Embedded Mongo
Spring Boot offers auto-configuration for https://github.com/flapdoodle-oss/de.flapdoodle.embed.mongo[Embedded Mongo].
To use it in your Spring Boot application, add a dependency on `de.flapdoodle.embed:de.flapdoodle.embed.mongo`.

The port that Mongo listens on can be configured by setting the configprop:spring.data.mongodb.port[] property.
To use a randomly allocated free port, use a value of 0.
The `MongoClient` created by `MongoAutoConfiguration` is automatically configured to use the randomly allocated port.

NOTE: If you do not configure a custom port, the embedded support uses a random port (rather than 27017) by default.

If you have SLF4J on the classpath, the output produced by Mongo is automatically routed to a logger named `org.springframework.boot.autoconfigure.mongo.embedded.EmbeddedMongo`.

You can declare your own `IMongodConfig` and `IRuntimeConfig` beans to take control of the Mongo instance's configuration and logging routing.
The download configuration can be customized by declaring a `DownloadConfigBuilderCustomizer` bean.



[[boot-features-neo4j]]
=== Neo4j
https://neo4j.com/[Neo4j] is an open-source NoSQL graph database that uses a rich data model of nodes connected by first class relationships, which is better suited for connected big data than traditional RDBMS approaches.
Spring Boot offers several conveniences for working with Neo4j, including the `spring-boot-starter-data-neo4j` "`Starter`".



[[boot-features-connecting-to-neo4j]]
==== Connecting to a Neo4j Database
To access a Neo4j server, you can inject an auto-configured `org.neo4j.driver.Driver`.
By default, the instance tries to connect to a Neo4j server at `localhost:7687` using the Bolt protocol.
The following example shows how to inject a Neo4j `Driver` that gives you access, amongst other things, to a `Session`:

[source,java,indent=0]
----
	@Component
	public class MyBean {

		private final Driver driver;

		@Autowired
		public MyBean(Driver driver) {
			this.driver = driver;
		}

		// ...

	}
----

You can configure various aspects of the driver using `spring.neo4j.*` properties.
The following example shows how to configure the uri and credentials to use:

[source,yaml,indent=0,configprops,configblocks]
----
	spring:
	  neo4j:
	    uri: "bolt://my-server:7687"
	    authentication:
	      username: "neo4j"
	      password: "secret"
----

The auto-configured `Driver` is created using `ConfigBuilder`.
To fine-tune its configuration, declare one or more `ConfigBuilderCustomizer` beans.
Each will be called in order with the `ConfigBuilder` that is used to build the `Driver`.



[[boot-features-spring-data-neo4j-repositories]]
==== Spring Data Neo4j Repositories
Spring Data includes repository support for Neo4j.
For complete details of Spring Data Neo4j, refer to the {spring-data-neo4j-docs}[reference documentation].

Spring Data Neo4j shares the common infrastructure with Spring Data JPA as many other Spring Data modules do.
You could take the JPA example from earlier and define `City` as Spring Data Neo4j `@Node` rather than JPA `@Entity` and the repository abstraction works in the same way, as shown in the following example:

[source,java,indent=0]
----
	package com.example.myapp.domain;

	import java.util.Optional;

	import org.springframework.data.neo4j.repository.*;

	public interface CityRepository extends Neo4jRepository<City, Long> {

		Optional<City> findOneByNameAndState(String name, String state);

	}
----

The `spring-boot-starter-data-neo4j` "`Starter`" enables the repository support as well as transaction management.
Spring Boot supports both classic and reactive Neo4j repositories, using the `Neo4jTemplate` or `ReactiveNeo4jTemplate` beans.
When Project Reactor is available on the classpath, the reactive style is also auto-configured.

You can customize the locations to look for repositories and entities by using `@EnableNeo4jRepositories` and `@EntityScan` respectively on a `@Configuration`-bean.

[NOTE]
====
In an application using the reactive style, a `ReactiveTransactionManager` is not auto-configured.
To enable transaction management, the following bean must be defined in your configuration:

[source,java,indent=0]
----
include::{code-examples}/neo4j/Neo4jReactiveTransactionManagerExample.java[tag=configuration]
----
====



[[boot-features-solr]]
=== Solr
https://lucene.apache.org/solr/[Apache Solr] is a search engine.
Spring Boot offers basic auto-configuration for the Solr 5 client library and the abstractions on top of it provided by https://github.com/spring-projects/spring-data-solr[Spring Data Solr].
There is a `spring-boot-starter-data-solr` "`Starter`" for collecting the dependencies in a convenient way.

NOTE: As of Spring Boot 2.3, support for Spring Data Solr has been deprecated and will be removed in a future release.



[[boot-features-connecting-to-solr]]
==== Connecting to Solr
You can inject an auto-configured `SolrClient` instance as you would any other Spring bean.
By default, the instance tries to connect to a server at `http://localhost:8983/solr`.
The following example shows how to inject a Solr bean:

[source,java,indent=0]
----
	@Component
	public class MyBean {

		private SolrClient solr;

		@Autowired
		public MyBean(SolrClient solr) {
			this.solr = solr;
		}

		// ...

	}
----

If you add your own `@Bean` of type `SolrClient`, it replaces the default.



[[boot-features-spring-data-solr-repositories]]
==== Spring Data Solr Repositories
Spring Data includes repository support for Apache Solr.
As with the JPA repositories discussed earlier, the basic principle is that queries are automatically constructed for you based on method names.

In fact, both Spring Data JPA and Spring Data Solr share the same common infrastructure.
You could take the JPA example from earlier and, assuming that `City` is now a `@SolrDocument` class rather than a JPA `@Entity`, it works in the same way.

IP: For complete details of Spring Data Solr, refer to the {spring-data-solr-docs}[reference documentation].



[[boot-features-elasticsearch]]
=== Elasticsearch
https://www.elastic.co/products/elasticsearch[Elasticsearch] is an open source, distributed, RESTful search and analytics engine.
Spring Boot offers basic auto-configuration for Elasticsearch.

Spring Boot supports several clients:

* The official Java "Low Level" and "High Level" REST clients
* The `ReactiveElasticsearchClient` provided by Spring Data Elasticsearch

Spring Boot provides a dedicated "`Starter`", `spring-boot-starter-data-elasticsearch`.



[[boot-features-connecting-to-elasticsearch-rest]]
==== Connecting to Elasticsearch using REST clients
Elasticsearch ships https://www.elastic.co/guide/en/elasticsearch/client/java-rest/current/index.html[two different REST clients] that you can use to query a cluster: the "Low Level" client and the "High Level" client.
Spring Boot provides support for the "High Level" client, which ships with `org.elasticsearch.client:elasticsearch-rest-high-level-client`.

If you have this dependency on the classpath, Spring Boot will auto-configure and register a `RestHighLevelClient` bean that by default targets `http://localhost:9200`.
You can further tune how `RestHighLevelClient` is configured, as shown in the following example:

[source,yaml,indent=0,configprops,configblocks]
----
	spring:
	  elasticsearch:
	    rest:
	      uris: "https://search.example.com:9200"
	      read-timeout: "10s"
	      username: "user"
	      password: "secret"
----

You can also register an arbitrary number of beans that implement `RestClientBuilderCustomizer` for more advanced customizations.
To take full control over the registration, define a `RestClientBuilder` bean.

TIP: If your application needs access to a "Low Level" `RestClient`, you can get it by calling `client.getLowLevelClient()` on the auto-configured `RestHighLevelClient`.




[[boot-features-connecting-to-elasticsearch-reactive-rest]]
==== Connecting to Elasticsearch using Reactive REST clients
{spring-data-elasticsearch}[Spring Data Elasticsearch] ships `ReactiveElasticsearchClient` for querying Elasticsearch instances in a reactive fashion.
It is built on top of WebFlux's `WebClient`, so both `spring-boot-starter-elasticsearch` and `spring-boot-starter-webflux` dependencies are useful to enable this support.

By default, Spring Boot will auto-configure and register a `ReactiveElasticsearchClient`
bean that targets `http://localhost:9200`.
You can further tune how it is configured, as shown in the following example:

[source,yaml,indent=0,configprops,configblocks]
----
	spring:
	  data:
	    elasticsearch:
	      client:
	        reactive:
	          endpoints: "search.example.com:9200"
	          use-ssl: true
	          socket-timeout: "10s"
	          username: "user"
	          password: "secret"
----

If the configuration properties are not enough and you'd like to fully control the client
configuration, you can register a custom `ClientConfiguration` bean.



[[boot-features-connecting-to-elasticsearch-spring-data]]
==== Connecting to Elasticsearch by Using Spring Data
To connect to Elasticsearch, a `RestHighLevelClient` bean must be defined,
auto-configured by Spring Boot or manually provided by the application (see previous sections).
With this configuration in place, an
`ElasticsearchRestTemplate` can be injected like any other Spring bean,
as shown in the following example:

[source,java,indent=0]
----
	@Component
	public class MyBean {

		private final ElasticsearchRestTemplate template;

		public MyBean(ElasticsearchRestTemplate template) {
			this.template = template;
		}

		// ...

	}
----

In the presence of `spring-data-elasticsearch` and the required dependencies for using a `WebClient` (typically `spring-boot-starter-webflux`), Spring Boot can also auto-configure a <<boot-features-connecting-to-elasticsearch-reactive-rest,ReactiveElasticsearchClient>> and a `ReactiveElasticsearchTemplate` as beans.
They are the reactive equivalent of the other REST clients.



[[boot-features-spring-data-elasticsearch-repositories]]
==== Spring Data Elasticsearch Repositories
Spring Data includes repository support for Elasticsearch.
As with the JPA repositories discussed earlier, the basic principle is that queries are constructed for you automatically based on method names.

In fact, both Spring Data JPA and Spring Data Elasticsearch share the same common infrastructure.
You could take the JPA example from earlier and, assuming that `City` is now an Elasticsearch `@Document` class rather than a JPA `@Entity`, it works in the same way.

TIP: For complete details of Spring Data Elasticsearch, refer to the {spring-data-elasticsearch-docs}[reference documentation].

Spring Boot supports both classic and reactive Elasticsearch repositories, using the `ElasticsearchRestTemplate` or `ReactiveElasticsearchTemplate` beans.
Most likely those beans are auto-configured by Spring Boot given the required dependencies are present.

If you wish to use your own template for backing the Elasticsearch repositories, you can add your own `ElasticsearchRestTemplate` or `ElasticsearchOperations` `@Bean`, as long as it is named `"elasticsearchTemplate"`.
Same applies to `ReactiveElasticsearchTemplate` and `ReactiveElasticsearchOperations`, with the bean name `"reactiveElasticsearchTemplate"`.

You can choose to disable the repositories support with the following property:

[source,yaml,indent=0,configprops,configblocks]
----
    spring:
      data:
        elasticsearch:
          repositories:
            enabled: false
----



[[boot-features-cassandra]]
=== Cassandra
https://cassandra.apache.org/[Cassandra] is an open source, distributed database management system designed to handle large amounts of data across many commodity servers.
Spring Boot offers auto-configuration for Cassandra and the abstractions on top of it provided by https://github.com/spring-projects/spring-data-cassandra[Spring Data Cassandra].
There is a `spring-boot-starter-data-cassandra` "`Starter`" for collecting the dependencies in a convenient way.



[[boot-features-connecting-to-cassandra]]
==== Connecting to Cassandra
You can inject an auto-configured `CassandraTemplate` or a Cassandra `CqlSession` instance as you would with any other Spring Bean.
The `spring.data.cassandra.*` properties can be used to customize the connection.
Generally, you provide `keyspace-name` and `contact-points` as well the local datacenter name, as shown in the following example:

[source,yaml,indent=0,configprops,configblocks]
----
	spring:
	  data:
	    cassandra:
	      keyspace-name: "mykeyspace"
	      contact-points: "cassandrahost1:9042,cassandrahost2:9042"
	      local-datacenter: "datacenter1"
----

If the port is the same for all your contact points you can use a shortcut and only specify the host names, as shown in the following example:

[source,yaml,indent=0,configprops,configblocks]
----
	spring:
	  data:
	    cassandra:
	      keyspace-name: "mykeyspace"
	      contact-points: "cassandrahost1,cassandrahost2"
	      local-datacenter: "datacenter1"
----

TIP: Those two examples are identical as the port default to `9042`.
If you need to configure the port, use `spring.data.cassandra.port`.

[NOTE]
====
The Cassandra driver has its own configuration infrastructure that loads an `application.conf` at the root of the classpath.

Spring Boot does not look for such a file and rather provides a number of configuration properties via the `spring.data.cassandra.*` namespace.
For more advanced driver customizations, you can register an arbitrary number of beans that implement `DriverConfigLoaderBuilderCustomizer`.
The `CqlSession` can be customized with a bean of type `CqlSessionBuilderCustomizer`.
====

NOTE: If you're using `CqlSessionBuilder` to create multiple `CqlSession` beans, keep in mind the builder is mutable so make sure to inject a fresh copy for each session.

The following code listing shows how to inject a Cassandra bean:

[source,java,indent=0]
----
	@Component
	public class MyBean {

		private final CassandraTemplate template;

		public MyBean(CassandraTemplate template) {
			this.template = template;
		}

		// ...

	}
----

If you add your own `@Bean` of type `CassandraTemplate`, it replaces the default.



[[boot-features-spring-data-cassandra-repositories]]
==== Spring Data Cassandra Repositories
Spring Data includes basic repository support for Cassandra.
Currently, this is more limited than the JPA repositories discussed earlier and needs to annotate finder methods with `@Query`.

TIP: For complete details of Spring Data Cassandra, refer to the https://docs.spring.io/spring-data/cassandra/docs/[reference documentation].



[[boot-features-couchbase]]
=== Couchbase
https://www.couchbase.com/[Couchbase] is an open-source, distributed, multi-model NoSQL document-oriented database that is optimized for interactive applications.
Spring Boot offers auto-configuration for Couchbase and the abstractions on top of it provided by https://github.com/spring-projects/spring-data-couchbase[Spring Data Couchbase].
There are `spring-boot-starter-data-couchbase` and `spring-boot-starter-data-couchbase-reactive` "`Starters`" for collecting the dependencies in a convenient way.



[[boot-features-connecting-to-couchbase]]
==== Connecting to Couchbase
You can get a `Cluster` by adding the Couchbase SDK and some configuration.
The `spring.couchbase.*` properties can be used to customize the connection.
Generally, you provide the https://github.com/couchbaselabs/sdk-rfcs/blob/master/rfc/0011-connection-string.md[connection string], username, and password, as shown in the following example:

[source,yaml,indent=0,configprops,configblocks]
----
	spring:
	  couchbase:
	    connection-string: "couchbase://192.168.1.123"
	    username: "user"
	    password: "secret"
----

It is also possible to customize some of the `ClusterEnvironment` settings.
For instance, the following configuration changes the timeout to use to open a new `Bucket` and enables SSL support:

[source,yaml,indent=0,configprops,configblocks]
----
	spring:
	  couchbase:
	    env:
	      timeouts:
	        connect: "3s"
	      ssl:
	        key-store: "/location/of/keystore.jks"
	        key-store-password: "secret"
----

TIP: Check the `spring.couchbase.env.*` properties for more details.
To take more control, one or more `ClusterEnvironmentBuilderCustomizer` beans can be used.



[[boot-features-spring-data-couchbase-repositories]]
==== Spring Data Couchbase Repositories
Spring Data includes repository support for Couchbase.
For complete details of Spring Data Couchbase, refer to the {spring-data-couchbase-docs}[reference documentation].

You can inject an auto-configured `CouchbaseTemplate` instance as you would with any other Spring Bean, provided a `CouchbaseClientFactory` bean is available.
This happens when a `Cluster` is available, as described above, and a bucket name has been specified:

[source,yaml,indent=0,configprops,configblocks]
----
	spring:
	  data:
	    couchbase:
	      bucket-name: "my-bucket"
----

The following examples shows how to inject a `CouchbaseTemplate` bean:

[source,java,indent=0]
----
	@Component
	public class MyBean {

		private final CouchbaseTemplate template;

		@Autowired
		public MyBean(CouchbaseTemplate template) {
			this.template = template;
		}

		// ...

	}
----

There are a few beans that you can define in your own configuration to override those provided by the auto-configuration:

* A `CouchbaseMappingContext` `@Bean` with a name of `couchbaseMappingContext`.
* A `CustomConversions` `@Bean` with a name of `couchbaseCustomConversions`.
* A `CouchbaseTemplate` `@Bean` with a name of `couchbaseTemplate`.

To avoid hard-coding those names in your own config, you can reuse `BeanNames` provided by Spring Data Couchbase.
For instance, you can customize the converters to use, as follows:

[source,java,indent=0]
----
	@Configuration(proxyBeanMethods = false)
	public class SomeConfiguration {

		@Bean(BeanNames.COUCHBASE_CUSTOM_CONVERSIONS)
		public CustomConversions myCustomConversions() {
			return new CustomConversions(...);
		}

		// ...

	}
----



[[boot-features-ldap]]
=== LDAP
https://en.wikipedia.org/wiki/Lightweight_Directory_Access_Protocol[LDAP] (Lightweight Directory Access Protocol) is an open, vendor-neutral, industry standard application protocol for accessing and maintaining distributed directory information services over an IP network.
Spring Boot offers auto-configuration for any compliant LDAP server as well as support for the embedded in-memory LDAP server from https://ldap.com/unboundid-ldap-sdk-for-java/[UnboundID].

LDAP abstractions are provided by https://github.com/spring-projects/spring-data-ldap[Spring Data LDAP].
There is a `spring-boot-starter-data-ldap` "`Starter`" for collecting the dependencies in a convenient way.



[[boot-features-ldap-connecting]]
==== Connecting to an LDAP Server
To connect to an LDAP server, make sure you declare a dependency on the `spring-boot-starter-data-ldap` "`Starter`" or `spring-ldap-core` and then declare the URLs of your server in your application.properties, as shown in the following example:

[source,yaml,indent=0,configprops,configblocks]
----
	spring:
	  ldap:
	    urls: "ldap://myserver:1235"
	    username: "admin"
	    password: "secret"
----

If you need to customize connection settings, you can use the `spring.ldap.base` and `spring.ldap.base-environment` properties.

An `LdapContextSource` is auto-configured based on these settings.
If a `DirContextAuthenticationStrategy` bean is available, it is associated to the auto-configured `LdapContextSource`.
If you need to customize it, for instance to use a `PooledContextSource`, you can still inject the auto-configured `LdapContextSource`.
Make sure to flag your customized `ContextSource` as `@Primary` so that the auto-configured `LdapTemplate` uses it.



[[boot-features-ldap-spring-data-repositories]]
==== Spring Data LDAP Repositories
Spring Data includes repository support for LDAP.
For complete details of Spring Data LDAP, refer to the https://docs.spring.io/spring-data/ldap/docs/1.0.x/reference/html/[reference documentation].

You can also inject an auto-configured `LdapTemplate` instance as you would with any other Spring Bean, as shown in the following example:


[source,java,indent=0]
----
	@Component
	public class MyBean {

		private final LdapTemplate template;

		@Autowired
		public MyBean(LdapTemplate template) {
			this.template = template;
		}

		// ...

	}
----



[[boot-features-ldap-embedded]]
==== Embedded In-memory LDAP Server
For testing purposes, Spring Boot supports auto-configuration of an in-memory LDAP server from https://ldap.com/unboundid-ldap-sdk-for-java/[UnboundID].
To configure the server, add a dependency to `com.unboundid:unboundid-ldapsdk` and declare a configprop:spring.ldap.embedded.base-dn[] property, as follows:

[source,yaml,indent=0,configprops,configblocks]
----
	spring:
	  ldap:
	    embedded:
	      base-dn: "dc=spring,dc=io"
----

[NOTE]
====
It is possible to define multiple base-dn values, however, since distinguished names usually contain commas, they must be defined using the correct notation.

In yaml files, you can use the yaml list notation. In properties files, you must include the index as part of the property name:

[source,yaml,indent=0,configprops,configblocks]
----
	spring.ldap.embedded.base-dn:
	  - dc=spring,dc=io
	  - dc=pivotal,dc=io
----
====

By default, the server starts on a random port and triggers the regular LDAP support.
There is no need to specify a configprop:spring.ldap.urls[] property.

If there is a `schema.ldif` file on your classpath, it is used to initialize the server.
If you want to load the initialization script from a different resource, you can also use the configprop:spring.ldap.embedded.ldif[] property.

By default, a standard schema is used to validate `LDIF` files.
You can turn off validation altogether by setting the configprop:spring.ldap.embedded.validation.enabled[] property.
If you have custom attributes, you can use configprop:spring.ldap.embedded.validation.schema[] to define your custom attribute types or object classes.



[[boot-features-influxdb]]
=== InfluxDB
https://www.influxdata.com/[InfluxDB] is an open-source time series database optimized for fast, high-availability storage and retrieval of time series data in fields such as operations monitoring, application metrics, Internet-of-Things sensor data, and real-time analytics.



[[boot-features-connecting-to-influxdb]]
==== Connecting to InfluxDB
Spring Boot auto-configures an `InfluxDB` instance, provided the `influxdb-java` client is on the classpath and the URL of the database is set, as shown in the following example:

[source,yaml,indent=0,configprops,configblocks]
----
	spring:
	  influx:
	    url: "https://172.0.0.1:8086"
----

If the connection to InfluxDB requires a user and password, you can set the `spring.influx.user` and `spring.influx.password` properties accordingly.

InfluxDB relies on OkHttp.
If you need to tune the http client `InfluxDB` uses behind the scenes, you can register an `InfluxDbOkHttpClientBuilderProvider` bean.



[[boot-features-caching]]
== Caching
The Spring Framework provides support for transparently adding caching to an application.
At its core, the abstraction applies caching to methods, thus reducing the number of executions based on the information available in the cache.
The caching logic is applied transparently, without any interference to the invoker.
Spring Boot auto-configures the cache infrastructure as long as caching support is enabled via the `@EnableCaching` annotation.

NOTE: Check the {spring-framework-docs}/integration.html#cache[relevant section] of the Spring Framework reference for more details.

In a nutshell, to add caching to an operation of your service add the relevant annotation to its method, as shown in the following example:

[source,java,indent=0]
----
	import org.springframework.cache.annotation.Cacheable;
	import org.springframework.stereotype.Component;

	@Component
	public class MathService {

		@Cacheable("piDecimals")
		public int computePiDecimal(int i) {
			// ...
		}

	}
----

This example demonstrates the use of caching on a potentially costly operation.
Before invoking `computePiDecimal`, the abstraction looks for an entry in the `piDecimals` cache that matches the `i` argument.
If an entry is found, the content in the cache is immediately returned to the caller, and the method is not invoked.
Otherwise, the method is invoked, and the cache is updated before returning the value.

CAUTION: You can also use the standard JSR-107 (JCache) annotations (such as `@CacheResult`) transparently.
However, we strongly advise you to not mix and match the Spring Cache and JCache annotations.

If you do not add any specific cache library, Spring Boot auto-configures a <<boot-features-caching-provider-simple,simple provider>> that uses concurrent maps in memory.
When a cache is required (such as `piDecimals` in the preceding example), this provider creates it for you.
The simple provider is not really recommended for production usage, but it is great for getting started and making sure that you understand the features.
When you have made up your mind about the cache provider to use, please make sure to read its documentation to figure out how to configure the caches that your application uses.
Nearly all providers require you to explicitly configure every cache that you use in the application.
Some offer a way to customize the default caches defined by the configprop:spring.cache.cache-names[] property.

TIP: It is also possible to transparently {spring-framework-docs}/integration.html#cache-annotations-put[update] or {spring-framework-docs}/integration.html#cache-annotations-evict[evict] data from the cache.



[[boot-features-caching-provider]]
=== Supported Cache Providers
The cache abstraction does not provide an actual store and relies on abstraction materialized by the `org.springframework.cache.Cache` and `org.springframework.cache.CacheManager` interfaces.

If you have not defined a bean of type `CacheManager` or a `CacheResolver` named `cacheResolver` (see {spring-framework-api}/cache/annotation/CachingConfigurer.html[`CachingConfigurer`]), Spring Boot tries to detect the following providers (in the indicated order):

. <<boot-features-caching-provider-generic,Generic>>
. <<boot-features-caching-provider-jcache,JCache (JSR-107)>> (EhCache 3, Hazelcast, Infinispan, and others)
. <<boot-features-caching-provider-ehcache2,EhCache 2.x>>
. <<boot-features-caching-provider-hazelcast,Hazelcast>>
. <<boot-features-caching-provider-infinispan,Infinispan>>
. <<boot-features-caching-provider-couchbase,Couchbase>>
. <<boot-features-caching-provider-redis,Redis>>
. <<boot-features-caching-provider-caffeine,Caffeine>>
. <<boot-features-caching-provider-simple,Simple>>

TIP: It is also possible to _force_ a particular cache provider by setting the configprop:spring.cache.type[] property.
Use this property if you need to <<boot-features-caching-provider-none,disable caching altogether>> in certain environment (such as tests).

TIP: Use the `spring-boot-starter-cache` "`Starter`" to quickly add basic caching dependencies.
The starter brings in `spring-context-support`.
If you add dependencies manually, you must include `spring-context-support` in order to use the JCache, EhCache 2.x, or Caffeine support.

If the `CacheManager` is auto-configured by Spring Boot, you can further tune its configuration before it is fully initialized by exposing a bean that implements the `CacheManagerCustomizer` interface.
The following example sets a flag to say that `null` values should be passed down to the underlying map:

[source,java,indent=0]
----
	@Bean
	public CacheManagerCustomizer<ConcurrentMapCacheManager> cacheManagerCustomizer() {
		return new CacheManagerCustomizer<ConcurrentMapCacheManager>() {

			@Override
			public void customize(ConcurrentMapCacheManager cacheManager) {
				cacheManager.setAllowNullValues(false);
			}

		};
	}
----

NOTE: In the preceding example, an auto-configured `ConcurrentMapCacheManager` is expected.
If that is not the case (either you provided your own config or a different cache provider was auto-configured), the customizer is not invoked at all.
You can have as many customizers as you want, and you can also order them by using `@Order` or `Ordered`.



[[boot-features-caching-provider-generic]]
==== Generic
Generic caching is used if the context defines _at least_ one `org.springframework.cache.Cache` bean.
A `CacheManager` wrapping all beans of that type is created.



[[boot-features-caching-provider-jcache]]
==== JCache (JSR-107)
https://jcp.org/en/jsr/detail?id=107[JCache] is bootstrapped through the presence of a `javax.cache.spi.CachingProvider` on the classpath (that is, a JSR-107 compliant caching library exists on the classpath), and the `JCacheCacheManager` is provided by the `spring-boot-starter-cache` "`Starter`".
Various compliant libraries are available, and Spring Boot provides dependency management for Ehcache 3, Hazelcast, and Infinispan.
Any other compliant library can be added as well.

It might happen that more than one provider is present, in which case the provider must be explicitly specified.
Even if the JSR-107 standard does not enforce a standardized way to define the location of the configuration file, Spring Boot does its best to accommodate setting a cache with implementation details, as shown in the following example:

[source,yaml,indent=0,configprops,configblocks]
----
    # Only necessary if more than one provider is present
	spring:
	  cache:
	    jcache:
	      provider: "com.acme.MyCachingProvider"
	      config: "classpath:acme.xml"
----

NOTE: When a cache library offers both a native implementation and JSR-107 support, Spring Boot prefers the JSR-107 support, so that the same features are available if you switch to a different JSR-107 implementation.

TIP: Spring Boot has <<boot-features-hazelcast,general support for Hazelcast>>.
If a single `HazelcastInstance` is available, it is automatically reused for the `CacheManager` as well, unless the configprop:spring.cache.jcache.config[] property is specified.

There are two ways to customize the underlying `javax.cache.cacheManager`:

* Caches can be created on startup by setting the configprop:spring.cache.cache-names[] property.
  If a custom `javax.cache.configuration.Configuration` bean is defined, it is used to customize them.
* `org.springframework.boot.autoconfigure.cache.JCacheManagerCustomizer` beans are invoked with the reference of the `CacheManager` for full customization.

TIP: If a standard `javax.cache.CacheManager` bean is defined, it is wrapped automatically in an `org.springframework.cache.CacheManager` implementation that the abstraction expects.
No further customization is applied to it.



[[boot-features-caching-provider-ehcache2]]
==== EhCache 2.x
https://www.ehcache.org/[EhCache] 2.x is used if a file named `ehcache.xml` can be found at the root of the classpath.
If EhCache 2.x is found, the `EhCacheCacheManager` provided by the `spring-boot-starter-cache` "`Starter`" is used to bootstrap the cache manager.
An alternate configuration file can be provided as well, as shown in the following example:

[source,yaml,indent=0,configprops,configblocks]
----
	spring:
	  cache:
	    ehcache:
	      config: "classpath:config/another-config.xml"
----



[[boot-features-caching-provider-hazelcast]]
==== Hazelcast
Spring Boot has <<boot-features-hazelcast,general support for Hazelcast>>.
If a `HazelcastInstance` has been auto-configured, it is automatically wrapped in a `CacheManager`.



[[boot-features-caching-provider-infinispan]]
==== Infinispan
https://infinispan.org/[Infinispan] has no default configuration file location, so it must be specified explicitly.
Otherwise, the default bootstrap is used.

[source,yaml,indent=0,configprops,configblocks]
----
	spring:
	  cache:
	    infinispan:
	      config: "infinispan.xml"
----

Caches can be created on startup by setting the configprop:spring.cache.cache-names[] property.
If a custom `ConfigurationBuilder` bean is defined, it is used to customize the caches.

NOTE: The support of Infinispan in Spring Boot is restricted to the embedded mode and is quite basic.
If you want more options, you should use the official Infinispan Spring Boot starter instead.
See https://github.com/infinispan/infinispan-spring-boot[Infinispan's documentation] for more details.



[[boot-features-caching-provider-couchbase]]
==== Couchbase
If Spring Data Couchbase is available and Couchbase is <<boot-features-couchbase,configured>>, a `CouchbaseCacheManager` is auto-configured.
It is possible to create additional caches on startup by setting the configprop:spring.cache.cache-names[] property and cache defaults can be configured by using `spring.cache.couchbase.*` properties.
For instance, the following configuration creates `cache1` and `cache2` caches with an entry _expiration_ of 10 minutes:

[source,yaml,indent=0,configprops,configblocks]
----
	spring:
	  cache:
	    cache-names: "cache1,cache2"
        couchbase:
          expiration: "10m"
----

If you need more control over the configuration, consider registering a `CouchbaseCacheManagerBuilderCustomizer` bean.
The following example shows a customizer that configures a specific entry expiration for `cache1` and `cache2`:

[source,java,indent=0]
----
include::{code-examples}/cache/CouchbaseCacheManagerCustomizationExample.java[tag=configuration]
----



[[boot-features-caching-provider-redis]]
==== Redis
If https://redis.io/[Redis] is available and configured, a `RedisCacheManager` is auto-configured.
It is possible to create additional caches on startup by setting the configprop:spring.cache.cache-names[] property and cache defaults can be configured by using `spring.cache.redis.*` properties.
For instance, the following configuration creates `cache1` and `cache2` caches with a _time to live_ of 10 minutes:

[source,yaml,indent=0,configprops,configblocks]
----
	spring:
	  cache:
	    cache-names: "cache1,cache2"
	    redis:
	      time-to-live: "10m"
----

NOTE: By default, a key prefix is added so that, if two separate caches use the same key, Redis does not have overlapping keys and cannot return invalid values.
We strongly recommend keeping this setting enabled if you create your own `RedisCacheManager`.

TIP: You can take full control of the default configuration by adding a `RedisCacheConfiguration` `@Bean` of your own.
This can be useful if you're looking for customizing the default serialization strategy.

If you need more control over the configuration, consider registering a `RedisCacheManagerBuilderCustomizer` bean.
The following example shows a customizer that configures a specific time to live for `cache1` and `cache2`:

[source,java,indent=0]
----
include::{code-examples}/cache/RedisCacheManagerCustomizationExample.java[tag=configuration]
----



[[boot-features-caching-provider-caffeine]]
==== Caffeine
https://github.com/ben-manes/caffeine[Caffeine] is a Java 8 rewrite of Guava's cache that supersedes support for Guava.
If Caffeine is present, a `CaffeineCacheManager` (provided by the `spring-boot-starter-cache` "`Starter`") is auto-configured.
Caches can be created on startup by setting the configprop:spring.cache.cache-names[] property and can be customized by one of the following (in the indicated order):

. A cache spec defined by `spring.cache.caffeine.spec`
. A `com.github.benmanes.caffeine.cache.CaffeineSpec` bean is defined
. A `com.github.benmanes.caffeine.cache.Caffeine` bean is defined

For instance, the following configuration creates `cache1` and `cache2` caches with a maximum size of 500 and a _time to live_ of 10 minutes

[source,yaml,indent=0,configprops,configblocks]
----
	spring:
	  cache:
	    cache-names: "cache1,cache2"
	    caffeine:
	      spec: "maximumSize=500,expireAfterAccess=600s"
----

If a `com.github.benmanes.caffeine.cache.CacheLoader` bean is defined, it is automatically associated to the `CaffeineCacheManager`.
Since the `CacheLoader` is going to be associated with _all_ caches managed by the cache manager, it must be defined as `CacheLoader<Object, Object>`.
The auto-configuration ignores any other generic type.



[[boot-features-caching-provider-simple]]
==== Simple
If none of the other providers can be found, a simple implementation using a `ConcurrentHashMap` as the cache store is configured.
This is the default if no caching library is present in your application.
By default, caches are created as needed, but you can restrict the list of available caches by setting the `cache-names` property.
For instance, if you want only `cache1` and `cache2` caches, set the `cache-names` property as follows:

[source,yaml,indent=0,configprops,configblocks]
----
	spring:
	  cache:
	    cache-names: "cache1,cache2"
----

If you do so and your application uses a cache not listed, then it fails at runtime when the cache is needed, but not on startup.
This is similar to the way the "real" cache providers behave if you use an undeclared cache.



[[boot-features-caching-provider-none]]
==== None
When `@EnableCaching` is present in your configuration, a suitable cache configuration is expected as well.
If you need to disable caching altogether in certain environments, force the cache type to `none` to use a no-op implementation, as shown in the following example:

[source,yaml,indent=0,configprops,configblocks]
----
	spring:
	  cache:
	    type: "none"
----



[[boot-features-messaging]]
== Messaging
The Spring Framework provides extensive support for integrating with messaging systems, from simplified use of the JMS API using `JmsTemplate` to a complete infrastructure to receive messages asynchronously.
Spring AMQP provides a similar feature set for the Advanced Message Queuing Protocol.
Spring Boot also provides auto-configuration options for `RabbitTemplate` and RabbitMQ.
Spring WebSocket natively includes support for STOMP messaging, and Spring Boot has support for that through starters and a small amount of auto-configuration.
Spring Boot also has support for Apache Kafka.



[[boot-features-jms]]
=== JMS
The `javax.jms.ConnectionFactory` interface provides a standard method of creating a `javax.jms.Connection` for interacting with a JMS broker.
Although Spring needs a `ConnectionFactory` to work with JMS, you generally need not use it directly yourself and can instead rely on higher level messaging abstractions.
(See the {spring-framework-docs}/integration.html#jms[relevant section] of the Spring Framework reference documentation for details.)
Spring Boot also auto-configures the necessary infrastructure to send and receive messages.



[[boot-features-activemq]]
==== ActiveMQ Support
When https://activemq.apache.org/[ActiveMQ] is available on the classpath, Spring Boot can also configure a `ConnectionFactory`.
If the broker is present, an embedded broker is automatically started and configured (provided no broker URL is specified through configuration).

NOTE: If you use `spring-boot-starter-activemq`, the necessary dependencies to connect or embed an ActiveMQ instance are provided, as is the Spring infrastructure to integrate with JMS.

ActiveMQ configuration is controlled by external configuration properties in `+spring.activemq.*+`.
For example, you might declare the following section in `application.properties`:

[source,yaml,indent=0,configprops,configblocks]
----
	spring:
	  activemq:
	    broker-url: "tcp://192.168.1.210:9876"
	    user: "admin"
	    password: "secret"
----

By default, a `CachingConnectionFactory` wraps the native `ConnectionFactory` with sensible settings that you can control by external configuration properties in `+spring.jms.*+`:

[source,yaml,indent=0,configprops,configblocks]
----
	spring:
	  jms:
	    cache:
	      session-cache-size: 5
----

If you'd rather use native pooling, you can do so by adding a dependency to `org.messaginghub:pooled-jms` and configuring the `JmsPoolConnectionFactory` accordingly, as shown in the following example:

[source,yaml,indent=0,configprops,configblocks]
----
	spring:
	  activemq:
	    pool:
	      enabled: true
	      max-connections: 50
----

TIP: See {spring-boot-autoconfigure-module-code}/jms/activemq/ActiveMQProperties.java[`ActiveMQProperties`] for more of the supported options.
You can also register an arbitrary number of beans that implement `ActiveMQConnectionFactoryCustomizer` for more advanced customizations.

By default, ActiveMQ creates a destination if it does not yet exist so that destinations are resolved against their provided names.



[[boot-features-artemis]]
==== ActiveMQ Artemis Support
Spring Boot can auto-configure a `ConnectionFactory` when it detects that https://activemq.apache.org/components/artemis/[ActiveMQ Artemis] is available on the classpath.
If the broker is present, an embedded broker is automatically started and configured (unless the mode property has been explicitly set).
The supported modes are `embedded` (to make explicit that an embedded broker is required and that an error should occur if the broker is not available on the classpath) and `native` (to connect to a broker using the `netty` transport protocol).
When the latter is configured, Spring Boot configures a `ConnectionFactory` that connects to a broker running on the local machine with the default settings.

NOTE: If you use `spring-boot-starter-artemis`, the necessary dependencies to connect to an existing ActiveMQ Artemis instance are provided, as well as the Spring infrastructure to integrate with JMS.
Adding `org.apache.activemq:artemis-jms-server` to your application lets you use embedded mode.

ActiveMQ Artemis configuration is controlled by external configuration properties in `+spring.artemis.*+`.
For example, you might declare the following section in `application.properties`:

[source,yaml,indent=0,configprops,configblocks]
----
	spring:
	  artemis:
	    mode: native
	    host: "192.168.1.210"
	    port: 9876
	    user: "admin"
	    password: "secret"
----

When embedding the broker, you can choose if you want to enable persistence and list the destinations that should be made available.
These can be specified as a comma-separated list to create them with the default options, or you can define bean(s) of type `org.apache.activemq.artemis.jms.server.config.JMSQueueConfiguration` or `org.apache.activemq.artemis.jms.server.config.TopicConfiguration`, for advanced queue and topic configurations, respectively.

By default, a `CachingConnectionFactory` wraps the native `ConnectionFactory` with sensible settings that you can control by external configuration properties in `+spring.jms.*+`:

[source,yaml,indent=0,configprops,configblocks]
----
	spring:
	  jms:
	    cache:
	      session-cache-size: 5
----

If you'd rather use native pooling, you can do so by adding a dependency to `org.messaginghub:pooled-jms` and configuring the `JmsPoolConnectionFactory` accordingly, as shown in the following example:

[source,yaml,indent=0,configprops,configblocks]
----
	spring:
	  artemis:
	    pool:
	      enabled: true
	      max-connections: 50
----

See {spring-boot-autoconfigure-module-code}/jms/artemis/ArtemisProperties.java[`ArtemisProperties`] for more supported options.

No JNDI lookup is involved, and destinations are resolved against their names, using either the `name` attribute in the Artemis configuration or the names provided through configuration.



[[boot-features-jms-jndi]]
==== Using a JNDI ConnectionFactory
If you are running your application in an application server, Spring Boot tries to locate a JMS `ConnectionFactory` by using JNDI.
By default, the `java:/JmsXA` and `java:/XAConnectionFactory` location are checked.
You can use the configprop:spring.jms.jndi-name[] property if you need to specify an alternative location, as shown in the following example:

[source,yaml,indent=0,configprops,configblocks]
----
	spring:
	  jms:
	    jndi-name: "java:/MyConnectionFactory"
----



[[boot-features-using-jms-sending]]
==== Sending a Message
Spring's `JmsTemplate` is auto-configured, and you can autowire it directly into your own beans, as shown in the following example:

[source,java,indent=0]
----
	import org.springframework.beans.factory.annotation.Autowired;
	import org.springframework.jms.core.JmsTemplate;
	import org.springframework.stereotype.Component;

	@Component
	public class MyBean {

		private final JmsTemplate jmsTemplate;

		@Autowired
		public MyBean(JmsTemplate jmsTemplate) {
			this.jmsTemplate = jmsTemplate;
		}

		// ...

	}
----

NOTE: {spring-framework-api}/jms/core/JmsMessagingTemplate.html[`JmsMessagingTemplate`] can be injected in a similar manner.
If a `DestinationResolver` or a `MessageConverter` bean is defined, it is associated automatically to the auto-configured `JmsTemplate`.



[[boot-features-using-jms-receiving]]
==== Receiving a Message
When the JMS infrastructure is present, any bean can be annotated with `@JmsListener` to create a listener endpoint.
If no `JmsListenerContainerFactory` has been defined, a default one is configured automatically.
If a `DestinationResolver` or a `MessageConverter` beans is defined, it is associated automatically to the default factory.

By default, the default factory is transactional.
If you run in an infrastructure where a `JtaTransactionManager` is present, it is associated to the listener container by default.
If not, the `sessionTransacted` flag is enabled.
In that latter scenario, you can associate your local data store transaction to the processing of an incoming message by adding `@Transactional` on your listener method (or a delegate thereof).
This ensures that the incoming message is acknowledged, once the local transaction has completed.
This also includes sending response messages that have been performed on the same JMS session.

The following component creates a listener endpoint on the `someQueue` destination:

[source,java,indent=0]
----
	@Component
	public class MyBean {

		@JmsListener(destination = "someQueue")
		public void processMessage(String content) {
			// ...
		}

	}
----

TIP: See {spring-framework-api}/jms/annotation/EnableJms.html[the Javadoc of `@EnableJms`] for more details.

If you need to create more `JmsListenerContainerFactory` instances or if you want to override the default, Spring Boot provides a `DefaultJmsListenerContainerFactoryConfigurer` that you can use to initialize a `DefaultJmsListenerContainerFactory` with the same settings as the one that is auto-configured.

For instance, the following example exposes another factory that uses a specific `MessageConverter`:

[source,java,indent=0]
----
	@Configuration(proxyBeanMethods = false)
	static class JmsConfiguration {

		@Bean
		public DefaultJmsListenerContainerFactory myFactory(
				DefaultJmsListenerContainerFactoryConfigurer configurer) {
			DefaultJmsListenerContainerFactory factory =
					new DefaultJmsListenerContainerFactory();
			configurer.configure(factory, connectionFactory());
			factory.setMessageConverter(myMessageConverter());
			return factory;
		}

	}
----

Then you can use the factory in any `@JmsListener`-annotated method as follows:

[source,java,indent=0]
[subs="verbatim,quotes"]
----
	@Component
	public class MyBean {

		@JmsListener(destination = "someQueue", **containerFactory="myFactory"**)
		public void processMessage(String content) {
			// ...
		}

	}
----



[[boot-features-amqp]]
=== AMQP
The Advanced Message Queuing Protocol (AMQP) is a platform-neutral, wire-level protocol for message-oriented middleware.
The Spring AMQP project applies core Spring concepts to the development of AMQP-based messaging solutions.
Spring Boot offers several conveniences for working with AMQP through RabbitMQ, including the `spring-boot-starter-amqp` "`Starter`".



[[boot-features-rabbitmq]]
==== RabbitMQ support
https://www.rabbitmq.com/[RabbitMQ] is a lightweight, reliable, scalable, and portable message broker based on the AMQP protocol.
Spring uses `RabbitMQ` to communicate through the AMQP protocol.

RabbitMQ configuration is controlled by external configuration properties in `+spring.rabbitmq.*+`.
For example, you might declare the following section in `application.properties`:

[source,yaml,indent=0,configprops,configblocks]
----
	spring:
	  rabbitmq:
	    host: "localhost"
	    port: 5672
	    username: "admin"
	    password: "secret"
----

Alternatively, you could configure the same connection using the `addresses` attribute:

[source,yaml,indent=0,configprops,configblocks]
----
	spring:
	  rabbitmq:
	    addresses: "amqp://admin:secret@localhost"
----

NOTE: When specifying addresses that way, the `host` and `port` properties are ignored.
If the address uses the `amqps` protocol, SSL support is enabled automatically.

If a `ConnectionNameStrategy` bean exists in the context, it will be automatically used to name connections created by the auto-configured `ConnectionFactory`.
See {spring-boot-autoconfigure-module-code}/amqp/RabbitProperties.java[`RabbitProperties`] for more of the supported options.

TIP: See https://spring.io/blog/2010/06/14/understanding-amqp-the-protocol-used-by-rabbitmq/[Understanding AMQP, the protocol used by RabbitMQ] for more details.



[[boot-features-using-amqp-sending]]
==== Sending a Message
Spring's `AmqpTemplate` and `AmqpAdmin` are auto-configured, and you can autowire them directly into your own beans, as shown in the following example:

[source,java,indent=0]
----
	import org.springframework.amqp.core.AmqpAdmin;
	import org.springframework.amqp.core.AmqpTemplate;
	import org.springframework.beans.factory.annotation.Autowired;
	import org.springframework.stereotype.Component;

	@Component
	public class MyBean {

		private final AmqpAdmin amqpAdmin;
		private final AmqpTemplate amqpTemplate;

		@Autowired
		public MyBean(AmqpAdmin amqpAdmin, AmqpTemplate amqpTemplate) {
			this.amqpAdmin = amqpAdmin;
			this.amqpTemplate = amqpTemplate;
		}

		// ...

	}
----

NOTE: {spring-amqp-api}/rabbit/core/RabbitMessagingTemplate.html[`RabbitMessagingTemplate`] can be injected in a similar manner.
If a `MessageConverter` bean is defined, it is associated automatically to the auto-configured `AmqpTemplate`.

If necessary, any `org.springframework.amqp.core.Queue` that is defined as a bean is automatically used to declare a corresponding queue on the RabbitMQ instance.

To retry operations, you can enable retries on the `AmqpTemplate` (for example, in the event that the broker connection is lost):

[source,yaml,indent=0,configprops,configblocks]
----
	spring:
	  rabbitmq:
	    template:
	      retry:
	        enabled: true
	        initial-interval: "2s"
----

Retries are disabled by default.
You can also customize the `RetryTemplate` programmatically by declaring a `RabbitRetryTemplateCustomizer` bean.

If you need to create more `RabbitTemplate` instances or if you want to override the default, Spring Boot provides a `RabbitTemplateConfigurer` bean that you can use to initialize a `RabbitTemplate` with the same settings as the factories used by the auto-configuration.



[[boot-features-using-amqp-receiving]]
==== Receiving a Message
When the Rabbit infrastructure is present, any bean can be annotated with `@RabbitListener` to create a listener endpoint.
If no `RabbitListenerContainerFactory` has been defined, a default `SimpleRabbitListenerContainerFactory` is automatically configured and you can switch to a direct container using the configprop:spring.rabbitmq.listener.type[] property.
If a `MessageConverter` or a `MessageRecoverer` bean is defined, it is automatically associated with the default factory.

The following sample component creates a listener endpoint on the `someQueue` queue:

[source,java,indent=0]
----
	@Component
	public class MyBean {

		@RabbitListener(queues = "someQueue")
		public void processMessage(String content) {
			// ...
		}

	}
----

TIP: See {spring-amqp-api}/rabbit/annotation/EnableRabbit.html[the Javadoc of `@EnableRabbit`] for more details.

If you need to create more `RabbitListenerContainerFactory` instances or if you want to override the default, Spring Boot provides a `SimpleRabbitListenerContainerFactoryConfigurer` and a `DirectRabbitListenerContainerFactoryConfigurer` that you can use to initialize a `SimpleRabbitListenerContainerFactory` and a `DirectRabbitListenerContainerFactory` with the same settings as the factories used by the auto-configuration.

TIP: It does not matter which container type you chose.
Those two beans are exposed by the auto-configuration.

For instance, the following configuration class exposes another factory that uses a specific `MessageConverter`:

[source,java,indent=0]
----
	@Configuration(proxyBeanMethods = false)
	static class RabbitConfiguration {

		@Bean
		public SimpleRabbitListenerContainerFactory myFactory(
				SimpleRabbitListenerContainerFactoryConfigurer configurer) {
			SimpleRabbitListenerContainerFactory factory =
					new SimpleRabbitListenerContainerFactory();
			configurer.configure(factory, connectionFactory);
			factory.setMessageConverter(myMessageConverter());
			return factory;
		}

	}
----

Then you can use the factory in any `@RabbitListener`-annotated method, as follows:

[source,java,indent=0]
[subs="verbatim,quotes"]
----
	@Component
	public class MyBean {

		@RabbitListener(queues = "someQueue", **containerFactory="myFactory"**)
		public void processMessage(String content) {
			// ...
		}

	}
----

You can enable retries to handle situations where your listener throws an exception.
By default, `RejectAndDontRequeueRecoverer` is used, but you can define a `MessageRecoverer` of your own.
When retries are exhausted, the message is rejected and either dropped or routed to a dead-letter exchange if the broker is configured to do so.
By default, retries are disabled.
You can also customize the `RetryTemplate` programmatically by declaring a `RabbitRetryTemplateCustomizer` bean.

IMPORTANT: By default, if retries are disabled and the listener throws an exception, the delivery is retried indefinitely.
You can modify this behavior in two ways: Set the `defaultRequeueRejected` property to `false` so that zero re-deliveries are attempted or throw an `AmqpRejectAndDontRequeueException` to signal the message should be rejected.
The latter is the mechanism used when retries are enabled and the maximum number of delivery attempts is reached.



[[boot-features-kafka]]
=== Apache Kafka Support
https://kafka.apache.org/[Apache Kafka] is supported by providing auto-configuration of the `spring-kafka` project.

Kafka configuration is controlled by external configuration properties in `spring.kafka.*`.
For example, you might declare the following section in `application.properties`:

[source,yaml,indent=0,configprops,configblocks]
----
	spring:
	  kafka:
	    bootstrap-servers: "localhost:9092"
	    consumer:
	      group-id: "myGroup"
----

TIP: To create a topic on startup, add a bean of type `NewTopic`.
If the topic already exists, the bean is ignored.

See {spring-boot-autoconfigure-module-code}/kafka/KafkaProperties.java[`KafkaProperties`] for more supported options.



[[boot-features-kafka-sending-a-message]]
==== Sending a Message
Spring's `KafkaTemplate` is auto-configured, and you can autowire it directly in your own beans, as shown in the following example:

[source,java,indent=0]
----
@Component
public class MyBean {

	private final KafkaTemplate kafkaTemplate;

	@Autowired
	public MyBean(KafkaTemplate kafkaTemplate) {
		this.kafkaTemplate = kafkaTemplate;
	}

	// ...

}
----

NOTE: If the property configprop:spring.kafka.producer.transaction-id-prefix[] is defined, a `KafkaTransactionManager` is automatically configured.
Also, if a `RecordMessageConverter` bean is defined, it is automatically associated to the auto-configured `KafkaTemplate`.



[[boot-features-kafka-receiving-a-message]]
==== Receiving a Message
When the Apache Kafka infrastructure is present, any bean can be annotated with `@KafkaListener` to create a listener endpoint.
If no `KafkaListenerContainerFactory` has been defined, a default one is automatically configured with keys defined in `spring.kafka.listener.*`.

The following component creates a listener endpoint on the `someTopic` topic:

[source,java,indent=0]
----
	@Component
	public class MyBean {

		@KafkaListener(topics = "someTopic")
		public void processMessage(String content) {
			// ...
		}

	}
----

If a `KafkaTransactionManager` bean is defined, it is automatically associated to the container factory.
Similarly, if a `RecordFilterStrategy`, `ErrorHandler`, `AfterRollbackProcessor` or `ConsumerAwareRebalanceListener` bean is defined, it is automatically associated to the default factory.

Depending on the listener type, a `RecordMessageConverter` or `BatchMessageConverter` bean is associated to the default factory.
If only a `RecordMessageConverter` bean is present for a batch listener, it is wrapped in a `BatchMessageConverter`.

TIP: A custom `ChainedKafkaTransactionManager` must be marked `@Primary` as it usually references the auto-configured `KafkaTransactionManager` bean.



[[boot-features-kafka-streams]]
==== Kafka Streams
Spring for Apache Kafka provides a factory bean to create a `StreamsBuilder` object and manage the lifecycle of its streams.
Spring Boot auto-configures the required `KafkaStreamsConfiguration` bean as long as `kafka-streams` is on the classpath and Kafka Streams is enabled via the `@EnableKafkaStreams` annotation.

Enabling Kafka Streams means that the application id and bootstrap servers must be set.
The former can be configured using `spring.kafka.streams.application-id`, defaulting to `spring.application.name` if not set.
The latter can be set globally or specifically overridden only for streams.

Several additional properties are available using dedicated properties; other arbitrary Kafka properties can be set using the `spring.kafka.streams.properties` namespace.
See also <<boot-features-kafka-extra-props>> for more information.

To use the factory bean, wire `StreamsBuilder` into your `@Bean` as shown in the following example:

[source,java,indent=0]
----
include::{code-examples}/kafka/KafkaStreamsBeanExample.java[tag=configuration]
----

By default, the streams managed by the `StreamBuilder` object it creates are started automatically.
You can customize this behaviour using the configprop:spring.kafka.streams.auto-startup[] property.



[[boot-features-kafka-extra-props]]
==== Additional Kafka Properties
The properties supported by auto configuration are shown in <<appendix-application-properties.adoc#common-application-properties>>.
Note that, for the most part, these properties (hyphenated or camelCase) map directly to the Apache Kafka dotted properties.
Refer to the Apache Kafka documentation for details.

The first few of these properties apply to all components (producers, consumers, admins, and streams) but can be specified at the component level if you wish to use different values.
Apache Kafka designates properties with an importance of HIGH, MEDIUM, or LOW.
Spring Boot auto-configuration supports all HIGH importance properties, some selected MEDIUM and LOW properties, and any properties that do not have a default value.

Only a subset of the properties supported by Kafka are available directly through the `KafkaProperties` class.
If you wish to configure the producer or consumer with additional properties that are not directly supported, use the following properties:

[source,yaml,indent=0,configprops,configblocks]
----
	spring:
	  kafka:
	    properties:
	      "[prop.one]": "first"
	    admin:
	      properties:
	        "[prop.two]": "second"
	    consumer:
	      properties:
	        "[prop.three]": "third"
	    producer:
	      properties:
	        "[prop.four]": "fourth"
	    streams:
	      properties:
	        "[prop.five]": "fifth"
----

This sets the common `prop.one` Kafka property to `first` (applies to producers, consumers and admins), the `prop.two` admin property to `second`, the `prop.three` consumer property to `third`, the `prop.four` producer property to `fourth` and the `prop.five` streams property to `fifth`.

You can also configure the Spring Kafka `JsonDeserializer` as follows:

[source,yaml,indent=0,configprops,configblocks]
----
	spring:
	  kafka:
	    consumer:
	      value-deserializer: "org.springframework.kafka.support.serializer.JsonDeserializer"
	      properties:
	        "[spring.json.value.default.type]": "com.example.Invoice"
	        "[spring.json.trusted.packages]": "com.example,org.acme"
----

Similarly, you can disable the `JsonSerializer` default behavior of sending type information in headers:

[source,yaml,indent=0,configprops,configblocks]
----
	spring:
	  kafka:
	    producer:
	      value-serializer: "org.springframework.kafka.support.serializer.JsonSerializer"
	      properties:
	        "[spring.json.add.type.headers]": false
----

IMPORTANT: Properties set in this way override any configuration item that Spring Boot explicitly supports.



[[boot-features-embedded-kafka]]
==== Testing with Embedded Kafka
Spring for Apache Kafka provides a convenient way to test projects with an embedded Apache Kafka broker.
To use this feature, annotate a test class with `@EmbeddedKafka` from the `spring-kafka-test` module.
For more information, please see the Spring for Apache Kafka {spring-kafka-docs}#embedded-kafka-annotation[reference manual].

To make Spring Boot auto-configuration work with the aforementioned embedded Apache Kafka broker, you need to remap a system property for embedded broker addresses (populated by the `EmbeddedKafkaBroker`) into the Spring Boot configuration property for Apache Kafka.
There are several ways to do that:

* Provide a system property to map embedded broker addresses into configprop:spring.kafka.bootstrap-servers[] in the test class:

[source,java,indent=0]
----
	static {
	    System.setProperty(EmbeddedKafkaBroker.BROKER_LIST_PROPERTY, "spring.kafka.bootstrap-servers");
	}
----

* Configure a property name on the `@EmbeddedKafka` annotation:

[source,java,indent=0]
----
	@EmbeddedKafka(topics = "someTopic",
	        bootstrapServersProperty = "spring.kafka.bootstrap-servers")
----

* Use a placeholder in configuration properties:

[source,yaml,indent=0,configprops,configblocks]
----
	spring:
	  kafka:
	    bootstrap-servers: "${spring.embedded.kafka.brokers}"
----



[[boot-features-resttemplate]]
== Calling REST Services with RestTemplate
If you need to call remote REST services from your application, you can use the Spring Framework's {spring-framework-api}/web/client/RestTemplate.html[`RestTemplate`] class.
Since `RestTemplate` instances often need to be customized before being used, Spring Boot does not provide any single auto-configured `RestTemplate` bean.
It does, however, auto-configure a `RestTemplateBuilder`, which can be used to create `RestTemplate` instances when needed.
The auto-configured `RestTemplateBuilder` ensures that sensible `HttpMessageConverters` are applied to `RestTemplate` instances.

The following code shows a typical example:

[source,java,indent=0]
----
	@Service
	public class MyService {

		private final RestTemplate restTemplate;

		public MyService(RestTemplateBuilder restTemplateBuilder) {
			this.restTemplate = restTemplateBuilder.build();
		}

		public Details someRestCall(String name) {
			return this.restTemplate.getForObject("/{name}/details", Details.class, name);
		}

	}
----

TIP: `RestTemplateBuilder` includes a number of useful methods that can be used to quickly configure a `RestTemplate`.
For example, to add BASIC auth support, you can use `builder.basicAuthentication("user", "password").build()`.



[[boot-features-resttemplate-customization]]
=== RestTemplate Customization
There are three main approaches to `RestTemplate` customization, depending on how broadly you want the customizations to apply.

To make the scope of any customizations as narrow as possible, inject the auto-configured `RestTemplateBuilder` and then call its methods as required.
Each method call returns a new `RestTemplateBuilder` instance, so the customizations only affect this use of the builder.

To make an application-wide, additive customization, use a `RestTemplateCustomizer` bean.
All such beans are automatically registered with the auto-configured `RestTemplateBuilder` and are applied to any templates that are built with it.

The following example shows a customizer that configures the use of a proxy for all hosts except `192.168.0.5`:

[source,java,indent=0]
----
include::{code-examples}/web/client/RestTemplateProxyCustomizationExample.java[tag=customizer]
----

Finally, you can also create your own `RestTemplateBuilder` bean.
To prevent switching off the auto-configuration of a `RestTemplateBuilder` and prevent any `RestTemplateCustomizer` beans from being used, make sure to configure your custom instance with a `RestTemplateBuilderConfigurer`.
The following example exposes a `RestTemplateBuilder` with what Spring Boot would auto-configure, except that custom connect and read timeouts are also specified:

[source,java,indent=0]
----
include::{code-examples}/web/client/RestTemplateBuilderCustomizationExample.java[tag=customizer]
----

The most extreme (and rarely used) option is to create your own `RestTemplateBuilder` bean without using a configurer.
Doing so switches off the auto-configuration of a `RestTemplateBuilder` and prevents any `RestTemplateCustomizer` beans from being used.



[[boot-features-webclient]]
== Calling REST Services with WebClient
If you have Spring WebFlux on your classpath, you can also choose to use `WebClient` to call remote REST services.
Compared to `RestTemplate`, this client has a more functional feel and is fully reactive.
You can learn more about the `WebClient` in the dedicated {spring-framework-docs}/web-reactive.html#webflux-client[section in the Spring Framework docs].

Spring Boot creates and pre-configures a `WebClient.Builder` for you; it is strongly advised to inject it in your components and use it to create `WebClient` instances.
Spring Boot is configuring that builder to share HTTP resources, reflect codecs setup in the same fashion as the server ones (see <<boot-features-webflux-httpcodecs,WebFlux HTTP codecs auto-configuration>>), and more.

The following code shows a typical example:

[source,java,indent=0]
----
	@Service
	public class MyService {

		private final WebClient webClient;

		public MyService(WebClient.Builder webClientBuilder) {
			this.webClient = webClientBuilder.baseUrl("https://example.org").build();
		}

		public Mono<Details> someRestCall(String name) {
			return this.webClient.get().uri("/{name}/details", name)
							.retrieve().bodyToMono(Details.class);
		}

	}
----



[[boot-features-webclient-runtime]]
=== WebClient Runtime
Spring Boot will auto-detect which `ClientHttpConnector` to use to drive `WebClient`, depending on the libraries available on the application classpath.
For now, Reactor Netty and Jetty RS client are supported.

The `spring-boot-starter-webflux` starter depends on `io.projectreactor.netty:reactor-netty` by default, which brings both server and client implementations.
If you choose to use Jetty as a reactive server instead, you should add a dependency on the Jetty Reactive HTTP client library, `org.eclipse.jetty:jetty-reactive-httpclient`.
Using the same technology for server and client has it advantages, as it will automatically share HTTP resources between client and server.

Developers can override the resource configuration for Jetty and Reactor Netty by providing a custom `ReactorResourceFactory` or `JettyResourceFactory` bean - this will be applied to both clients and servers.

If you wish to override that choice for the client, you can define your own `ClientHttpConnector` bean and have full control over the client configuration.

You can learn more about the {spring-framework-docs}/web-reactive.html#webflux-client-builder[`WebClient` configuration options in the Spring Framework reference documentation].



[[boot-features-webclient-customization]]
=== WebClient Customization
There are three main approaches to `WebClient` customization, depending on how broadly you want the customizations to apply.

To make the scope of any customizations as narrow as possible, inject the auto-configured `WebClient.Builder` and then call its methods as required.
`WebClient.Builder` instances are stateful: Any change on the builder is reflected in all clients subsequently created with it.
If you want to create several clients with the same builder, you can also consider cloning the builder with `WebClient.Builder other = builder.clone();`.

To make an application-wide, additive customization to all `WebClient.Builder` instances, you can declare `WebClientCustomizer` beans and change the `WebClient.Builder` locally at the point of injection.

Finally, you can fall back to the original API and use `WebClient.create()`.
In that case, no auto-configuration or `WebClientCustomizer` is applied.



[[boot-features-validation]]
== Validation
The method validation feature supported by Bean Validation 1.1 is automatically enabled as long as a JSR-303 implementation (such as Hibernate validator) is on the classpath.
This lets bean methods be annotated with `javax.validation` constraints on their parameters and/or on their return value.
Target classes with such annotated methods need to be annotated with the `@Validated` annotation at the type level for their methods to be searched for inline constraint annotations.

For instance, the following service triggers the validation of the first argument, making sure its size is between 8 and 10:

[source,java,indent=0]
----
	@Service
	@Validated
	public class MyBean {

		public Archive findByCodeAndAuthor(@Size(min = 8, max = 10) String code,
				Author author) {
			...
		}

	}
----



[[boot-features-email]]
== Sending Email
The Spring Framework provides an abstraction for sending email by using the `JavaMailSender` interface, and Spring Boot provides auto-configuration for it as well as a starter module.

TIP: See the {spring-framework-docs}/integration.html#mail[reference documentation] for a detailed explanation of how you can use `JavaMailSender`.

If `spring.mail.host` and the relevant libraries (as defined by `spring-boot-starter-mail`) are available, a default `JavaMailSender` is created if none exists.
The sender can be further customized by configuration items from the `spring.mail` namespace.
See {spring-boot-autoconfigure-module-code}/mail/MailProperties.java[`MailProperties`] for more details.

In particular, certain default timeout values are infinite, and you may want to change that to avoid having a thread blocked by an unresponsive mail server, as shown in the following example:

[source,yaml,indent=0,configprops,configblocks]
----
	spring:
	  mail:
	    properties:
	      "[mail.smtp.connectiontimeout]": 5000
	      "[mail.smtp.timeout]": 3000
	      "[mail.smtp.writetimeout]": 5000
----

It is also possible to configure a `JavaMailSender` with an existing `Session` from JNDI:

[source,yaml,indent=0,configprops,configblocks]
----
	spring:
	  mail:
	    jndi-name: "mail/Session"
----

When a `jndi-name` is set, it takes precedence over all other Session-related settings.



[[boot-features-jta]]
== Distributed Transactions with JTA
Spring Boot supports distributed JTA transactions across multiple XA resources by using an https://www.atomikos.com/[Atomikos] embedded transaction manager.
Deprecated support for using a https://github.com/bitronix/btm[Bitronix] embedded transaction manager is also provided but it will be removed in a future release.
JTA transactions are also supported when deploying to a suitable Java EE Application Server.

When a JTA environment is detected, Spring's `JtaTransactionManager` is used to manage transactions.
Auto-configured JMS, DataSource, and JPA beans are upgraded to support XA transactions.
You can use standard Spring idioms, such as `@Transactional`, to participate in a distributed transaction.
If you are within a JTA environment and still want to use local transactions, you can set the configprop:spring.jta.enabled[] property to `false` to disable the JTA auto-configuration.



[[boot-features-jta-atomikos]]
=== Using an Atomikos Transaction Manager
https://www.atomikos.com/[Atomikos] is a popular open source transaction manager which can be embedded into your Spring Boot application.
You can use the `spring-boot-starter-jta-atomikos` starter to pull in the appropriate Atomikos libraries.
Spring Boot auto-configures Atomikos and ensures that appropriate `depends-on` settings are applied to your Spring beans for correct startup and shutdown ordering.

By default, Atomikos transaction logs are written to a `transaction-logs` directory in your application's home directory (the directory in which your application jar file resides).
You can customize the location of this directory by setting a configprop:spring.jta.log-dir[] property in your `application.properties` file.
Properties starting with `spring.jta.atomikos.properties` can also be used to customize the Atomikos `UserTransactionServiceImp`.
See the {spring-boot-module-api}/jta/atomikos/AtomikosProperties.html[`AtomikosProperties` Javadoc] for complete details.

NOTE: To ensure that multiple transaction managers can safely coordinate the same resource managers, each Atomikos instance must be configured with a unique ID.
By default, this ID is the IP address of the machine on which Atomikos is running.
To ensure uniqueness in production, you should configure the configprop:spring.jta.transaction-manager-id[] property with a different value for each instance of your application.



[[boot-features-jta-bitronix]]
=== Using a Bitronix Transaction Manager
NOTE: As of Spring Boot 2.3, support for Bitronix has been deprecated and will be removed in a future release.

You can use the `spring-boot-starter-jta-bitronix` starter to add the appropriate Bitronix dependencies to your project.
As with Atomikos, Spring Boot automatically configures Bitronix and post-processes your beans to ensure that startup and shutdown ordering is correct.

By default, Bitronix transaction log files (`part1.btm` and `part2.btm`) are written to a `transaction-logs` directory in your application home directory.
You can customize the location of this directory by setting the configprop:spring.jta.log-dir[] property.
Properties starting with `spring.jta.bitronix.properties` are also bound to the `bitronix.tm.Configuration` bean, allowing for complete customization.
See the https://github.com/bitronix/btm/wiki/Transaction-manager-configuration[Bitronix documentation] for details.

NOTE: To ensure that multiple transaction managers can safely coordinate the same resource managers, each Bitronix instance must be configured with a unique ID.
By default, this ID is the IP address of the machine on which Bitronix is running.
To ensure uniqueness in production, you should configure the configprop:spring.jta.transaction-manager-id[] property with a different value for each instance of your application.



[[boot-features-jta-javaee]]
=== Using a Java EE Managed Transaction Manager
If you package your Spring Boot application as a `war` or `ear` file and deploy it to a Java EE application server, you can use your application server's built-in transaction manager.
Spring Boot tries to auto-configure a transaction manager by looking at common JNDI locations (`java:comp/UserTransaction`, `java:comp/TransactionManager`, and so on).
If you use a transaction service provided by your application server, you generally also want to ensure that all resources are managed by the server and exposed over JNDI.
Spring Boot tries to auto-configure JMS by looking for a `ConnectionFactory` at the JNDI path (`java:/JmsXA` or `java:/XAConnectionFactory`), and you can use the <<boot-features-connecting-to-a-jndi-datasource, configprop:spring.datasource.jndi-name[] property>> to configure your `DataSource`.



[[boot-features-jta-mixed-jms]]
=== Mixing XA and Non-XA JMS Connections
When using JTA, the primary JMS `ConnectionFactory` bean is XA-aware and participates in distributed transactions.
In some situations, you might want to process certain JMS messages by using a non-XA `ConnectionFactory`.
For example, your JMS processing logic might take longer than the XA timeout.

If you want to use a non-XA `ConnectionFactory`, you can inject the `nonXaJmsConnectionFactory` bean rather than the `@Primary` `jmsConnectionFactory` bean.
For consistency, the `jmsConnectionFactory` bean is also provided by using the bean alias `xaJmsConnectionFactory`.

The following example shows how to inject `ConnectionFactory` instances:

[source,java,indent=0,subs="verbatim,quotes,attributes"]
----
	// Inject the primary (XA aware) ConnectionFactory
	@Autowired
	private ConnectionFactory defaultConnectionFactory;

	// Inject the XA aware ConnectionFactory (uses the alias and injects the same as above)
	@Autowired
	@Qualifier("xaJmsConnectionFactory")
	private ConnectionFactory xaConnectionFactory;

	// Inject the non-XA aware ConnectionFactory
	@Autowired
	@Qualifier("nonXaJmsConnectionFactory")
	private ConnectionFactory nonXaConnectionFactory;
----



[[boot-features-jta-supporting-alternative-embedded]]
=== Supporting an Alternative Embedded Transaction Manager
The {spring-boot-module-code}/jms/XAConnectionFactoryWrapper.java[`XAConnectionFactoryWrapper`] and {spring-boot-module-code}/jdbc/XADataSourceWrapper.java[`XADataSourceWrapper`] interfaces can be used to support alternative embedded transaction managers.
The interfaces are responsible for wrapping `XAConnectionFactory` and `XADataSource` beans and exposing them as regular `ConnectionFactory` and `DataSource` beans, which transparently enroll in the distributed transaction.
DataSource and JMS auto-configuration use JTA variants, provided you have a `JtaTransactionManager` bean and appropriate XA wrapper beans registered within your `ApplicationContext`.

The {spring-boot-module-code}/jta/atomikos/AtomikosXAConnectionFactoryWrapper.java[AtomikosXAConnectionFactoryWrapper] and {spring-boot-module-code}/jta/atomikos/AtomikosXADataSourceWrapper.java[AtomikosXADataSourceWrapper] provide good examples of how to write XA wrappers.



[[boot-features-hazelcast]]
== Hazelcast
If https://hazelcast.com/[Hazelcast] is on the classpath and a suitable configuration is found, Spring Boot auto-configures a `HazelcastInstance` that you can inject in your application.

Spring Boot first attempts to create a client by checking the following configuration options:

* The presence of a `com.hazelcast.client.config.ClientConfig` bean.
* A configuration file defined by the configprop:spring.hazelcast.config[] property.
* The presence of the `hazelcast.client.config` system property.
* A `hazelcast-client.xml` in the working directory or at the root of the classpath.
* A `hazelcast-client.yaml` in the working directory or at the root of the classpath.

NOTE: Spring Boot supports both Hazelcast 4 and Hazelcast 3.
If you downgrade to Hazelcast 3, `hazelcast-client` should be added to the classpath to configure a client.

If a client can't be created, Spring Boot attempts to configure an embedded server.
If you define a `com.hazelcast.config.Config` bean, Spring Boot uses that.
If your configuration defines an instance name, Spring Boot tries to locate an existing instance rather than creating a new one.

You could also specify the Hazelcast configuration file to use through configuration, as shown in the following example:

[source,yaml,indent=0,configprops,configblocks]
----
	spring:
	  hazelcast:
	    config: "classpath:config/my-hazelcast.xml"
----

Otherwise, Spring Boot tries to find the Hazelcast configuration from the default locations: `hazelcast.xml` in the working directory or at the root of the classpath, or a `.yaml` counterpart in the same locations.
We also check if the `hazelcast.config` system property is set.
See the https://docs.hazelcast.org/docs/latest/manual/html-single/[Hazelcast documentation] for more details.

NOTE: Spring Boot also has <<boot-features-caching-provider-hazelcast,explicit caching support for Hazelcast>>.
If caching is enabled, the `HazelcastInstance` is automatically wrapped in a `CacheManager` implementation.



[[boot-features-quartz]]
== Quartz Scheduler
Spring Boot offers several conveniences for working with the https://www.quartz-scheduler.org/[Quartz scheduler], including the `spring-boot-starter-quartz` "`Starter`".
If Quartz is available, a `Scheduler` is auto-configured (through the `SchedulerFactoryBean` abstraction).

Beans of the following types are automatically picked up and associated with the `Scheduler`:

* `JobDetail`: defines a particular Job.
  `JobDetail` instances can be built with the `JobBuilder` API.
* `Calendar`.
* `Trigger`: defines when a particular job is triggered.

By default, an in-memory `JobStore` is used.
However, it is possible to configure a JDBC-based store if a `DataSource` bean is available in your application and if the configprop:spring.quartz.job-store-type[] property is configured accordingly, as shown in the following example:

[source,yaml,indent=0,configprops,configblocks]
----
	spring:
	  quartz:
	    job-store-type: "jdbc"
----

When the JDBC store is used, the schema can be initialized on startup, as shown in the following example:

[source,yaml,indent=0,configprops,configblocks]
----
	spring:
	  quartz:
	    jdbc:
	      initialize-schema: "always"
----

WARNING: By default, the database is detected and initialized by using the standard scripts provided with the Quartz library.
These scripts drop existing tables, deleting all triggers on every restart.
It is also possible to provide a custom script by setting the configprop:spring.quartz.jdbc.schema[] property.

To have Quartz use a `DataSource` other than the application's main `DataSource`, declare a `DataSource` bean, annotating its `@Bean` method with `@QuartzDataSource`.
Doing so ensures that the Quartz-specific `DataSource` is used by both the `SchedulerFactoryBean` and for schema initialization.
Similarly, to have Quartz use a `TransactionManager` other than the application's main `TransactionManager` declare a `TransactionManager` bean, annotating its `@Bean` method with `@QuartzTransactionManager`.

By default, jobs created by configuration will not overwrite already registered jobs that have been read from a persistent job store.
To enable overwriting existing job definitions set the configprop:spring.quartz.overwrite-existing-jobs[] property.

Quartz Scheduler configuration can be customized using `spring.quartz` properties and `SchedulerFactoryBeanCustomizer` beans, which allow programmatic `SchedulerFactoryBean` customization.
Advanced Quartz configuration properties can be customized using `spring.quartz.properties.*`.

NOTE: In particular, an `Executor` bean is not associated with the scheduler as Quartz offers a way to configure the scheduler via `spring.quartz.properties`.
If you need to customize the task executor, consider implementing `SchedulerFactoryBeanCustomizer`.

Jobs can define setters to inject data map properties.
Regular beans can also be injected in a similar manner, as shown in the following example:

[source,java,indent=0]
----
	public class SampleJob extends QuartzJobBean {

		private MyService myService;

		private String name;

		// Inject "MyService" bean
		public void setMyService(MyService myService) { ... }

		// Inject the "name" job data property
		public void setName(String name) { ... }

		@Override
		protected void executeInternal(JobExecutionContext context)
				throws JobExecutionException {
			...
		}

	}
----



[[boot-features-task-execution-scheduling]]
== Task Execution and Scheduling
In the absence of an `Executor` bean in the context, Spring Boot auto-configures a `ThreadPoolTaskExecutor` with sensible defaults that can be automatically associated to asynchronous task execution (`@EnableAsync`) and Spring MVC asynchronous request processing.

[TIP]
====
If you have defined a custom `Executor` in the context, regular task execution (i.e. `@EnableAsync`) will use it transparently but the Spring MVC support will not be configured as it requires an `AsyncTaskExecutor` implementation (named `applicationTaskExecutor`).
Depending on your target arrangement, you could change your `Executor` into a `ThreadPoolTaskExecutor` or define both a `ThreadPoolTaskExecutor` and an `AsyncConfigurer` wrapping your custom `Executor`.

The auto-configured `TaskExecutorBuilder` allows you to easily create instances that reproduce what the auto-configuration does by default.
====

The thread pool uses 8 core threads that can grow and shrink according to the load.
Those default settings can be fine-tuned using the `spring.task.execution` namespace as shown in the following example:

[source,yaml,indent=0,configprops,configblocks]
----
	spring:
	  task:
	    execution:
	      pool:
	        max-size: 16
	        queue-capacity: 100
	        keep-alive: "10s"
----

This changes the thread pool to use a bounded queue so that when the queue is full (100 tasks), the thread pool increases to maximum 16 threads.
Shrinking of the pool is more aggressive as threads are reclaimed when they are idle for 10 seconds (rather than 60 seconds by default).

A `ThreadPoolTaskScheduler` can also be auto-configured if need to be associated to scheduled task execution (`@EnableScheduling`).
The thread pool uses one thread by default and those settings can be fine-tuned using the `spring.task.scheduling` namespace.

Both a `TaskExecutorBuilder` bean and a `TaskSchedulerBuilder` bean are made available in the context if a custom executor or scheduler needs to be created.



[[boot-features-integration]]
== Spring Integration
Spring Boot offers several conveniences for working with {spring-integration}[Spring Integration], including the `spring-boot-starter-integration` "`Starter`".
Spring Integration provides abstractions over messaging and also other transports such as HTTP, TCP, and others.
If Spring Integration is available on your classpath, it is initialized through the `@EnableIntegration` annotation.

Spring Boot also configures some features that are triggered by the presence of additional Spring Integration modules.
If `spring-integration-jmx` is also on the classpath, message processing statistics are published over JMX.
If `spring-integration-jdbc` is available, the default database schema can be created on startup, as shown in the following line:

[source,yaml,indent=0,configprops,configblocks]
----
	spring:
	  integration:
	    jdbc:
	      initialize-schema: "always"
----

If `spring-integration-rsocket` is available, developers can configure an RSocket server using `"spring.rsocket.server.*"` properties and let it use `IntegrationRSocketEndpoint` or `RSocketOutboundGateway` components to handle incoming RSocket messages.
This infrastructure can handle Spring Integration RSocket channel adapters and `@MessageMapping` handlers (given `"spring.integration.rsocket.server.message-mapping-enabled"` is configured).

Spring Boot can also auto-configure an `ClientRSocketConnector` using configuration properties:

[source,yaml,indent=0,configprops,configblocks]
----
	# Connecting to a RSocket server over TCP
	spring:
	  integration:
	    rsocket:
	      client:
	        host: "example.org"
	        port: 9898
----

[source,yaml,indent=0,configprops,configblocks]
----
	# Connecting to a RSocket Server over WebSocket
	spring:
	  integration:
	    rsocket:
	      client:
	        uri: "ws://example.org"
----

See the {spring-boot-autoconfigure-module-code}/integration/IntegrationAutoConfiguration.java[`IntegrationAutoConfiguration`] and {spring-boot-autoconfigure-module-code}/integration/IntegrationProperties.java[`IntegrationProperties`] classes for more details.

By default, if a Micrometer `meterRegistry` bean is present, Spring Integration metrics will be managed by Micrometer.
If you wish to use legacy Spring Integration metrics, add a `DefaultMetricsFactory` bean to the application context.



[[boot-features-session]]
== Spring Session
Spring Boot provides {spring-session}[Spring Session] auto-configuration for a wide range of data stores.
When building a Servlet web application, the following stores can be auto-configured:

* JDBC
* Redis
* Hazelcast
* MongoDB

The Servlet auto-configuration replaces the need to use `@Enable*HttpSession`.

When building a reactive web application, the following stores can be auto-configured:

* Redis
* MongoDB

The reactive auto-configuration replaces the need to use `@Enable*WebSession`.

If a single Spring Session module is present on the classpath, Spring Boot uses that store implementation automatically.
If you have more than one implementation, you must choose the {spring-boot-autoconfigure-module-code}/session/StoreType.java[`StoreType`] that you wish to use to store the sessions.
For instance, to use JDBC as the back-end store, you can configure your application as follows:

[source,yaml,indent=0,configprops,configblocks]
----
    spring:
      session:
        store-type: "jdbc"
----

TIP: You can disable Spring Session by setting the `store-type` to `none`.

Each store has specific additional settings.
For instance, it is possible to customize the name of the table for the JDBC store, as shown in the following example:

[source,yaml,indent=0,configprops,configblocks]
----
    spring:
      session:
        jdbc:
          table-name: "SESSIONS"
----

For setting the timeout of the session you can use the configprop:spring.session.timeout[] property.
If that property is not set with a Servlet web application, the auto-configuration falls back to the value of configprop:server.servlet.session.timeout[].


You can take control over Spring Session's configuration using `@Enable*HttpSession` (Servlet) or `@Enable*WebSession` (Reactive).
This will cause the auto-configuration to back off.
Spring Session can then be configured using the annotation's attributes rather than the previously described configuration properties.



[[boot-features-jmx]]
== Monitoring and Management over JMX
Java Management Extensions (JMX) provide a standard mechanism to monitor and manage applications.
Spring Boot exposes the most suitable `MBeanServer` as a bean with an ID of `mbeanServer`.
Any of your beans that are annotated with Spring JMX annotations (`@ManagedResource`, `@ManagedAttribute`, or `@ManagedOperation`) are exposed to it.

If your platform provides a standard `MBeanServer`, Spring Boot will use that and default to the VM `MBeanServer` if necessary.
If all that fails, a new `MBeanServer` will be created.

See the {spring-boot-autoconfigure-module-code}/jmx/JmxAutoConfiguration.java[`JmxAutoConfiguration`] class for more details.



[[boot-features-testing]]
== Testing
Spring Boot provides a number of utilities and annotations to help when testing your application.
Test support is provided by two modules: `spring-boot-test` contains core items, and `spring-boot-test-autoconfigure` supports auto-configuration for tests.

Most developers use the `spring-boot-starter-test` "`Starter`", which imports both Spring Boot test modules as well as JUnit Jupiter, AssertJ, Hamcrest, and a number of other useful libraries.

[TIP]
====
If you have tests that use JUnit 4, JUnit 5's vintage engine can be used to run them.
To use the vintage engine, add a dependency on `junit-vintage-engine`, as shown in the following example:

[source,xml,indent=0,subs="verbatim,quotes,attributes"]
----
	<dependency>
		<groupId>org.junit.vintage</groupId>
		<artifactId>junit-vintage-engine</artifactId>
		<scope>test</scope>
		<exclusions>
			<exclusion>
				<groupId>org.hamcrest</groupId>
				<artifactId>hamcrest-core</artifactId>
			</exclusion>
		</exclusions>
	</dependency>
----
====

`hamcrest-core` is excluded in favor of `org.hamcrest:hamcrest` that is part of `spring-boot-starter-test`.



[[boot-features-test-scope-dependencies]]
=== Test Scope Dependencies
The `spring-boot-starter-test` "`Starter`" (in the `test` `scope`) contains the following provided libraries:

* https://junit.org/junit5/[JUnit 5]: The de-facto standard for unit testing Java applications.
* {spring-framework-docs}/testing.html#integration-testing[Spring Test] & Spring Boot Test: Utilities and integration test support for Spring Boot applications.
* https://assertj.github.io/doc/[AssertJ]: A fluent assertion library.
* https://github.com/hamcrest/JavaHamcrest[Hamcrest]: A library of matcher objects (also known as constraints or predicates).
* https://site.mockito.org/[Mockito]: A Java mocking framework.
* https://github.com/skyscreamer/JSONassert[JSONassert]: An assertion library for JSON.
* https://github.com/jayway/JsonPath[JsonPath]: XPath for JSON.

We generally find these common libraries to be useful when writing tests.
If these libraries do not suit your needs, you can add additional test dependencies of your own.



[[boot-features-testing-spring-applications]]
=== Testing Spring Applications
One of the major advantages of dependency injection is that it should make your code easier to unit test.
You can instantiate objects by using the `new` operator without even involving Spring.
You can also use _mock objects_ instead of real dependencies.

Often, you need to move beyond unit testing and start integration testing (with a Spring `ApplicationContext`).
It is useful to be able to perform integration testing without requiring deployment of your application or needing to connect to other infrastructure.

The Spring Framework includes a dedicated test module for such integration testing.
You can declare a dependency directly to `org.springframework:spring-test` or use the `spring-boot-starter-test` "`Starter`" to pull it in transitively.

If you have not used the `spring-test` module before, you should start by reading the {spring-framework-docs}/testing.html#testing[relevant section] of the Spring Framework reference documentation.



[[boot-features-testing-spring-boot-applications]]
=== Testing Spring Boot Applications
A Spring Boot application is a Spring `ApplicationContext`, so nothing very special has to be done to test it beyond what you would normally do with a vanilla Spring context.

NOTE: External properties, logging, and other features of Spring Boot are installed in the context by default only if you use `SpringApplication` to create it.

Spring Boot provides a `@SpringBootTest` annotation, which can be used as an alternative to the standard `spring-test` `@ContextConfiguration` annotation when you need Spring Boot features.
The annotation works by <<boot-features-testing-spring-boot-applications-detecting-config,creating the `ApplicationContext` used in your tests through `SpringApplication`>>.
In addition to `@SpringBootTest` a number of other annotations are also provided for <<boot-features-testing-spring-boot-applications-testing-autoconfigured-tests,testing more specific slices>> of an application.

TIP: If you are using JUnit 4, don't forget to also add `@RunWith(SpringRunner.class)` to your test, otherwise the annotations will be ignored.
If you are using JUnit 5, there's no need to add the equivalent `@ExtendWith(SpringExtension.class)` as `@SpringBootTest` and the other `@…Test` annotations are already annotated with it.

By default, `@SpringBootTest` will not start a server.
You can use the `webEnvironment` attribute of `@SpringBootTest` to further refine how your tests run:

* `MOCK`(Default) : Loads a web `ApplicationContext` and provides a mock web environment.
  Embedded servers are not started when using this annotation.
	If a web environment is not available on your classpath, this mode transparently falls back to creating a regular non-web `ApplicationContext`.
	It can be used in conjunction with <<boot-features-testing-spring-boot-applications-testing-with-mock-environment, `@AutoConfigureMockMvc` or `@AutoConfigureWebTestClient`>> for mock-based testing of your web application.
* `RANDOM_PORT`: Loads a `WebServerApplicationContext` and provides a real web environment.
  Embedded servers are started and listen on a random port.
* `DEFINED_PORT`: Loads a `WebServerApplicationContext` and provides a real web environment.
  Embedded servers are started and listen on a defined port (from your `application.properties`) or on the default port of `8080`.
* `NONE`: Loads an `ApplicationContext` by using `SpringApplication` but does not provide _any_ web environment (mock or otherwise).

NOTE: If your test is `@Transactional`, it rolls back the transaction at the end of each test method by default.
However, as using this arrangement with either `RANDOM_PORT` or `DEFINED_PORT` implicitly provides a real servlet environment, the HTTP client and server run in separate threads and, thus, in separate transactions.
Any transaction initiated on the server does not roll back in this case.

NOTE: `@SpringBootTest` with `webEnvironment = WebEnvironment.RANDOM_PORT` will also start the management server on a separate random port if your application uses a different port for the management server.



[[boot-features-testing-spring-boot-applications-detecting-web-app-type]]
==== Detecting Web Application Type
If Spring MVC is available, a regular MVC-based application context is configured.
If you have only Spring WebFlux, we'll detect that and configure a WebFlux-based application context instead.

If both are present, Spring MVC takes precedence.
If you want to test a reactive web application in this scenario, you must set the configprop:spring.main.web-application-type[] property:

[source,java,indent=0]
----
	@SpringBootTest(properties = "spring.main.web-application-type=reactive")
	class MyWebFluxTests { ... }
----



[[boot-features-testing-spring-boot-applications-detecting-config]]
==== Detecting Test Configuration
If you are familiar with the Spring Test Framework, you may be used to using `@ContextConfiguration(classes=...)` in order to specify which Spring `@Configuration` to load.
Alternatively, you might have often used nested `@Configuration` classes within your test.

When testing Spring Boot applications, this is often not required.
Spring Boot's `@*Test` annotations search for your primary configuration automatically whenever you do not explicitly define one.

The search algorithm works up from the package that contains the test until it finds a class annotated with `@SpringBootApplication` or `@SpringBootConfiguration`.
As long as you <<using-spring-boot.adoc#using-boot-structuring-your-code, structured your code>> in a sensible way, your main configuration is usually found.

[NOTE]
====
If you use a <<boot-features-testing-spring-boot-applications-testing-autoconfigured-tests, test annotation to test a more specific slice of your application>>, you should avoid adding configuration settings that are specific to a particular area on the <<boot-features-testing-spring-boot-applications-testing-user-configuration, main method's application class>>.

The underlying component scan configuration of `@SpringBootApplication` defines exclude filters that are used to make sure slicing works as expected.
If you are using an explicit `@ComponentScan` directive on your `@SpringBootApplication`-annotated class, be aware that those filters will be disabled.
If you are using slicing, you should define them again.
====

If you want to customize the primary configuration, you can use a nested `@TestConfiguration` class.
Unlike a nested `@Configuration` class, which would be used instead of your application's primary configuration, a nested `@TestConfiguration` class is used in addition to your application's primary configuration.

NOTE: Spring's test framework caches application contexts between tests.
Therefore, as long as your tests share the same configuration (no matter how it is discovered), the potentially time-consuming process of loading the context happens only once.



[[boot-features-testing-spring-boot-applications-excluding-config]]
==== Excluding Test Configuration
If your application uses component scanning (for example, if you use `@SpringBootApplication` or `@ComponentScan`), you may find top-level configuration classes that you created only for specific tests accidentally get picked up everywhere.

As we <<boot-features-testing-spring-boot-applications-detecting-config,have seen earlier>>, `@TestConfiguration` can be used on an inner class of a test to customize the primary configuration.
When placed on a top-level class, `@TestConfiguration` indicates that classes in `src/test/java` should not be picked up by scanning.
You can then import that class explicitly where it is required, as shown in the following example:

[source,java,indent=0]
----
	@SpringBootTest
	@Import(MyTestsConfiguration.class)
	class MyTests {

		@Test
		void exampleTest() {
			...
		}

	}
----

NOTE: If you directly use `@ComponentScan` (that is, not through `@SpringBootApplication`) you need to register the `TypeExcludeFilter` with it.
See {spring-boot-module-api}/context/TypeExcludeFilter.html[the Javadoc] for details.



[[boot-features-testing-spring-boot-application-arguments]]
==== Using Application Arguments
If your application expects <<boot-features-application-arguments,arguments>>, you can
have `@SpringBootTest` inject them using the `args` attribute.

[source,java,indent=0]
----
include::{code-examples}/test/context/ApplicationArgumentsExampleTests.java[tag=example]
----



[[boot-features-testing-spring-boot-applications-testing-with-mock-environment]]
==== Testing with a mock environment
By default, `@SpringBootTest` does not start the server.
If you have web endpoints that you want to test against this mock environment, you can additionally configure {spring-framework-docs}/testing.html#spring-mvc-test-framework[`MockMvc`] as shown in the following example:

[source,java,indent=0]
----
include::{code-examples}/test/web/MockMvcExampleTests.java[tag=test-mock-mvc]
----

TIP: If you want to focus only on the web layer and not start a complete `ApplicationContext`, consider <<boot-features-testing-spring-boot-applications-testing-autoconfigured-mvc-tests,using `@WebMvcTest` instead>>.

Alternatively, you can configure a {spring-framework-docs}/testing.html#webtestclient-tests[`WebTestClient`] as shown in the following example:

[source,java,indent=0]
----
include::{code-examples}/test/web/MockWebTestClientExampleTests.java[tag=test-mock-web-test-client]
----

[TIP]
====
Testing within a mocked environment is usually faster than running with a full Servlet container.
However, since mocking occurs at the Spring MVC layer, code that relies on lower-level Servlet container behavior cannot be directly tested with MockMvc.

For example, Spring Boot's error handling is based on the "`error page`" support provided by the Servlet container.
This means that, whilst you can test your MVC layer throws and handles exceptions as expected, you cannot directly test that a specific <<boot-features-error-handling-custom-error-pages, custom error page>> is rendered.
If you need to test these lower-level concerns, you can start a fully running server as described in the next section.
====



[[boot-features-testing-spring-boot-applications-testing-with-running-server]]
==== Testing with a running server
If you need to start a full running server, we recommend that you use random ports.
If you use `@SpringBootTest(webEnvironment=WebEnvironment.RANDOM_PORT)`, an available port is picked at random each time your test runs.

The `@LocalServerPort` annotation can be used to <<howto.adoc#howto-discover-the-http-port-at-runtime,inject the actual port used>> into your test.
For convenience, tests that need to make REST calls to the started server can additionally `@Autowire` a {spring-framework-docs}/testing.html#webtestclient-tests[`WebTestClient`], which resolves relative links to the running server and comes with a dedicated API for verifying responses, as shown in the following example:

[source,java,indent=0]
----
include::{code-examples}/test/web/RandomPortWebTestClientExampleTests.java[tag=test-random-port]
----

This setup requires `spring-webflux` on the classpath.
If you can't or won't add webflux, Spring Boot also provides a `TestRestTemplate` facility:

[source,java,indent=0]
----
include::{code-examples}/test/web/RandomPortTestRestTemplateExampleTests.java[tag=test-random-port]
----



[[boot-features-testing-spring-boot-applications-customizing-web-test-client]]
==== Customizing WebTestClient
To customize the `WebTestClient` bean, configure a `WebTestClientBuilderCustomizer` bean.
Any such beans are called with the `WebTestClient.Builder` that is used to create the `WebTestClient`.



[[boot-features-testing-spring-boot-applications-jmx]]
==== Using JMX
As the test context framework caches context, JMX is disabled by default to prevent identical components to register on the same domain.
If such test needs access to an `MBeanServer`, consider marking it dirty as well:

[source,java,indent=0]
----
include::{test-examples}/jmx/SampleJmxTests.java[tag=test]
----



[[boot-features-testing-spring-boot-applications-metrics]]
==== Using Metrics
Regardless of your classpath, meter registries, except the in-memory backed, are not auto-configured when using `@SpringBootTest`.

If you need to export metrics to a different backend as part of an integration test, annotate it with `@AutoConfigureMetrics`.



[[boot-features-testing-spring-boot-applications-mocking-beans]]
==== Mocking and Spying Beans
When running tests, it is sometimes necessary to mock certain components within your application context.
For example, you may have a facade over some remote service that is unavailable during development.
Mocking can also be useful when you want to simulate failures that might be hard to trigger in a real environment.

Spring Boot includes a `@MockBean` annotation that can be used to define a Mockito mock for a bean inside your `ApplicationContext`.
You can use the annotation to add new beans or replace a single existing bean definition.
The annotation can be used directly on test classes, on fields within your test, or on `@Configuration` classes and fields.
When used on a field, the instance of the created mock is also injected.
Mock beans are automatically reset after each test method.

[NOTE]
====
If your test uses one of Spring Boot's test annotations (such as `@SpringBootTest`), this feature is automatically enabled.
To use this feature with a different arrangement, listeners must be explicitly added, as shown in the following example:

[source,java,indent=0]
----
	@TestExecutionListeners({ MockitoTestExecutionListener.class, ResetMocksTestExecutionListener.class })
----

====

The following example replaces an existing `RemoteService` bean with a mock implementation:

[source,java,indent=0]
----
	import org.junit.jupiter.api.Test;
	import org.springframework.beans.factory.annotation.*;
	import org.springframework.boot.test.context.*;
	import org.springframework.boot.test.mock.mockito.*;

	import static org.assertj.core.api.Assertions.*;
	import static org.mockito.BDDMockito.*;

	@SpringBootTest
	class MyTests {

		@MockBean
		private RemoteService remoteService;

		@Autowired
		private Reverser reverser;

		@Test
		void exampleTest() {
			// RemoteService has been injected into the reverser bean
			given(this.remoteService.someCall()).willReturn("mock");
			String reverse = reverser.reverseSomeCall();
			assertThat(reverse).isEqualTo("kcom");
		}

	}
----

NOTE: `@MockBean` cannot be used to mock the behavior of a bean that's exercised during application context refresh.
By the time the test is executed, the application context refresh has completed and it is too late to configure the mocked behavior.
We recommend using a `@Bean` method to create and configure the mock in this situation.

Additionally, you can use `@SpyBean` to wrap any existing bean with a Mockito `spy`.
See the {spring-boot-test-module-api}/mock/mockito/SpyBean.html[Javadoc] for full details.

NOTE: CGLib proxies, such as those created for scoped beans, declare the proxied methods as `final`.
This stops Mockito from functioning correctly as it cannot mock or spy on `final` methods in its default configuration.
If you want to mock or spy on such a bean, configure Mockito to use its inline mock maker by adding `org.mockito:mockito-inline` to your application's test dependencies.
This allows Mockito to mock and spy on `final` methods.

NOTE: While Spring's test framework caches application contexts between tests and reuses a context for tests sharing the same configuration, the use of `@MockBean` or `@SpyBean` influences the cache key, which will most likely increase the number of contexts.

TIP: If you are using `@SpyBean` to spy on a bean with `@Cacheable` methods that refer to parameters by name, your application must be compiled with `-parameters`.
This ensures that the parameter names are available to the caching infrastructure once the bean has been spied upon.

TIP: When you are using `@SpyBean` to spy on a bean that is proxied by Spring, you may need to remove Spring's proxy in some situations, for example when setting expectations using `given` or `when`.
Use `AopTestUtils.getTargetObject(yourProxiedSpy)` to do so.



[[boot-features-testing-spring-boot-applications-testing-autoconfigured-tests]]
==== Auto-configured Tests
Spring Boot's auto-configuration system works well for applications but can sometimes be a little too much for tests.
It often helps to load only the parts of the configuration that are required to test a "`slice`" of your application.
For example, you might want to test that Spring MVC controllers are mapping URLs correctly, and you do not want to involve database calls in those tests, or you might want to test JPA entities, and you are not interested in the web layer when those tests run.

The `spring-boot-test-autoconfigure` module includes a number of annotations that can be used to automatically configure such "`slices`".
Each of them works in a similar way, providing a `@...Test` annotation that loads the `ApplicationContext` and one or more `@AutoConfigure...` annotations that can be used to customize auto-configuration settings.

NOTE: Each slice restricts component scan to appropriate components and loads a very restricted set of auto-configuration classes.
If you need to exclude one of them, most `@...Test` annotations provide an `excludeAutoConfiguration` attribute.
Alternatively, you can use `@ImportAutoConfiguration#exclude`.

NOTE: Including multiple "`slices`" by using several `@...Test` annotations in one test is not supported.
If you need multiple "`slices`", pick one of the `@...Test` annotations and include the `@AutoConfigure...` annotations of the other "`slices`" by hand.

TIP: It is also possible to use the `@AutoConfigure...` annotations with the standard `@SpringBootTest` annotation.
You can use this combination if you are not interested in "`slicing`" your application but you want some of the auto-configured test beans.



[[boot-features-testing-spring-boot-applications-testing-autoconfigured-json-tests]]
==== Auto-configured JSON Tests
To test that object JSON serialization and deserialization is working as expected, you can use the `@JsonTest` annotation.
`@JsonTest` auto-configures the available supported JSON mapper, which can be one of the following libraries:

* Jackson `ObjectMapper`, any `@JsonComponent` beans and any Jackson ``Module``s
* `Gson`
* `Jsonb`

TIP: A list of the auto-configurations that are enabled by `@JsonTest` can be <<appendix-test-auto-configuration.adoc#test-auto-configuration,found in the appendix>>.

If you need to configure elements of the auto-configuration, you can use the `@AutoConfigureJsonTesters` annotation.

Spring Boot includes AssertJ-based helpers that work with the JSONAssert and JsonPath libraries to check that JSON appears as expected.
The `JacksonTester`, `GsonTester`, `JsonbTester`, and `BasicJsonTester` classes can be used for Jackson, Gson, Jsonb, and Strings respectively.
Any helper fields on the test class can be `@Autowired` when using `@JsonTest`.
The following example shows a test class for Jackson:

[source,java,indent=0]
----
	import org.junit.jupiter.api.Test;
	import org.springframework.beans.factory.annotation.*;
	import org.springframework.boot.test.autoconfigure.json.*;
	import org.springframework.boot.test.context.*;
	import org.springframework.boot.test.json.*;

	import static org.assertj.core.api.Assertions.*;

	@JsonTest
	class MyJsonTests {

		@Autowired
		private JacksonTester<VehicleDetails> json;

		@Test
		void testSerialize() throws Exception {
			VehicleDetails details = new VehicleDetails("Honda", "Civic");
			// Assert against a `.json` file in the same package as the test
			assertThat(this.json.write(details)).isEqualToJson("expected.json");
			// Or use JSON path based assertions
			assertThat(this.json.write(details)).hasJsonPathStringValue("@.make");
			assertThat(this.json.write(details)).extractingJsonPathStringValue("@.make")
					.isEqualTo("Honda");
		}

		@Test
		void testDeserialize() throws Exception {
			String content = "{\"make\":\"Ford\",\"model\":\"Focus\"}";
			assertThat(this.json.parse(content))
					.isEqualTo(new VehicleDetails("Ford", "Focus"));
			assertThat(this.json.parseObject(content).getMake()).isEqualTo("Ford");
		}

	}
----

NOTE: JSON helper classes can also be used directly in standard unit tests.
To do so, call the `initFields` method of the helper in your `@Before` method if you do not use `@JsonTest`.

If you're using Spring Boot's AssertJ-based helpers to assert on a number value at a given JSON path, you might not be able to use `isEqualTo` depending on the type.
Instead, you can use AssertJ's `satisfies` to assert that the value matches the given condition.
For instance, the following example asserts that the actual number is a float value close to `0.15` within an offset of `0.01`.

[source,java,indent=0]
----
assertThat(json.write(message))
    .extractingJsonPathNumberValue("@.test.numberValue")
    .satisfies((number) -> assertThat(number.floatValue()).isCloseTo(0.15f, within(0.01f)));
----



[[boot-features-testing-spring-boot-applications-testing-autoconfigured-mvc-tests]]
==== Auto-configured Spring MVC Tests
To test whether Spring MVC controllers are working as expected, use the `@WebMvcTest` annotation.
`@WebMvcTest` auto-configures the Spring MVC infrastructure and limits scanned beans to `@Controller`, `@ControllerAdvice`, `@JsonComponent`, `Converter`, `GenericConverter`, `Filter`, `HandlerInterceptor`, `WebMvcConfigurer`, and `HandlerMethodArgumentResolver`.
Regular `@Component` and `@ConfigurationProperties` beans are not scanned when the `@WebMvcTest` annotation is used.
`@EnableConfigurationProperties` can be used to include `@ConfigurationProperties` beans.

TIP: A list of the auto-configuration settings that are enabled by `@WebMvcTest` can be <<appendix-test-auto-configuration.adoc#test-auto-configuration,found in the appendix>>.

TIP: If you need to register extra components, such as the Jackson `Module`, you can import additional configuration classes by using `@Import` on your test.

Often, `@WebMvcTest` is limited to a single controller and is used in combination with `@MockBean` to provide mock implementations for required collaborators.

`@WebMvcTest` also auto-configures `MockMvc`.
Mock MVC offers a powerful way to quickly test MVC controllers without needing to start a full HTTP server.

TIP: You can also auto-configure `MockMvc` in a non-`@WebMvcTest` (such as `@SpringBootTest`) by annotating it with `@AutoConfigureMockMvc`.
The following example uses `MockMvc`:

[source,java,indent=0]
----
	import org.junit.jupiter.api.*;
	import org.springframework.beans.factory.annotation.*;
	import org.springframework.boot.test.autoconfigure.web.servlet.*;
	import org.springframework.boot.test.mock.mockito.*;

	import static org.assertj.core.api.Assertions.*;
	import static org.mockito.BDDMockito.*;
	import static org.springframework.test.web.servlet.request.MockMvcRequestBuilders.*;
	import static org.springframework.test.web.servlet.result.MockMvcResultMatchers.*;

	@WebMvcTest(UserVehicleController.class)
	class MyControllerTests {

		@Autowired
		private MockMvc mvc;

		@MockBean
		private UserVehicleService userVehicleService;

		@Test
		void testExample() throws Exception {
			given(this.userVehicleService.getVehicleDetails("sboot"))
					.willReturn(new VehicleDetails("Honda", "Civic"));
			this.mvc.perform(get("/sboot/vehicle").accept(MediaType.TEXT_PLAIN))
					.andExpect(status().isOk()).andExpect(content().string("Honda Civic"));
		}

	}
----

TIP: If you need to configure elements of the auto-configuration (for example, when servlet filters should be applied) you can use attributes in the `@AutoConfigureMockMvc` annotation.

If you use HtmlUnit or Selenium, auto-configuration also provides an HtmlUnit `WebClient` bean and/or a Selenium `WebDriver` bean.
The following example uses HtmlUnit:

[source,java,indent=0]
----
	import com.gargoylesoftware.htmlunit.*;
	import org.junit.jupiter.api.*;
	import org.springframework.beans.factory.annotation.*;
	import org.springframework.boot.test.autoconfigure.web.servlet.*;
	import org.springframework.boot.test.mock.mockito.*;

	import static org.assertj.core.api.Assertions.*;
	import static org.mockito.BDDMockito.*;

	@WebMvcTest(UserVehicleController.class)
	class MyHtmlUnitTests {

		@Autowired
		private WebClient webClient;

		@MockBean
		private UserVehicleService userVehicleService;

		@Test
		void testExample() throws Exception {
			given(this.userVehicleService.getVehicleDetails("sboot"))
					.willReturn(new VehicleDetails("Honda", "Civic"));
			HtmlPage page = this.webClient.getPage("/sboot/vehicle.html");
			assertThat(page.getBody().getTextContent()).isEqualTo("Honda Civic");
		}

	}
----

NOTE: By default, Spring Boot puts `WebDriver` beans in a special "`scope`" to ensure that the driver exits after each test and that a new instance is injected.
If you do not want this behavior, you can add `@Scope("singleton")` to your `WebDriver` `@Bean` definition.

WARNING: The `webDriver` scope created by Spring Boot will replace any user defined scope of the same name.
If you define your own `webDriver` scope you may find it stops working when you use `@WebMvcTest`.

If you have Spring Security on the classpath, `@WebMvcTest` will also scan `WebSecurityConfigurer` beans.
Instead of disabling security completely for such tests, you can use Spring Security's test support.
More details on how to use Spring Security's `MockMvc` support can be found in this _<<howto.adoc#howto-use-test-with-spring-security>>_ how-to section.

TIP: Sometimes writing Spring MVC tests is not enough; Spring Boot can help you run <<boot-features-testing-spring-boot-applications-testing-with-running-server, full end-to-end tests with an actual server>>.



[[boot-features-testing-spring-boot-applications-testing-autoconfigured-webflux-tests]]
==== Auto-configured Spring WebFlux Tests
To test that {spring-framework-docs}/web-reactive.html[Spring WebFlux] controllers are working as expected, you can use the `@WebFluxTest` annotation.
`@WebFluxTest` auto-configures the Spring WebFlux infrastructure and limits scanned beans to `@Controller`, `@ControllerAdvice`, `@JsonComponent`, `Converter`, `GenericConverter`, `WebFilter`, and `WebFluxConfigurer`.
Regular `@Component` and `@ConfigurationProperties` beans are not scanned when the `@WebFluxTest` annotation is used.
`@EnableConfigurationProperties` can be used to include `@ConfigurationProperties` beans.

TIP: A list of the auto-configurations that are enabled by `@WebFluxTest` can be <<appendix-test-auto-configuration.adoc#test-auto-configuration,found in the appendix>>.

TIP: If you need to register extra components, such as Jackson `Module`, you can import additional configuration classes using `@Import` on your test.

Often, `@WebFluxTest` is limited to a single controller and used in combination with the `@MockBean` annotation to provide mock implementations for required collaborators.

`@WebFluxTest` also auto-configures {spring-framework-docs}/testing.html#webtestclient[`WebTestClient`], which offers a powerful way to quickly test WebFlux controllers without needing to start a full HTTP server.

TIP: You can also auto-configure `WebTestClient` in a non-`@WebFluxTest` (such as `@SpringBootTest`) by annotating it with `@AutoConfigureWebTestClient`.
The following example shows a class that uses both `@WebFluxTest` and a `WebTestClient`:

[source,java,indent=0]
----
	import org.junit.jupiter.api.Test;

	import org.springframework.beans.factory.annotation.Autowired;
	import org.springframework.boot.test.autoconfigure.web.reactive.WebFluxTest;
	import org.springframework.http.MediaType;
	import org.springframework.test.web.reactive.server.WebTestClient;

	@WebFluxTest(UserVehicleController.class)
	class MyControllerTests {

		@Autowired
		private WebTestClient webClient;

		@MockBean
		private UserVehicleService userVehicleService;

		@Test
		void testExample() throws Exception {
			given(this.userVehicleService.getVehicleDetails("sboot"))
					.willReturn(new VehicleDetails("Honda", "Civic"));
			this.webClient.get().uri("/sboot/vehicle").accept(MediaType.TEXT_PLAIN)
					.exchange()
					.expectStatus().isOk()
					.expectBody(String.class).isEqualTo("Honda Civic");
		}

	}
----

TIP: This setup is only supported by WebFlux applications as using `WebTestClient` in a mocked web application only works with WebFlux at the moment.

NOTE: `@WebFluxTest` cannot detect routes registered via the functional web framework.
For testing `RouterFunction` beans in the context, consider importing your `RouterFunction` yourself via `@Import` or using `@SpringBootTest`.

NOTE: `@WebFluxTest` cannot detect custom security configuration registered via a `@Bean` of type `SecurityWebFilterChain`.
To include that in your test, you will need to import the configuration that registers the bean via `@Import` or use `@SpringBootTest`.

TIP: Sometimes writing Spring WebFlux tests is not enough; Spring Boot can help you run <<boot-features-testing-spring-boot-applications-testing-with-running-server, full end-to-end tests with an actual server>>.



[[boot-features-testing-spring-boot-applications-testing-autoconfigured-cassandra-test]]
==== Auto-configured Data Cassandra Tests
You can use `@DataCassandraTest` to test Cassandra applications.
By default, it configures a `CassandraTemplate`, scans for `@Table` classes, and configures Spring Data Cassandra repositories.
Regular `@Component` and `@ConfigurationProperties` beans are not scanned when the `@DataCassandraTest` annotation is used.
`@EnableConfigurationProperties` can be used to include `@ConfigurationProperties` beans.
(For more about using Cassandra with Spring Boot, see "<<boot-features-cassandra>>", earlier in this chapter.)

TIP: A list of the auto-configuration settings that are enabled by `@DataCassandraTest` can be <<appendix-test-auto-configuration.adoc#test-auto-configuration,found in the appendix>>.

The following example shows a typical setup for using Cassandra tests in Spring Boot:

[source,java,indent=0]
----
	import org.springframework.beans.factory.annotation.Autowired;
	import org.springframework.boot.test.autoconfigure.data.cassandra.DataCassandraTest;

	@DataCassandraTest
	class ExampleDataCassandraTests {

		@Autowired
		private YourRepository repository;

		//
	}
----



[[boot-features-testing-spring-boot-applications-testing-autoconfigured-jpa-test]]
==== Auto-configured Data JPA Tests
You can use the `@DataJpaTest` annotation to test JPA applications.
By default, it scans for `@Entity` classes and configures Spring Data JPA repositories.
If an embedded database is available on the classpath, it configures one as well.
SQL queries are logged by default by setting the `spring.jpa.show-sql` property to `true`.
This can be disabled using the `showSql()` attribute of the annotation.

Regular `@Component` and `@ConfigurationProperties` beans are not scanned when the `@DataJpaTest` annotation is used.
`@EnableConfigurationProperties` can be used to include `@ConfigurationProperties` beans.

TIP: A list of the auto-configuration settings that are enabled by `@DataJpaTest` can be <<appendix-test-auto-configuration.adoc#test-auto-configuration,found in the appendix>>.

By default, data JPA tests are transactional and roll back at the end of each test.
See the {spring-framework-docs}/testing.html#testcontext-tx-enabling-transactions[relevant section] in the Spring Framework Reference Documentation for more details.
If that is not what you want, you can disable transaction management for a test or for the whole class as follows:

[source,java,indent=0]
----
	import org.junit.jupiter.api.Test;
	import org.springframework.boot.test.autoconfigure.orm.jpa.DataJpaTest;
	import org.springframework.transaction.annotation.Propagation;
	import org.springframework.transaction.annotation.Transactional;

	@DataJpaTest
	@Transactional(propagation = Propagation.NOT_SUPPORTED)
	class ExampleNonTransactionalTests {

	}
----

Data JPA tests may also inject a {spring-boot-test-autoconfigure-module-code}/orm/jpa/TestEntityManager.java[`TestEntityManager`] bean, which provides an alternative to the standard JPA `EntityManager` that is specifically designed for tests.
If you want to use `TestEntityManager` outside of `@DataJpaTest` instances, you can also use the `@AutoConfigureTestEntityManager` annotation.
A `JdbcTemplate` is also available if you need that.
The following example shows the `@DataJpaTest` annotation in use:

[source,java,indent=0]
----
	import org.junit.jupiter.api.Test;
	import org.springframework.boot.test.autoconfigure.orm.jpa.*;

	import static org.assertj.core.api.Assertions.*;

	@DataJpaTest
	class ExampleRepositoryTests {

		@Autowired
		private TestEntityManager entityManager;

		@Autowired
		private UserRepository repository;

		@Test
		void testExample() throws Exception {
			this.entityManager.persist(new User("sboot", "1234"));
			User user = this.repository.findByUsername("sboot");
			assertThat(user.getUsername()).isEqualTo("sboot");
			assertThat(user.getVin()).isEqualTo("1234");
		}

	}
----

In-memory embedded databases generally work well for tests, since they are fast and do not require any installation.
If, however, you prefer to run tests against a real database you can use the `@AutoConfigureTestDatabase` annotation, as shown in the following example:

[source,java,indent=0]
----
	@DataJpaTest
	@AutoConfigureTestDatabase(replace=Replace.NONE)
	class ExampleRepositoryTests {

		// ...

	}
----



[[boot-features-testing-spring-boot-applications-testing-autoconfigured-jdbc-test]]
==== Auto-configured JDBC Tests
`@JdbcTest` is similar to `@DataJpaTest` but is for tests that only require a `DataSource` and do not use Spring Data JDBC.
By default, it configures an in-memory embedded database and a `JdbcTemplate`.
Regular `@Component` and `@ConfigurationProperties` beans are not scanned when the `@JdbcTest` annotation is used.
`@EnableConfigurationProperties` can be used to include `@ConfigurationProperties` beans.

TIP: A list of the auto-configurations that are enabled by `@JdbcTest` can be <<appendix-test-auto-configuration.adoc#test-auto-configuration,found in the appendix>>.

By default, JDBC tests are transactional and roll back at the end of each test.
See the {spring-framework-docs}/testing.html#testcontext-tx-enabling-transactions[relevant section] in the Spring Framework Reference Documentation for more details.
If that is not what you want, you can disable transaction management for a test or for the whole class, as follows:

[source,java,indent=0]
----
	import org.junit.jupiter.api.Test;
	import org.springframework.boot.test.autoconfigure.jdbc.JdbcTest;
	import org.springframework.transaction.annotation.Propagation;
	import org.springframework.transaction.annotation.Transactional;

	@JdbcTest
	@Transactional(propagation = Propagation.NOT_SUPPORTED)
	class ExampleNonTransactionalTests {

	}
----

If you prefer your test to run against a real database, you can use the `@AutoConfigureTestDatabase` annotation in the same way as for `DataJpaTest`.
(See "<<boot-features-testing-spring-boot-applications-testing-autoconfigured-jpa-test>>".)



[[boot-features-testing-spring-boot-applications-testing-autoconfigured-data-jdbc-test]]
==== Auto-configured Data JDBC Tests
`@DataJdbcTest` is similar to `@JdbcTest` but is for tests that use Spring Data JDBC repositories.
By default, it configures an in-memory embedded database, a `JdbcTemplate`, and Spring Data JDBC repositories.
Regular `@Component` and `@ConfigurationProperties` beans are not scanned when the `@DataJdbcTest` annotation is used.
`@EnableConfigurationProperties` can be used to include `@ConfigurationProperties` beans.

TIP: A list of the auto-configurations that are enabled by `@DataJdbcTest` can be <<appendix-test-auto-configuration.adoc#test-auto-configuration,found in the appendix>>.

By default, Data JDBC tests are transactional and roll back at the end of each test.
See the {spring-framework-docs}/testing.html#testcontext-tx-enabling-transactions[relevant section] in the Spring Framework Reference Documentation for more details.
If that is not what you want, you can disable transaction management for a test or for the whole test class as <<boot-features-testing-spring-boot-applications-testing-autoconfigured-jdbc-test,shown in the JDBC example>>.

If you prefer your test to run against a real database, you can use the `@AutoConfigureTestDatabase` annotation in the same way as for `DataJpaTest`.
(See "<<boot-features-testing-spring-boot-applications-testing-autoconfigured-jpa-test>>".)



[[boot-features-testing-spring-boot-applications-testing-autoconfigured-jooq-test]]
==== Auto-configured jOOQ Tests
You can use `@JooqTest` in a similar fashion as `@JdbcTest` but for jOOQ-related tests.
As jOOQ relies heavily on a Java-based schema that corresponds with the database schema, the existing `DataSource` is used.
If you want to replace it with an in-memory database, you can use `@AutoConfigureTestDatabase` to override those settings.
(For more about using jOOQ with Spring Boot, see "<<boot-features-jooq>>", earlier in this chapter.)
Regular `@Component` and `@ConfigurationProperties` beans are not scanned when the `@JooqTest` annotation is used.
`@EnableConfigurationProperties` can be used to include `@ConfigurationProperties` beans.

TIP: A list of the auto-configurations that are enabled by `@JooqTest` can be <<appendix-test-auto-configuration.adoc#test-auto-configuration,found in the appendix>>.

`@JooqTest` configures a `DSLContext`.
The following example shows the `@JooqTest` annotation in use:

[source,java,indent=0]
----
	import org.jooq.DSLContext;
	import org.junit.jupiter.api.Test;
	import org.springframework.boot.test.autoconfigure.jooq.JooqTest;

	@JooqTest
	class ExampleJooqTests {

		@Autowired
		private DSLContext dslContext;
	}
----

JOOQ tests are transactional and roll back at the end of each test by default.
If that is not what you want, you can disable transaction management for a test or for the whole test class as <<boot-features-testing-spring-boot-applications-testing-autoconfigured-jdbc-test,shown in the JDBC example>>.



[[boot-features-testing-spring-boot-applications-testing-autoconfigured-mongo-test]]
==== Auto-configured Data MongoDB Tests
You can use `@DataMongoTest` to test MongoDB applications.
By default, it configures an in-memory embedded MongoDB (if available), configures a `MongoTemplate`, scans for `@Document` classes, and configures Spring Data MongoDB repositories.
Regular `@Component` and `@ConfigurationProperties` beans are not scanned when the `@DataMongoTest` annotation is used.
`@EnableConfigurationProperties` can be used to include `@ConfigurationProperties` beans.
(For more about using MongoDB with Spring Boot, see "<<boot-features-mongodb>>", earlier in this chapter.)

TIP: A list of the auto-configuration settings that are enabled by `@DataMongoTest` can be <<appendix-test-auto-configuration.adoc#test-auto-configuration,found in the appendix>>.

The following class shows the `@DataMongoTest` annotation in use:

[source,java,indent=0]
----
	import org.springframework.beans.factory.annotation.Autowired;
	import org.springframework.boot.test.autoconfigure.data.mongo.DataMongoTest;
	import org.springframework.data.mongodb.core.MongoTemplate;

	@DataMongoTest
	class ExampleDataMongoTests {

		@Autowired
		private MongoTemplate mongoTemplate;

		//
	}
----

In-memory embedded MongoDB generally works well for tests, since it is fast and does not require any developer installation.
If, however, you prefer to run tests against a real MongoDB server, you should exclude the embedded MongoDB auto-configuration, as shown in the following example:

[source,java,indent=0]
----
	import org.springframework.boot.autoconfigure.mongo.embedded.EmbeddedMongoAutoConfiguration;
	import org.springframework.boot.test.autoconfigure.data.mongo.DataMongoTest;

	@DataMongoTest(excludeAutoConfiguration = EmbeddedMongoAutoConfiguration.class)
	class ExampleDataMongoNonEmbeddedTests {

	}
----



[[boot-features-testing-spring-boot-applications-testing-autoconfigured-neo4j-test]]
==== Auto-configured Data Neo4j Tests
You can use `@DataNeo4jTest` to test Neo4j applications.
By default, it scans for `@Node` classes, and configures Spring Data Neo4j repositories.
Regular `@Component` and `@ConfigurationProperties` beans are not scanned when the `@DataNeo4jTest` annotation is used.
`@EnableConfigurationProperties` can be used to include `@ConfigurationProperties` beans.
(For more about using Neo4J with Spring Boot, see "<<boot-features-neo4j>>", earlier in this chapter.)

TIP: A list of the auto-configuration settings that are enabled by `@DataNeo4jTest` can be <<appendix-test-auto-configuration.adoc#test-auto-configuration,found in the appendix>>.

The following example shows a typical setup for using Neo4J tests in Spring Boot:

[source,java,indent=0]
----
	import org.springframework.beans.factory.annotation.Autowired;
	import org.springframework.boot.test.autoconfigure.data.neo4j.DataNeo4jTest;

	@DataNeo4jTest
	class ExampleDataNeo4jTests {

		@Autowired
		private YourRepository repository;

		//
	}
----

By default, Data Neo4j tests are transactional and roll back at the end of each test.
See the {spring-framework-docs}/testing.html#testcontext-tx-enabling-transactions[relevant section] in the Spring Framework Reference Documentation for more details.
If that is not what you want, you can disable transaction management for a test or for the whole class, as follows:

[source,java,indent=0]
----
	import org.springframework.boot.test.autoconfigure.data.neo4j.DataNeo4jTest;
	import org.springframework.transaction.annotation.Propagation;
	import org.springframework.transaction.annotation.Transactional;

	@DataNeo4jTest
	@Transactional(propagation = Propagation.NOT_SUPPORTED)
	class ExampleNonTransactionalTests {

	}
----

NOTE: Transactional tests are not supported with reactive access.
If you are using this style, you must configure `@DataNeo4jTest` tests as described above.



[[boot-features-testing-spring-boot-applications-testing-autoconfigured-redis-test]]
==== Auto-configured Data Redis Tests
You can use `@DataRedisTest` to test Redis applications.
By default, it scans for `@RedisHash` classes and configures Spring Data Redis repositories.
Regular `@Component` and `@ConfigurationProperties` beans are not scanned when the `@DataRedisTest` annotation is used.
`@EnableConfigurationProperties` can be used to include `@ConfigurationProperties` beans.
(For more about using Redis with Spring Boot, see "<<boot-features-redis>>", earlier in this chapter.)

TIP: A list of the auto-configuration settings that are enabled by `@DataRedisTest` can be <<appendix-test-auto-configuration.adoc#test-auto-configuration,found in the appendix>>.

The following example shows the `@DataRedisTest` annotation in use:

[source,java,indent=0]
----
	import org.springframework.beans.factory.annotation.Autowired;
	import org.springframework.boot.test.autoconfigure.data.redis.DataRedisTest;

	@DataRedisTest
	class ExampleDataRedisTests {

		@Autowired
		private YourRepository repository;

		//
	}
----



[[boot-features-testing-spring-boot-applications-testing-autoconfigured-ldap-test]]
==== Auto-configured Data LDAP Tests
You can use `@DataLdapTest` to test LDAP applications.
By default, it configures an in-memory embedded LDAP (if available), configures an `LdapTemplate`, scans for `@Entry` classes, and configures Spring Data LDAP repositories.
Regular `@Component` and `@ConfigurationProperties` beans are not scanned when the `@DataLdapTest` annotation is used.
`@EnableConfigurationProperties` can be used to include `@ConfigurationProperties` beans.
(For more about using LDAP with Spring Boot, see "<<boot-features-ldap>>", earlier in this chapter.)

TIP: A list of the auto-configuration settings that are enabled by `@DataLdapTest` can be <<appendix-test-auto-configuration.adoc#test-auto-configuration,found in the appendix>>.

The following example shows the `@DataLdapTest` annotation in use:

[source,java,indent=0]
----
	import org.springframework.beans.factory.annotation.Autowired;
	import org.springframework.boot.test.autoconfigure.data.ldap.DataLdapTest;
	import org.springframework.ldap.core.LdapTemplate;

	@DataLdapTest
	class ExampleDataLdapTests {

		@Autowired
		private LdapTemplate ldapTemplate;

		//
	}
----

In-memory embedded LDAP generally works well for tests, since it is fast and does not require any developer installation.
If, however, you prefer to run tests against a real LDAP server, you should exclude the embedded LDAP auto-configuration, as shown in the following example:

[source,java,indent=0]
----
	import org.springframework.boot.autoconfigure.ldap.embedded.EmbeddedLdapAutoConfiguration;
	import org.springframework.boot.test.autoconfigure.data.ldap.DataLdapTest;

	@DataLdapTest(excludeAutoConfiguration = EmbeddedLdapAutoConfiguration.class)
	class ExampleDataLdapNonEmbeddedTests {

	}
----



[[boot-features-testing-spring-boot-applications-testing-autoconfigured-rest-client]]
==== Auto-configured REST Clients
You can use the `@RestClientTest` annotation to test REST clients.
By default, it auto-configures Jackson, GSON, and Jsonb support, configures a `RestTemplateBuilder`, and adds support for `MockRestServiceServer`.
Regular `@Component` and `@ConfigurationProperties` beans are not scanned when the `@RestClientTest` annotation is used.
`@EnableConfigurationProperties` can be used to include `@ConfigurationProperties` beans.

TIP: A list of the auto-configuration settings that are enabled by `@RestClientTest` can be <<appendix-test-auto-configuration.adoc#test-auto-configuration,found in the appendix>>.

The specific beans that you want to test should be specified by using the `value` or `components` attribute of `@RestClientTest`, as shown in the following example:

[source,java,indent=0]
----
	@RestClientTest(RemoteVehicleDetailsService.class)
	class ExampleRestClientTest {

		@Autowired
		private RemoteVehicleDetailsService service;

		@Autowired
		private MockRestServiceServer server;

		@Test
		void getVehicleDetailsWhenResultIsSuccessShouldReturnDetails()
				throws Exception {
			this.server.expect(requestTo("/greet/details"))
					.andRespond(withSuccess("hello", MediaType.TEXT_PLAIN));
			String greeting = this.service.callRestService();
			assertThat(greeting).isEqualTo("hello");
		}

	}
----



[[boot-features-testing-spring-boot-applications-testing-autoconfigured-rest-docs]]
==== Auto-configured Spring REST Docs Tests
You can use the `@AutoConfigureRestDocs` annotation to use {spring-restdocs}[Spring REST Docs] in your tests with Mock MVC, REST Assured, or WebTestClient.
It removes the need for the JUnit extension in Spring REST Docs.

`@AutoConfigureRestDocs` can be used to override the default output directory (`target/generated-snippets` if you are using Maven or `build/generated-snippets` if you are using Gradle).
It can also be used to configure the host, scheme, and port that appears in any documented URIs.



[[boot-features-testing-spring-boot-applications-testing-autoconfigured-rest-docs-mock-mvc]]
===== Auto-configured Spring REST Docs Tests with Mock MVC
`@AutoConfigureRestDocs` customizes the `MockMvc` bean to use Spring REST Docs when testing Servlet-based web applications.
You can inject it by using `@Autowired` and use it in your tests as you normally would when using Mock MVC and Spring REST Docs, as shown in the following example:

[source,java,indent=0]
----
	import org.junit.jupiter.api.Test;

	import org.springframework.beans.factory.annotation.Autowired;
	import org.springframework.boot.test.autoconfigure.web.servlet.WebMvcTest;
	import org.springframework.http.MediaType;
	import org.springframework.test.web.servlet.MockMvc;

	import static org.springframework.restdocs.mockmvc.MockMvcRestDocumentation.document;
	import static org.springframework.test.web.servlet.request.MockMvcRequestBuilders.get;
	import static org.springframework.test.web.servlet.result.MockMvcResultMatchers.*;

	@WebMvcTest(UserController.class)
	@AutoConfigureRestDocs
	class UserDocumentationTests {

		@Autowired
		private MockMvc mvc;

		@Test
		void listUsers() throws Exception {
			this.mvc.perform(get("/users").accept(MediaType.TEXT_PLAIN))
					.andExpect(status().isOk())
					.andDo(document("list-users"));
		}

	}
----

If you require more control over Spring REST Docs configuration than offered by the attributes of `@AutoConfigureRestDocs`, you can use a `RestDocsMockMvcConfigurationCustomizer` bean, as shown in the following example:

[source,java,indent=0]
----
	@TestConfiguration
	static class CustomizationConfiguration
			implements RestDocsMockMvcConfigurationCustomizer {

		@Override
		public void customize(MockMvcRestDocumentationConfigurer configurer) {
			configurer.snippets().withTemplateFormat(TemplateFormats.markdown());
		}

	}
----

If you want to make use of Spring REST Docs support for a parameterized output directory, you can create a `RestDocumentationResultHandler` bean.
The auto-configuration calls `alwaysDo` with this result handler, thereby causing each `MockMvc` call to automatically generate the default snippets.
The following example shows a `RestDocumentationResultHandler` being defined:

[source,java,indent=0]
----
	@TestConfiguration(proxyBeanMethods = false)
	static class ResultHandlerConfiguration {

		@Bean
		public RestDocumentationResultHandler restDocumentation() {
			return MockMvcRestDocumentation.document("{method-name}");
		}

	}
----



[[boot-features-testing-spring-boot-applications-testing-autoconfigured-rest-docs-web-test-client]]
===== Auto-configured Spring REST Docs Tests with WebTestClient
`@AutoConfigureRestDocs` can also be used with `WebTestClient` when testing reactive web applications.
You can inject it by using `@Autowired` and use it in your tests as you normally would when using `@WebFluxTest` and Spring REST Docs, as shown in the following example:

[source,java,indent=0]
----
include::{code-examples}/test/autoconfigure/restdocs/webclient/UsersDocumentationTests.java[tag=source]
----

If you require more control over Spring REST Docs configuration than offered by the attributes of `@AutoConfigureRestDocs`, you can use a `RestDocsWebTestClientConfigurationCustomizer` bean, as shown in the following example:

[source,java,indent=0]
----
include::{code-examples}/test/autoconfigure/restdocs/webclient/AdvancedConfigurationExample.java[tag=configuration]
----



[[boot-features-testing-spring-boot-applications-testing-autoconfigured-rest-docs-rest-assured]]
===== Auto-configured Spring REST Docs Tests with REST Assured
`@AutoConfigureRestDocs` makes a `RequestSpecification` bean, preconfigured to use Spring REST Docs, available to your tests.
You can inject it by using `@Autowired` and use it in your tests as you normally would when using REST Assured and Spring REST Docs, as shown in the following example:

[source,java,indent=0]
----
include::{code-examples}/test/autoconfigure/restdocs/restassured/UserDocumentationTests.java[tag=source]
----

If you require more control over Spring REST Docs configuration than offered by the attributes of `@AutoConfigureRestDocs`, a `RestDocsRestAssuredConfigurationCustomizer` bean can be used, as shown in the following example:

[source,java,indent=0]
----
include::{code-examples}/test/autoconfigure/restdocs/restassured/AdvancedConfigurationExample.java[tag=configuration]
----



[[boot-features-testing-spring-boot-applications-testing-autoconfigured-webservices]]
==== Auto-configured Spring Web Services Tests
You can use `@WebServiceClientTest` to test applications that use call web services using the Spring Web Services project.
By default, it configures a mock `WebServiceServer` bean and automatically customizes your `WebServiceTemplateBuilder`.
(For more about using Web Services with Spring Boot, see "<<boot-features-webservices>>", earlier in this chapter.)


TIP: A list of the auto-configuration settings that are enabled by `@WebServiceClientTest` can be <<appendix-test-auto-configuration.adoc#test-auto-configuration,found in the appendix>>.

The following example shows the `@WebServiceClientTest` annotation in use:

[source,java,indent=0]
----
	@WebServiceClientTest(ExampleWebServiceClient.class)
	class WebServiceClientIntegrationTests {

		@Autowired
		private MockWebServiceServer server;

		@Autowired
		private ExampleWebServiceClient client;

		@Test
		void mockServerCall() {
			this.server.expect(payload(new StringSource("<request/>"))).andRespond(
					withPayload(new StringSource("<response><status>200</status></response>")));
			assertThat(this.client.test()).extracting(Response::getStatus).isEqualTo(200);
		}

	}
----



[[boot-features-testing-spring-boot-applications-testing-auto-configured-additional-auto-config]]
==== Additional Auto-configuration and Slicing
Each slice provides one or more `@AutoConfigure...` annotations that namely defines the auto-configurations that should be included as part of a slice.
Additional auto-configurations can be added on a test-by-test basis by creating a custom `@AutoConfigure...` annotation or by adding `@ImportAutoConfiguration` to the test as shown in the following example:

[source,java,indent=0]
----
	@JdbcTest
	@ImportAutoConfiguration(IntegrationAutoConfiguration.class)
	class ExampleJdbcTests {

	}
----

NOTE: Make sure to not use the regular `@Import` annotation to import auto-configurations as they are handled in a specific way by Spring Boot.

Alternatively, additional auto-configurations can be added for any use of a slice annotation by registering them in `META-INF/spring.factories` as shown in the following example:

[indent=0]
----
	org.springframework.boot.test.autoconfigure.jdbc.JdbcTest=com.example.IntegrationAutoConfiguration
----

TIP: A slice or `@AutoConfigure...` annotation can be customized this way as long as it is meta-annotated with `@ImportAutoConfiguration`.



[[boot-features-testing-spring-boot-applications-testing-user-configuration]]
==== User Configuration and Slicing
If you <<using-spring-boot.adoc#using-boot-structuring-your-code, structure your code>> in a sensible way, your `@SpringBootApplication` class is <<boot-features-testing-spring-boot-applications-detecting-config, used by default>> as the configuration of your tests.

It then becomes important not to litter the application's main class with configuration settings that are specific to a particular area of its functionality.

Assume that you are using Spring Batch and you rely on the auto-configuration for it.
You could define your `@SpringBootApplication` as follows:

[source,java,indent=0]
----
	@SpringBootApplication
	@EnableBatchProcessing
	public class SampleApplication { ... }
----

Because this class is the source configuration for the test, any slice test actually tries to start Spring Batch, which is definitely not what you want to do.
A recommended approach is to move that area-specific configuration to a separate `@Configuration` class at the same level as your application, as shown in the following example:

[source,java,indent=0]
----
	@Configuration(proxyBeanMethods = false)
	@EnableBatchProcessing
	public class BatchConfiguration { ... }
----

NOTE: Depending on the complexity of your application, you may either have a single `@Configuration` class for your customizations or one class per domain area.
The latter approach lets you enable it in one of your tests, if necessary, with the `@Import` annotation.

Test slices exclude `@Configuration` classes from scanning.
For example, for a `@WebMvcTest`, the following configuration will not include the given `WebMvcConfigurer` bean in the application context loaded by the test slice:

[source,java,indent=0]
----
	@Configuration
	public class WebConfiguration {
		@Bean
		public WebMvcConfigurer testConfigurer() {
			return new WebMvcConfigurer() {
				...
			};
		}
	}
----

The configuration below will, however, cause the custom `WebMvcConfigurer` to be loaded by the test slice.

[source,java,indent=0]
----
	@Component
	public class TestWebMvcConfigurer implements WebMvcConfigurer {
		...
	}
----

Another source of confusion is classpath scanning.
Assume that, while you structured your code in a sensible way, you need to scan an additional package.
Your application may resemble the following code:

[source,java,indent=0]
----
	@SpringBootApplication
	@ComponentScan({ "com.example.app", "org.acme.another" })
	public class SampleApplication { ... }
----

Doing so effectively overrides the default component scan directive with the side effect of scanning those two packages regardless of the slice that you chose.
For instance, a `@DataJpaTest` seems to suddenly scan components and user configurations of your application.
Again, moving the custom directive to a separate class is a good way to fix this issue.

TIP: If this is not an option for you, you can create a `@SpringBootConfiguration` somewhere in the hierarchy of your test so that it is used instead.
Alternatively, you can specify a source for your test, which disables the behavior of finding a default one.



[[boot-features-testing-spring-boot-applications-with-spock]]
==== Using Spock to Test Spring Boot Applications
If you wish to use Spock to test a Spring Boot application, you should add a dependency on Spock's `spock-spring` module to your application's build.
`spock-spring` integrates Spring's test framework into Spock.
It is recommended that you use Spock 1.2 or later to benefit from a number of improvements to Spock's Spring Framework and Spring Boot integration.
See https://spockframework.org/spock/docs/1.2/modules.html#_spring_module[the documentation for Spock's Spring module] for further details.



[[boot-features-test-utilities]]
=== Test Utilities
A few test utility classes that are generally useful when testing your application are packaged as part of `spring-boot`.



[[boot-features-configfileapplicationcontextinitializer-test-utility]]
==== ConfigFileApplicationContextInitializer
`ConfigFileApplicationContextInitializer` is an `ApplicationContextInitializer` that you can apply to your tests to load Spring Boot `application.properties` files.
You can use it when you do not need the full set of features provided by `@SpringBootTest`, as shown in the following example:

[source,java,indent=0]
----
	@ContextConfiguration(classes = Config.class,
		initializers = ConfigFileApplicationContextInitializer.class)
----

NOTE: Using `ConfigFileApplicationContextInitializer` alone does not provide support for `@Value("${...}")` injection.
Its only job is to ensure that `application.properties` files are loaded into Spring's `Environment`.
For `@Value` support, you need to either additionally configure a `PropertySourcesPlaceholderConfigurer` or use `@SpringBootTest`, which auto-configures one for you.



[[boot-features-test-property-values]]
==== TestPropertyValues
`TestPropertyValues` lets you quickly add properties to a `ConfigurableEnvironment` or `ConfigurableApplicationContext`.
You can call it with `key=value` strings, as follows:

[source,java,indent=0]
----
	TestPropertyValues.of("org=Spring", "name=Boot").applyTo(env);
----



[[boot-features-output-capture-test-utility]]
==== OutputCapture
`OutputCapture` is a JUnit `Extension` that you can use to capture `System.out` and `System.err` output.
To use add `@ExtendWith(OutputCaptureExtension.class)` and inject `CapturedOutput` as an argument to your test class constructor or test method as follows:

[source,java,indent=0]
----
include::{test-examples}/test/system/OutputCaptureTests.java[tag=test]
----



[[boot-features-rest-templates-test-utility]]
==== TestRestTemplate
`TestRestTemplate` is a convenience alternative to Spring's `RestTemplate` that is useful in integration tests.
You can get a vanilla template or one that sends Basic HTTP authentication (with a username and password).
In either case, the template behaves in a test-friendly way by not throwing exceptions on server-side errors.

TIP: Spring Framework 5.0 provides a new `WebTestClient` that works for <<boot-features-testing-spring-boot-applications-testing-autoconfigured-webflux-tests, WebFlux integration tests>> and both <<boot-features-testing-spring-boot-applications-testing-with-running-server, WebFlux and MVC end-to-end testing>>.
It provides a fluent API for assertions, unlike `TestRestTemplate`.

It is recommended, but not mandatory, to use the Apache HTTP Client (version 4.3.2 or better).
If you have that on your classpath, the `TestRestTemplate` responds by configuring the client appropriately.
If you do use Apache's HTTP client, some additional test-friendly features are enabled:

* Redirects are not followed (so you can assert the response location).
* Cookies are ignored (so the template is stateless).

`TestRestTemplate` can be instantiated directly in your integration tests, as shown in the following example:

[source,java,indent=0]
----
	public class MyTest {

		private TestRestTemplate template = new TestRestTemplate();

		@Test
		public void testRequest() throws Exception {
			HttpHeaders headers = this.template.getForEntity(
					"https://myhost.example.com/example", String.class).getHeaders();
			assertThat(headers.getLocation()).hasHost("other.example.com");
		}

	}
----

Alternatively, if you use the `@SpringBootTest` annotation with `WebEnvironment.RANDOM_PORT` or `WebEnvironment.DEFINED_PORT`, you can inject a fully configured `TestRestTemplate` and start using it.
If necessary, additional customizations can be applied through the `RestTemplateBuilder` bean.
Any URLs that do not specify a host and port automatically connect to the embedded server, as shown in the following example:

[source,java,indent=0]
----
include::{test-examples}/web/client/SampleWebClientTests.java[tag=test]
----



[[boot-features-websockets]]
== WebSockets
Spring Boot provides WebSockets auto-configuration for embedded Tomcat, Jetty, and Undertow.
If you deploy a war file to a standalone container, Spring Boot assumes that the container is responsible for the configuration of its WebSocket support.

Spring Framework provides {spring-framework-docs}/web.html#websocket[rich WebSocket support] for MVC web applications that can be easily accessed through the `spring-boot-starter-websocket` module.

WebSocket support is also available for {spring-framework-docs}/web-reactive.html#webflux-websocket[reactive web applications] and requires to include the WebSocket API alongside `spring-boot-starter-webflux`:

[source,xml,indent=0,subs="verbatim,quotes,attributes"]
----
	<dependency>
		<groupId>javax.websocket</groupId>
		<artifactId>javax.websocket-api</artifactId>
	</dependency>
----



[[boot-features-webservices]]
== Web Services
Spring Boot provides Web Services auto-configuration so that all you must do is define your `Endpoints`.

The {spring-webservices-docs}[Spring Web Services features] can be easily accessed with the `spring-boot-starter-webservices` module.

`SimpleWsdl11Definition` and `SimpleXsdSchema` beans can be automatically created for your WSDLs and XSDs respectively.
To do so, configure their location, as shown in the following example:


[source,yaml,indent=0,configprops,configblocks]
----
	spring:
	  webservices:
	    wsdl-locations: "classpath:/wsdl"
----



[[boot-features-webservices-template]]
=== Calling Web Services with WebServiceTemplate
If you need to call remote Web services from your application, you can use the {spring-webservices-docs}#client-web-service-template[`WebServiceTemplate`] class.
Since `WebServiceTemplate` instances often need to be customized before being used, Spring Boot does not provide any single auto-configured `WebServiceTemplate` bean.
It does, however, auto-configure a `WebServiceTemplateBuilder`, which can be used to create `WebServiceTemplate` instances when needed.

The following code shows a typical example:

[source,java,indent=0]
----
	@Service
	public class MyService {

		private final WebServiceTemplate webServiceTemplate;

		public MyService(WebServiceTemplateBuilder webServiceTemplateBuilder) {
			this.webServiceTemplate = webServiceTemplateBuilder.build();
		}

		public DetailsResp someWsCall(DetailsReq detailsReq) {
			 return (DetailsResp) this.webServiceTemplate.marshalSendAndReceive(detailsReq, new SoapActionCallback(ACTION));
		}

	}
----

By default, `WebServiceTemplateBuilder` detects a suitable HTTP-based `WebServiceMessageSender` using the available HTTP client libraries on the classpath.
You can also customize read and connection timeouts as follows:

[source,java,indent=0]
----
	@Bean
	public WebServiceTemplate webServiceTemplate(WebServiceTemplateBuilder builder) {
		return builder.messageSenders(new HttpWebServiceMessageSenderBuilder()
				.setConnectTimeout(5000).setReadTimeout(2000).build()).build();
	}
----



[[boot-features-developing-auto-configuration]]
== Creating Your Own Auto-configuration
If you work in a company that develops shared libraries, or if you work on an open-source or commercial library, you might want to develop your own auto-configuration.
Auto-configuration classes can be bundled in external jars and still be picked-up by Spring Boot.

Auto-configuration can be associated to a "`starter`" that provides the auto-configuration code as well as the typical libraries that you would use with it.
We first cover what you need to know to build your own auto-configuration and then we move on to the <<boot-features-custom-starter,typical steps required to create a custom starter>>.

TIP: A https://github.com/snicoll-demos/spring-boot-master-auto-configuration[demo project] is available to showcase how you can create a starter step-by-step.



[[boot-features-understanding-auto-configured-beans]]
=== Understanding Auto-configured Beans
Under the hood, auto-configuration is implemented with standard `@Configuration` classes.
Additional `@Conditional` annotations are used to constrain when the auto-configuration should apply.
Usually, auto-configuration classes use `@ConditionalOnClass` and `@ConditionalOnMissingBean` annotations.
This ensures that auto-configuration applies only when relevant classes are found and when you have not declared your own `@Configuration`.

You can browse the source code of {spring-boot-autoconfigure-module-code}[`spring-boot-autoconfigure`] to see the `@Configuration` classes that Spring provides (see the {spring-boot-code}/spring-boot-project/spring-boot-autoconfigure/src/main/resources/META-INF/spring.factories[`META-INF/spring.factories`] file).



[[boot-features-locating-auto-configuration-candidates]]
=== Locating Auto-configuration Candidates
Spring Boot checks for the presence of a `META-INF/spring.factories` file within your published jar.
The file should list your configuration classes under the `EnableAutoConfiguration` key, as shown in the following example:

[indent=0]
----
	org.springframework.boot.autoconfigure.EnableAutoConfiguration=\
	com.mycorp.libx.autoconfigure.LibXAutoConfiguration,\
	com.mycorp.libx.autoconfigure.LibXWebAutoConfiguration
----

NOTE: Auto-configurations must be loaded that way _only_.
Make sure that they are defined in a specific package space and that they are never the target of component scanning.
Furthermore, auto-configuration classes should not enable component scanning to find additional components.
Specific ``@Import``s should be used instead.

You can use the {spring-boot-autoconfigure-module-code}/AutoConfigureAfter.java[`@AutoConfigureAfter`] or {spring-boot-autoconfigure-module-code}/AutoConfigureBefore.java[`@AutoConfigureBefore`] annotations if your configuration needs to be applied in a specific order.
For example, if you provide web-specific configuration, your class may need to be applied after `WebMvcAutoConfiguration`.

If you want to order certain auto-configurations that should not have any direct knowledge of each other, you can also use `@AutoConfigureOrder`.
That annotation has the same semantic as the regular `@Order` annotation but provides a dedicated order for auto-configuration classes.

As with standard `@Configuration` classes, the order in which auto-configuration classes are applied only affects the order in which their beans are defined.
The order in which those beans are subsequently created is unaffected and is determined by each bean's dependencies and any `@DependsOn` relationships.



[[boot-features-condition-annotations]]
=== Condition Annotations
You almost always want to include one or more `@Conditional` annotations on your auto-configuration class.
The `@ConditionalOnMissingBean` annotation is one common example that is used to allow developers to override auto-configuration if they are not happy with your defaults.

Spring Boot includes a number of `@Conditional` annotations that you can reuse in your own code by annotating `@Configuration` classes or individual `@Bean` methods.
These annotations include:

* <<boot-features-class-conditions>>
* <<boot-features-bean-conditions>>
* <<boot-features-property-conditions>>
* <<boot-features-resource-conditions>>
* <<boot-features-web-application-conditions>>
* <<boot-features-spel-conditions>>



[[boot-features-class-conditions]]
==== Class Conditions
The `@ConditionalOnClass` and `@ConditionalOnMissingClass` annotations let `@Configuration` classes be included based on the presence or absence of specific classes.
Due to the fact that annotation metadata is parsed by using https://asm.ow2.io/[ASM], you can use the `value` attribute to refer to the real class, even though that class might not actually appear on the running application classpath.
You can also use the `name` attribute if you prefer to specify the class name by using a `String` value.

This mechanism does not apply the same way to `@Bean` methods where typically the return type is the target of the condition: before the condition on the method applies, the JVM will have loaded the class and potentially processed method references which will fail if the class is not present.

To handle this scenario, a separate `@Configuration` class can be used to isolate the condition, as shown in the following example:

[source,java,indent=0]
----
	@Configuration(proxyBeanMethods = false)
	// Some conditions
	public class MyAutoConfiguration {

		// Auto-configured beans

		@Configuration(proxyBeanMethods = false)
		@ConditionalOnClass(EmbeddedAcmeService.class)
		static class EmbeddedConfiguration {

			@Bean
			@ConditionalOnMissingBean
			public EmbeddedAcmeService embeddedAcmeService() { ... }

		}

	}
----

TIP: If you use `@ConditionalOnClass` or `@ConditionalOnMissingClass` as a part of a meta-annotation to compose your own composed annotations, you must use `name` as referring to the class in such a case is not handled.



[[boot-features-bean-conditions]]
==== Bean Conditions
The `@ConditionalOnBean` and `@ConditionalOnMissingBean` annotations let a bean be included based on the presence or absence of specific beans.
You can use the `value` attribute to specify beans by type or `name` to specify beans by name.
The `search` attribute lets you limit the `ApplicationContext` hierarchy that should be considered when searching for beans.

When placed on a `@Bean` method, the target type defaults to the return type of the method, as shown in the following example:

[source,java,indent=0]
----
	@Configuration(proxyBeanMethods = false)
	public class MyAutoConfiguration {

		@Bean
		@ConditionalOnMissingBean
		public MyService myService() { ... }

	}
----

In the preceding example, the `myService` bean is going to be created if no bean of type `MyService` is already contained in the `ApplicationContext`.

TIP: You need to be very careful about the order in which bean definitions are added, as these conditions are evaluated based on what has been processed so far.
For this reason, we recommend using only `@ConditionalOnBean` and `@ConditionalOnMissingBean` annotations on auto-configuration classes (since these are guaranteed to load after any user-defined bean definitions have been added).

NOTE: `@ConditionalOnBean` and `@ConditionalOnMissingBean` do not prevent `@Configuration` classes from being created.
The only difference between using these conditions at the class level and marking each contained `@Bean` method with the annotation is that the former prevents registration of the `@Configuration` class as a bean if the condition does not match.

TIP: When declaring a `@Bean` method, provide as much type information as possible in the method's return type.
For example, if your bean's concrete class implements an interface the bean method's return type should be the concrete class and not the interface.
Providing as much type information as possible in `@Bean` methods is particularly important when using bean conditions as their evaluation can only rely upon to type information that's available in the method signature.



[[boot-features-property-conditions]]
==== Property Conditions
The `@ConditionalOnProperty` annotation lets configuration be included based on a Spring Environment property.
Use the `prefix` and `name` attributes to specify the property that should be checked.
By default, any property that exists and is not equal to `false` is matched.
You can also create more advanced checks by using the `havingValue` and `matchIfMissing` attributes.



[[boot-features-resource-conditions]]
==== Resource Conditions
The `@ConditionalOnResource` annotation lets configuration be included only when a specific resource is present.
Resources can be specified by using the usual Spring conventions, as shown in the following example: `file:/home/user/test.dat`.



[[boot-features-web-application-conditions]]
==== Web Application Conditions
The `@ConditionalOnWebApplication` and `@ConditionalOnNotWebApplication` annotations let configuration be included depending on whether the application is a "`web application`".
A servlet-based web application is any application that uses a Spring `WebApplicationContext`, defines a `session` scope, or has a `ConfigurableWebEnvironment`.
A reactive web application is any application that uses a `ReactiveWebApplicationContext`, or has a `ConfigurableReactiveWebEnvironment`.

The `@ConditionalOnWarDeployment` annotation lets configuration be included depending on whether the application is a traditional WAR application that is deployed to a container.
This condition will not match for applications that are run with an embedded server.



[[boot-features-spel-conditions]]
==== SpEL Expression Conditions
The `@ConditionalOnExpression` annotation lets configuration be included based on the result of a {spring-framework-docs}/core.html#expressions[SpEL expression].



[[boot-features-test-autoconfig]]
=== Testing your Auto-configuration
An auto-configuration can be affected by many factors: user configuration (`@Bean` definition and `Environment` customization), condition evaluation (presence of a particular library), and others.
Concretely, each test should create a well defined `ApplicationContext` that represents a combination of those customizations.
`ApplicationContextRunner` provides a great way to achieve that.

`ApplicationContextRunner` is usually defined as a field of the test class to gather the base, common configuration.
The following example makes sure that `UserServiceAutoConfiguration` is always invoked:

[source,java,indent=0]
----
include::{test-examples}/autoconfigure/UserServiceAutoConfigurationTests.java[tag=runner]
----

TIP: If multiple auto-configurations have to be defined, there is no need to order their declarations as they are invoked in the exact same order as when running the application.

Each test can use the runner to represent a particular use case.
For instance, the sample below invokes a user configuration (`UserConfiguration`) and checks that the auto-configuration backs off properly.
Invoking `run` provides a callback context that can be used with `AssertJ`.

[source,java,indent=0]
----
include::{test-examples}/autoconfigure/UserServiceAutoConfigurationTests.java[tag=test-user-config]
----

It is also possible to easily customize the `Environment`, as shown in the following example:

[source,java,indent=0]
----
include::{test-examples}/autoconfigure/UserServiceAutoConfigurationTests.java[tag=test-env]
----

The runner can also be used to display the `ConditionEvaluationReport`.
The report can be printed at `INFO` or `DEBUG` level.
The following example shows how to use the `ConditionEvaluationReportLoggingListener` to print the report in auto-configuration tests.

[source,java,indent=0]
----
	@Test
	void autoConfigTest() {
		ConditionEvaluationReportLoggingListener initializer = new ConditionEvaluationReportLoggingListener(
				LogLevel.INFO);
		ApplicationContextRunner contextRunner = new ApplicationContextRunner()
				.withInitializer(initializer).run((context) -> {
						// Do something...
				});
	}
----



[[boot-features-test-autoconfig-simulating-web-context]]
==== Simulating a Web Context
If you need to test an auto-configuration that only operates in a Servlet or Reactive web application context, use the `WebApplicationContextRunner` or `ReactiveWebApplicationContextRunner` respectively.



[[boot-features-test-autoconfig-overriding-classpath]]
==== Overriding the Classpath
It is also possible to test what happens when a particular class and/or package is not present at runtime.
Spring Boot ships with a `FilteredClassLoader` that can easily be used by the runner.
In the following example, we assert that if `UserService` is not present, the auto-configuration is properly disabled:

[source,java,indent=0]
----
include::{test-examples}/autoconfigure/UserServiceAutoConfigurationTests.java[tag=test-classloader]
----



[[boot-features-custom-starter]]
=== Creating Your Own Starter
A typical Spring Boot starter contains code to auto-configure and customize the infrastructure of a given technology, let's call that "acme".
To make it easily extensible, a number of configuration keys in a dedicated namespace can be exposed to the environment.
Finally, a single "starter" dependency is provided to help users get started as easily as possible.

Concretely, a custom starter can contain the following:

* The `autoconfigure` module that contains the auto-configuration code for "acme".
* The `starter` module that provides a dependency to the `autoconfigure` module as well as "acme" and any additional dependencies that are typically useful.
In a nutshell, adding the starter should provide everything needed to start using that library.

This separation in two modules is in no way necessary.
If "acme" has several flavours, options or optional features, then it is better to separate the auto-configuration as you can clearly express the fact some features are optional.
Besides, you have the ability to craft a starter that provides an opinion about those optional dependencies.
At the same time, others can rely only on the `autoconfigure` module and craft their own starter with different opinions.

If the auto-configuration is relatively straightforward and does not have optional feature, merging the two modules in the starter is definitely an option.



[[boot-features-custom-starter-naming]]
==== Naming
You should make sure to provide a proper namespace for your starter.
Do not start your module names with `spring-boot`, even if you use a different Maven `groupId`.
We may offer official support for the thing you auto-configure in the future.

As a rule of thumb, you should name a combined module after the starter.
For example, assume that you are creating a starter for "acme" and that you name the auto-configure module `acme-spring-boot` and the starter `acme-spring-boot-starter`.
If you only have one module that combines the two, name it `acme-spring-boot-starter`.



[[boot-features-custom-starter-configuration-keys]]
==== Configuration keys
If your starter provides configuration keys, use a unique namespace for them.
In particular, do not include your keys in the namespaces that Spring Boot uses (such as `server`, `management`, `spring`, and so on).
If you use the same namespace, we may modify these namespaces in the future in ways that break your modules.
As a rule of thumb, prefix all your keys with a namespace that you own (e.g. `acme`).

Make sure that configuration keys are documented by adding field javadoc for each property, as shown in the following example:

[source,java,indent=0]
----
	@ConfigurationProperties("acme")
	public class AcmeProperties {

		/**
		 * Whether to check the location of acme resources.
		 */
		private boolean checkLocation = true;

		/**
		 * Timeout for establishing a connection to the acme server.
		 */
		private Duration loginTimeout = Duration.ofSeconds(3);

		// getters & setters

	}
----

NOTE: You should only use plain text with `@ConfigurationProperties` field Javadoc, since they are not processed before being added to the JSON.

Here are some rules we follow internally to make sure descriptions are consistent:

* Do not start the description by "The" or "A".
* For `boolean` types, start the description with "Whether" or "Enable".
* For collection-based types, start the description with "Comma-separated list"
* Use `java.time.Duration` rather than `long` and describe the default unit if it differs from milliseconds, e.g. "If a duration suffix is not specified, seconds will be used".
* Do not provide the default value in the description unless it has to be determined at runtime.

Make sure to <<appendix-configuration-metadata.adoc#configuration-metadata-annotation-processor,trigger meta-data generation>> so that IDE assistance is available for your keys as well.
You may want to review the generated metadata (`META-INF/spring-configuration-metadata.json`) to make sure your keys are properly documented.
Using your own starter in a compatible IDE is also a good idea to validate that quality of the metadata.



[[boot-features-custom-starter-module-autoconfigure]]
==== The "`autoconfigure`" Module
The `autoconfigure` module contains everything that is necessary to get started with the library.
It may also contain configuration key definitions (such as `@ConfigurationProperties`) and any callback interface that can be used to further customize how the components are initialized.

TIP: You should mark the dependencies to the library as optional so that you can include the `autoconfigure` module in your projects more easily.
If you do it that way, the library is not provided and, by default, Spring Boot backs off.

Spring Boot uses an annotation processor to collect the conditions on auto-configurations in a metadata file (`META-INF/spring-autoconfigure-metadata.properties`).
If that file is present, it is used to eagerly filter auto-configurations that do not match, which will improve startup time.
It is recommended to add the following dependency in a module that contains auto-configurations:

[source,xml,indent=0,subs="verbatim,quotes,attributes"]
----
	<dependency>
		<groupId>org.springframework.boot</groupId>
		<artifactId>spring-boot-autoconfigure-processor</artifactId>
		<optional>true</optional>
	</dependency>
----

If you have defined auto-configurations directly in your application, make sure to configure the `spring-boot-maven-plugin` to prevent the `repackage` goal from adding the dependency into the fat jar:

[source,xml,indent=0,subs="verbatim,quotes,attributes"]
----
	<project>
		<build>
			<plugins>
				<plugin>
					<groupId>org.springframework.boot</groupId>
					<artifactId>spring-boot-maven-plugin</artifactId>
					<configuration>
						<excludes>
							<exclude>
								<groupId>org.springframework.boot</groupId>
								<artifactId>spring-boot-autoconfigure-processor</artifactId>
							</exclude>
						</excludes>
					</configuration>
				</plugin>
			</plugins>
		</build>
	</project>
----

With Gradle 4.5 and earlier, the dependency should be declared in the `compileOnly` configuration, as shown in the following example:

[source,groovy,indent=0,subs="verbatim,quotes,attributes"]
----
	dependencies {
		compileOnly "org.springframework.boot:spring-boot-autoconfigure-processor"
	}
----

With Gradle 4.6 and later, the dependency should be declared in the `annotationProcessor` configuration, as shown in the following example:

[source,groovy,indent=0,subs="verbatim,quotes,attributes"]
----
	dependencies {
		annotationProcessor "org.springframework.boot:spring-boot-autoconfigure-processor"
	}
----



[[boot-features-custom-starter-module-starter]]
==== Starter Module
The starter is really an empty jar.
Its only purpose is to provide the necessary dependencies to work with the library.
You can think of it as an opinionated view of what is required to get started.

Do not make assumptions about the project in which your starter is added.
If the library you are auto-configuring typically requires other starters, mention them as well.
Providing a proper set of _default_ dependencies may be hard if the number of optional dependencies is high, as you should avoid including dependencies that are unnecessary for a typical usage of the library.
In other words, you should not include optional dependencies.

NOTE: Either way, your starter must reference the core Spring Boot starter (`spring-boot-starter`) directly or indirectly (i.e. no need to add it if your starter relies on another starter).
If a project is created with only your custom starter, Spring Boot's core features will be honoured by the presence of the core starter.



[[boot-features-kotlin]]
== Kotlin support
https://kotlinlang.org[Kotlin] is a statically-typed language targeting the JVM (and other platforms) which allows writing concise and elegant code while providing {kotlin-docs}java-interop.html[interoperability] with existing libraries written in Java.

Spring Boot provides Kotlin support by leveraging the support in other Spring projects such as Spring Framework, Spring Data, and Reactor.
See the {spring-framework-docs}/languages.html#kotlin[Spring Framework Kotlin support documentation] for more information.

The easiest way to start with Spring Boot and Kotlin is to follow https://spring.io/guides/tutorials/spring-boot-kotlin/[this comprehensive tutorial].
You can create new Kotlin projects via https://start.spring.io/#!language=kotlin[start.spring.io].
Feel free to join the #spring channel of https://slack.kotlinlang.org/[Kotlin Slack] or ask a question with the `spring` and `kotlin` tags on https://stackoverflow.com/questions/tagged/spring+kotlin[Stack Overflow] if you need support.



[[boot-features-kotlin-requirements]]
=== Requirements
Spring Boot supports Kotlin 1.3.x.
To use Kotlin, `org.jetbrains.kotlin:kotlin-stdlib` and `org.jetbrains.kotlin:kotlin-reflect` must be present on the classpath.
The `kotlin-stdlib` variants `kotlin-stdlib-jdk7` and `kotlin-stdlib-jdk8` can also be used.

Since https://discuss.kotlinlang.org/t/classes-final-by-default/166[Kotlin classes are final by default], you are likely to want to configure {kotlin-docs}compiler-plugins.html#spring-support[kotlin-spring] plugin in order to automatically open Spring-annotated classes so that they can be proxied.

https://github.com/FasterXML/jackson-module-kotlin[Jackson's Kotlin module] is required for serializing / deserializing JSON data in Kotlin.
It is automatically registered when found on the classpath.
A warning message is logged if Jackson and Kotlin are present but the Jackson Kotlin module is not.

TIP: These dependencies and plugins are provided by default if one bootstraps a Kotlin project on https://start.spring.io/#!language=kotlin[start.spring.io].



[[boot-features-kotlin-null-safety]]
=== Null-safety
One of Kotlin's key features is {kotlin-docs}null-safety.html[null-safety].
It deals with `null` values at compile time rather than deferring the problem to runtime and encountering a `NullPointerException`.
This helps to eliminate a common source of bugs without paying the cost of wrappers like `Optional`.
Kotlin also allows using functional constructs with nullable values as described in this https://www.baeldung.com/kotlin-null-safety[comprehensive guide to null-safety in Kotlin].

Although Java does not allow one to express null-safety in its type system, Spring Framework, Spring Data, and Reactor now provide null-safety of their API via tooling-friendly annotations.
By default, types from Java APIs used in Kotlin are recognized as {kotlin-docs}java-interop.html#null-safety-and-platform-types[platform types] for which null-checks are relaxed.
{kotlin-docs}java-interop.html#jsr-305-support[Kotlin's support for JSR 305 annotations] combined with nullability annotations provide null-safety for the related Spring API in Kotlin.

The JSR 305 checks can be configured by adding the `-Xjsr305` compiler flag with the following options: `-Xjsr305={strict|warn|ignore}`.
The default behavior is the same as `-Xjsr305=warn`.
The `strict` value is required to have null-safety taken in account in Kotlin types inferred from Spring API but should be used with the knowledge that Spring API nullability declaration could evolve even between minor releases and more checks may be added in the future).

WARNING: Generic type arguments, varargs and array elements nullability are not yet supported.
See https://jira.spring.io/browse/SPR-15942[SPR-15942] for up-to-date information.
Also be aware that Spring Boot's own API is {github-issues}10712[not yet annotated].



[[boot-features-kotlin-api]]
=== Kotlin API



[[boot-features-kotlin-api-runapplication]]
==== runApplication
Spring Boot provides an idiomatic way to run an application with `runApplication<MyApplication>(*args)` as shown in the following example:

[source,kotlin,indent=0]
----
	import org.springframework.boot.autoconfigure.SpringBootApplication
	import org.springframework.boot.runApplication

	@SpringBootApplication
	class MyApplication

	fun main(args: Array<String>) {
		runApplication<MyApplication>(*args)
	}
----

This is a drop-in replacement for `SpringApplication.run(MyApplication::class.java, *args)`.
It also allows customization of the application as shown in the following example:

[source,kotlin,indent=0]
----
	runApplication<MyApplication>(*args) {
		setBannerMode(OFF)
	}
----



[[boot-features-kotlin-api-extensions]]
==== Extensions
Kotlin {kotlin-docs}extensions.html[extensions] provide the ability to extend existing classes with additional functionality.
The Spring Boot Kotlin API makes use of these extensions to add new Kotlin specific conveniences to existing APIs.

`TestRestTemplate` extensions, similar to those provided by Spring Framework for `RestOperations` in Spring Framework, are provided.
Among other things, the extensions make it possible to take advantage of Kotlin reified type parameters.



[[boot-features-kotlin-dependency-management]]
=== Dependency management
In order to avoid mixing different versions of Kotlin dependencies on the classpath, Spring Boot imports the Kotlin BOM.

With Maven, the Kotlin version can be customized via the `kotlin.version` property and plugin management is provided for `kotlin-maven-plugin`.
With Gradle, the Spring Boot plugin automatically aligns the `kotlin.version` with the version of the Kotlin plugin.

Spring Boot also manages the version of Coroutines dependencies by importing the Kotlin Coroutines BOM.
The version can be customized via the `kotlin-coroutines.version` property.

TIP: `org.jetbrains.kotlinx:kotlinx-coroutines-reactor` dependency is provided by default if one bootstraps a Kotlin project with at least one reactive dependency on https://start.spring.io/#!language=kotlin[start.spring.io].



[[boot-features-kotlin-configuration-properties]]
=== @ConfigurationProperties
`@ConfigurationProperties` when used in combination with <<boot-features-external-config-constructor-binding,`@ConstructorBinding`>> supports classes with immutable `val` properties as shown in the following example:

[source,kotlin,indent=0]
----
@ConstructorBinding
@ConfigurationProperties("example.kotlin")
data class KotlinExampleProperties(
		val name: String,
		val description: String,
		val myService: MyService) {

	data class MyService(
			val apiToken: String,
			val uri: URI
	)
}
----

TIP: To generate <<appendix-configuration-metadata.adoc#configuration-metadata-annotation-processor,your own metadata>> using the annotation processor, {kotlin-docs}kapt.html[`kapt` should be configured] with the `spring-boot-configuration-processor` dependency.
Note that some features (such as detecting the default value or deprecated items) are not working due to limitations in the model kapt provides.



[[boot-features-kotlin-testing]]
=== Testing
While it is possible to use JUnit 4 to test Kotlin code, JUnit 5 is provided by default and is recommended.
JUnit 5 enables a test class to be instantiated once and reused for all of the class's tests.
This makes it possible to use `@BeforeAll` and `@AfterAll` annotations on non-static methods, which is a good fit for Kotlin.

To mock Kotlin classes, https://mockk.io/[MockK] is recommended.
If you need the `Mockk` equivalent of the Mockito specific <<boot-features-testing-spring-boot-applications-mocking-beans,`@MockBean` and `@SpyBean` annotations>>, you can use https://github.com/Ninja-Squad/springmockk[SpringMockK] which provides similar `@MockkBean` and `@SpykBean` annotations.



[[boot-features-kotlin-resources]]
=== Resources



[[boot-features-kotlin-resources-further-reading]]
==== Further reading
* {kotlin-docs}[Kotlin language reference]
* https://kotlinlang.slack.com/[Kotlin Slack] (with a dedicated #spring channel)
* https://stackoverflow.com/questions/tagged/spring+kotlin[Stackoverflow with `spring` and `kotlin` tags]
* https://try.kotlinlang.org/[Try Kotlin in your browser]
* https://blog.jetbrains.com/kotlin/[Kotlin blog]
* https://kotlin.link/[Awesome Kotlin]
* https://spring.io/guides/tutorials/spring-boot-kotlin/[Tutorial: building web applications with Spring Boot and Kotlin]
* https://spring.io/blog/2016/02/15/developing-spring-boot-applications-with-kotlin[Developing Spring Boot applications with Kotlin]
* https://spring.io/blog/2016/03/20/a-geospatial-messenger-with-kotlin-spring-boot-and-postgresql[A Geospatial Messenger with Kotlin, Spring Boot and PostgreSQL]
* https://spring.io/blog/2017/01/04/introducing-kotlin-support-in-spring-framework-5-0[Introducing Kotlin support in Spring Framework 5.0]
* https://spring.io/blog/2017/08/01/spring-framework-5-kotlin-apis-the-functional-way[Spring Framework 5 Kotlin APIs, the functional way]



[[boot-features-kotlin-resources-examples]]
==== Examples
* https://github.com/sdeleuze/spring-boot-kotlin-demo[spring-boot-kotlin-demo]: regular Spring Boot + Spring Data JPA project
* https://github.com/mixitconf/mixit[mixit]: Spring Boot 2 + WebFlux + Reactive Spring Data MongoDB
* https://github.com/sdeleuze/spring-kotlin-fullstack[spring-kotlin-fullstack]: WebFlux Kotlin fullstack example with Kotlin2js for frontend instead of JavaScript or TypeScript
* https://github.com/spring-petclinic/spring-petclinic-kotlin[spring-petclinic-kotlin]: Kotlin version of the Spring PetClinic Sample Application
* https://github.com/sdeleuze/spring-kotlin-deepdive[spring-kotlin-deepdive]: a step by step migration for Boot 1.0 + Java to Boot 2.0 + Kotlin
* https://github.com/sdeleuze/spring-boot-coroutines-demo[spring-boot-coroutines-demo]: Coroutines sample project



[[boot-features-container-images]]
== Container Images
It is easily possible to package a Spring Boot fat jar as a docker image.
However, there are various downsides to copying and running the fat jar as is in the docker image.
There’s always a certain amount of overhead when running a fat jar without unpacking it, and in a containerized environment this can be noticeable.
The other issue is that putting your application's code and all its dependencies in one layer in the Docker image is sub-optimal.
Since you probably recompile your code more often than you upgrade the version of Spring Boot you use, it’s often better to separate things a bit more.
If you put jar files in the layer before your application classes, Docker often only needs to change the very bottom layer and can pick others up from its cache.



[[boot-layering-docker-images]]
=== Layering Docker Images
To make it easier to create optimized Docker images, Spring Boot supports adding a layer index file to the jar.
It provides a list of layers and the parts of the jar that should be contained within them.
The list of layers in the index is ordered based on the order in which the layers should be added to the Docker/OCI image.
Out-of-the-box, the following layers are supported:

* `dependencies` (for regular released dependencies)
* `spring-boot-loader` (for everything under `org/springframework/boot/loader`)
* `snapshot-dependencies` (for snapshot dependencies)
* `application` (for application classes and resources)

The following shows an example of a `layers.idx` file:

[source,yaml,indent=0]
----
	- "dependencies":
	  - BOOT-INF/lib/library1.jar
	  - BOOT-INF/lib/library2.jar
	- "spring-boot-loader":
	  - org/springframework/boot/loader/JarLauncher.class
	  - org/springframework/boot/loader/jar/JarEntry.class
	- "snapshot-dependencies":
	  - BOOT-INF/lib/library3-SNAPSHOT.jar
	- "application":
	  - META-INF/MANIFEST.MF
	  - BOOT-INF/classes/a/b/C.class
----

This layering is designed to separate code based on how likely it is to change between application builds.
Library code is less likely to change between builds, so it is placed in its own layers to allow tooling to re-use the layers from cache.
Application code is more likely to change between builds so it is isolated in a separate layer.

For Maven, refer to the {spring-boot-maven-plugin-docs}#repackage-layers[packaging layered jars section] for more details on adding a layer index to the jar.
For Gradle, refer to the {spring-boot-gradle-plugin-docs}#packaging-layered-jars[packaging layered jars section] of the Gradle plugin documentation.



[[boot-features-container-images-building]]
=== Building Container Images
Spring Boot applications can be containerized <<boot-features-container-images-docker,using Dockerfiles>>, or by <<boot-features-container-images-buildpacks,using Cloud Native Buildpacks to create docker compatible container images that you can run anywhere>>.



[[boot-features-container-images-docker]]
==== Dockerfiles
While it is possible to convert a Spring Boot fat jar into a docker image with just a few lines in the Dockerfile, we will use the <<boot-layering-docker-images,layering feature>> to create an optimized docker image.
When you create a jar containing the layers index file, the `spring-boot-jarmode-layertools` jar will be added as a dependency to your jar.
With this jar on the classpath, you can launch your application in a special mode which allows the bootstrap code to run something entirely different from your application, for example, something that extracts the layers.

CAUTION: The `layertools` mode can not be used with a <<deployment.adoc#deployment-install, fully executable Spring Boot archive>> that includes a launch script.
Disable launch script configuration when building a jar file that is intended to be used with `layertools`.

Here’s how you can launch your jar with a `layertools` jar mode:

[source]
----
$ java -Djarmode=layertools -jar my-app.jar
----

This will provide the following output:

[source]
----
Usage:
  java -Djarmode=layertools -jar my-app.jar

Available commands:
  list     List layers from the jar that can be extracted
  extract  Extracts layers from the jar for image creation
  help     Help about any command
----

The `extract` command can be used to easily split the application into layers to be added to the dockerfile.
Here's an example of a Dockerfile using `jarmode`.

[source]
----
FROM adoptopenjdk:11-jre-hotspot as builder
WORKDIR application
ARG JAR_FILE=target/*.jar
COPY ${JAR_FILE} application.jar
RUN java -Djarmode=layertools -jar application.jar extract

FROM adoptopenjdk:11-jre-hotspot
WORKDIR application
COPY --from=builder application/dependencies/ ./
COPY --from=builder application/spring-boot-loader/ ./
COPY --from=builder application/snapshot-dependencies/ ./
COPY --from=builder application/application/ ./
ENTRYPOINT ["java", "org.springframework.boot.loader.JarLauncher"]
----

Assuming the above `Dockerfile` is in the current directory, your docker image can be built with `docker build .`, or optionally specifying the path to your application jar, as shown in the following example:

[indent=0]
----
	docker build --build-arg JAR_FILE=path/to/myapp.jar .
----

This is a multi-stage dockerfile.
The builder stage extracts the directories that are needed later.
Each of the `COPY` commands relates to the layers extracted by the jarmode.

Of course, a Dockerfile can be written without using the jarmode.
You can use some combination of `unzip` and `mv` to move things to the right layer but jarmode simplifies that.



[[boot-features-container-images-buildpacks]]
==== Cloud Native Buildpacks
Dockerfiles are just one way to build docker images.
Another way to build docker images is directly from your Maven or Gradle plugin, using buildpacks.
If you’ve ever used an application platform such as Cloud Foundry or Heroku then you’ve probably used a buildpack.
Buildpacks are the part of the platform that takes your application and converts it into something that the platform can actually run.
For example, Cloud Foundry’s Java buildpack will notice that you’re pushing a `.jar` file and automatically add a relevant JRE.

With Cloud Native Buildpacks, you can create Docker compatible images that you can run anywhere.
Spring Boot includes buildpack support directly for both Maven and Gradle.
This means you can just type a single command and quickly get a sensible image into your locally running Docker daemon.

Refer to the individual plugin documentation on how to use buildpacks with {spring-boot-maven-plugin-docs}#build-image[Maven] and {spring-boot-gradle-plugin-docs}#build-image[Gradle].

NOTE: The https://github.com/paketo-buildpacks/spring-boot[Paketo Spring Boot buildpack] has also been updated to support the `layers.idx` file so any customization that is applied to it will be reflected in the image created by the buildpack.

NOTE: In order to achieve reproducible builds and container image caching, Buildpacks can manipulate the application resources metadata (such as the file "last modified" information).
You should ensure that your application does not rely on that metadata at runtime.
Spring Boot can use that information when serving static resources, but this can be disabled with configprop:spring.web.resources.cache.use-last-modified[]

[[boot-features-whats-next]]
== What to Read Next
If you want to learn more about any of the classes discussed in this section, you can check out the {spring-boot-api}/[Spring Boot API documentation] or you can browse the {spring-boot-code}[source code directly].
If you have specific questions, take a look at the <<howto.adoc#howto, how-to>> section.

If you are comfortable with Spring Boot's core features, you can continue on and read about <<production-ready-features.adoc#production-ready, production-ready features>>.<|MERGE_RESOLUTION|>--- conflicted
+++ resolved
@@ -487,6 +487,8 @@
 Spring Boot ships with the `BufferingApplicationStartup` variant; this implementation is meant for buffering the startup steps and draining them into an external metrics system.
 Applications can ask for the bean of type `BufferingApplicationStartup` in any component.
 Additionally, Spring Boot Actuator will {spring-boot-actuator-restapi-docs}/#startup[expose a `startup` endpoint to expose this information as a JSON document].
+
+
 
 [[boot-features-external-config]]
 == Externalized Configuration
@@ -600,49 +602,10 @@
 
 
 
-<<<<<<< HEAD
 [[boot-features-external-config-files]]
 === External Application Properties [[boot-features-external-config-application-property-files]]
 Spring Boot will automatically find and load `application.properties` and `application.yaml` files from the following locations when your application starts:
 
-=======
-[[boot-features-external-config-random-values]]
-=== Configuring Random Values
-The `RandomValuePropertySource` is useful for injecting random values (for example, into secrets or test cases).
-It can produce integers, longs, uuids, or strings, as shown in the following example:
-
-[source,properties,indent=0]
-----
-	my.secret=${random.value}
-	my.number=${random.int}
-	my.bignumber=${random.long}
-	my.uuid=${random.uuid}
-	my.number.less.than.ten=${random.int(10)}
-	my.number.in.range=${random.int[1024,65536]}
-----
-
-The `+random.int*+` syntax is `OPEN value (,max) CLOSE` where the `OPEN,CLOSE` are any character and `value,max` are integers.
-If `max` is provided, then `value` is the minimum value and `max` is the maximum value (exclusive).
-
-
-
-[[boot-features-external-config-command-line-args]]
-=== Accessing Command Line Properties
-By default, `SpringApplication` converts any command line option arguments (that is, arguments starting with `--`, such as `--server.port=9000`) to a `property` and adds them to the Spring `Environment`.
-As mentioned previously, command line properties always take precedence over other property sources.
-
-If you do not want command line properties to be added to the `Environment`, you can disable them by using `SpringApplication.setAddCommandLineProperties(false)`.
-
-
-
-[[boot-features-external-config-application-property-files]]
-=== Application Property Files
-`SpringApplication` loads properties from `application.properties` files in the following locations and adds them to the Spring `Environment`:
-
-. A `/config` subdirectory of the current directory
-. The current directory
-. A classpath `/config` package
->>>>>>> f82b3369
 . The classpath root
 . The classpath `/config` package
 . The current directory
@@ -822,6 +785,7 @@
 
 
 
+[[boot-features-external-config-files-importing-extensionless]]
 ==== Importing Extensionless Files
 Some cloud platforms cannot add a file extension to volume mounted files.
 To import these extensionless files, you need to give Spring Boot a hint so that it knows how to load them.
@@ -1041,6 +1005,9 @@
 
 NOTE: If you use "`Starters`", SnakeYAML is automatically provided by `spring-boot-starter`.
 
+
+
+[[boot-features-external-config-yaml-to-properties]]
 ==== Mapping YAML to Properties
 YAML documents need to be converted from their hierarchical format to a flat structure that can be used with the Spring `Environment`.
 For example, consider the following YAML document:
@@ -1103,6 +1070,7 @@
 You can also use the `YamlPropertySourceLoader` class if you want to load YAML as a Spring `PropertySource`.
 
 
+
 [[boot-features-external-config-random-values]]
 === Configuring Random Values
 The `RandomValuePropertySource` is useful for injecting random values (for example, into secrets or test cases).
@@ -1549,11 +1517,7 @@
 The slash has been removed from `key3` because it wasn't surrounded by square brackets.
 
 You may also occasionally need to use the bracket notation if your `key` contains a `.` and you are binding to non-scalar value.
-<<<<<<< HEAD
 For example, binding `a.b=c` to `Map<String, Object>` will return a Map with the entry `{"a"={"b"="c"}}` whereas `[a.b]=c` will return a Map with the entry `{"a.b"="c"}`.
-=======
-For example, binding `a.b=c` to `Map<String, Object>` will return a Map with the entry `{"a"={"b"="c"}}` where as `[a.b]=c` will return a Map with the entry `{"a.b"="c"}`.
->>>>>>> f82b3369
 
 
 
@@ -1953,6 +1917,7 @@
 The `SpringApplication` entry point has a Java API for setting additional profiles (that is, on top of those activated by the configprop:spring.profiles.active[] property).
 See the `setAdditionalProfiles()` method in {spring-boot-module-api}/SpringApplication.html[SpringApplication].
 Profile groups, which are described in the <<boot-features-profiles-groups,next section>> can also be used to add active profiles if a given profile is active.
+
 
 
 [[boot-features-profiles-groups]]
@@ -5104,7 +5069,6 @@
 
 
 
-
 [[boot-features-connecting-to-elasticsearch-reactive-rest]]
 ==== Connecting to Elasticsearch using Reactive REST clients
 {spring-data-elasticsearch}[Spring Data Elasticsearch] ships `ReactiveElasticsearchClient` for querying Elasticsearch instances in a reactive fashion.
@@ -9093,6 +9057,8 @@
 You should ensure that your application does not rely on that metadata at runtime.
 Spring Boot can use that information when serving static resources, but this can be disabled with configprop:spring.web.resources.cache.use-last-modified[]
 
+
+
 [[boot-features-whats-next]]
 == What to Read Next
 If you want to learn more about any of the classes discussed in this section, you can check out the {spring-boot-api}/[Spring Boot API documentation] or you can browse the {spring-boot-code}[source code directly].
