--- conflicted
+++ resolved
@@ -7018,7 +7018,8 @@
 ==== Auto-configured Data Cassandra Tests
 You can use `@DataCassandraTest` to test Cassandra applications.
 By default, it configures a `CassandraTemplate`, scans for `@Table` classes, and configures Spring Data Cassandra repositories.
-Regular `@Component` beans are not loaded into the `ApplicationContext`.
+Regular `@Component` and `@ConfigurationProperties` beans are not scanned when the `@DataCassandraTest` annotation is used.
+`@EnableConfigurationProperties` can be used to include `@ConfigurationProperties` beans.
 (For more about using Cassandra with Spring Boot, see "<<boot-features-cassandra>>", earlier in this chapter.)
 
 TIP: A list of the auto-configuration settings that are enabled by `@DataCassandraTest` can be <<appendix-test-auto-configuration.adoc#test-auto-configuration,found in the appendix>>.
@@ -7248,14 +7249,9 @@
 [[boot-features-testing-spring-boot-applications-testing-autoconfigured-neo4j-test]]
 ==== Auto-configured Data Neo4j Tests
 You can use `@DataNeo4jTest` to test Neo4j applications.
-<<<<<<< HEAD
 By default, it scans for `@Node` classes, and configures Spring Data Neo4j repositories.
-Regular `@Component` beans are not loaded into the `ApplicationContext`.
-=======
-By default, it uses an in-memory embedded Neo4j (if the embedded driver is available), scans for `@NodeEntity` classes, and configures Spring Data Neo4j repositories.
 Regular `@Component` and `@ConfigurationProperties` beans are not scanned when the `@DataNeo4jTest` annotation is used.
 `@EnableConfigurationProperties` can be used to include `@ConfigurationProperties` beans.
->>>>>>> aab4ee9a
 (For more about using Neo4J with Spring Boot, see "<<boot-features-neo4j>>", earlier in this chapter.)
 
 TIP: A list of the auto-configuration settings that are enabled by `@DataNeo4jTest` can be <<appendix-test-auto-configuration.adoc#test-auto-configuration,found in the appendix>>.
