plugins {
	id "dev.adamko.dokkatoo-html"
	id "java"
<<<<<<< HEAD
	id "org.antora"
	id "org.springframework.boot.conventions"
=======
	id "org.asciidoctor.jvm.convert"
>>>>>>> ad72411e
	id "org.springframework.boot.deployed"
	id 'org.jetbrains.kotlin.jvm'
}

description = "Spring Boot Docs"

configurations {
	autoConfiguration
	configurationProperties
	remoteSpringApplicationExample
	springApplicationExample
	testSlices
	antoraContent
	all {
		resolutionStrategy.eachDependency { DependencyResolveDetails details ->
			if (details.requested.module.group == "org.apache.kafka" && details.requested.module.name == "kafka-server-common") {
				details.artifactSelection {
					selectArtifact(DependencyArtifact.DEFAULT_TYPE, null, null)
				}
			}
		}
	}
}

jar {
	enabled = false
}

javadoc {
	enabled = false
}

javadocJar {
	enabled = false
}

sourcesJar {
	enabled = false
}

plugins.withType(EclipsePlugin) {
	eclipse.classpath { classpath ->
		classpath.plusConfigurations.add(configurations.getByName(sourceSets.main.runtimeClasspathConfigurationName))
	}
}

dependencies {
	autoConfiguration(project(path: ":spring-boot-project:spring-boot-autoconfigure", configuration: "autoConfigurationMetadata"))
	autoConfiguration(project(path: ":spring-boot-project:spring-boot-actuator-autoconfigure", configuration: "autoConfigurationMetadata"))
	autoConfiguration(project(path: ":spring-boot-project:spring-boot-devtools", configuration: "autoConfigurationMetadata"))
	autoConfiguration(project(path: ":spring-boot-project:spring-boot-testcontainers", configuration: "autoConfigurationMetadata"))

	configurationProperties(project(path: ":spring-boot-project:spring-boot", configuration: "configurationPropertiesMetadata"))
	configurationProperties(project(path: ":spring-boot-project:spring-boot-actuator", configuration: "configurationPropertiesMetadata"))
	configurationProperties(project(path: ":spring-boot-project:spring-boot-actuator-autoconfigure", configuration: "configurationPropertiesMetadata"))
	configurationProperties(project(path: ":spring-boot-project:spring-boot-autoconfigure", configuration: "configurationPropertiesMetadata"))
	configurationProperties(project(path: ":spring-boot-project:spring-boot-docker-compose", configuration: "configurationPropertiesMetadata"))
	configurationProperties(project(path: ":spring-boot-project:spring-boot-devtools", configuration: "configurationPropertiesMetadata"))
	configurationProperties(project(path: ":spring-boot-project:spring-boot-test-autoconfigure", configuration: "configurationPropertiesMetadata"))
	configurationProperties(project(path: ":spring-boot-project:spring-boot-testcontainers", configuration: "configurationPropertiesMetadata"))

	dokkatoo(project(path: ":spring-boot-project:spring-boot"))
	dokkatoo(project(path: ":spring-boot-project:spring-boot-test"))

	implementation(project(path: ":spring-boot-project:spring-boot-actuator"))
	implementation(project(path: ":spring-boot-project:spring-boot-actuator-autoconfigure"))
	implementation(project(path: ":spring-boot-project:spring-boot-autoconfigure"))
	implementation(project(path: ":spring-boot-project:spring-boot-docker-compose"))
	implementation(project(path: ":spring-boot-project:spring-boot-tools:spring-boot-cli"))
	implementation(project(path: ":spring-boot-project:spring-boot-tools:spring-boot-loader-tools"))
	implementation(project(path: ":spring-boot-project:spring-boot-test"))
	implementation(project(path: ":spring-boot-project:spring-boot-test-autoconfigure"))
	implementation(project(path: ":spring-boot-project:spring-boot-testcontainers"))
	implementation(project(path: ":spring-boot-project:spring-boot-devtools"))
	implementation("ch.qos.logback:logback-classic")
	implementation("com.zaxxer:HikariCP")
	implementation("io.micrometer:micrometer-jakarta9")
	implementation("io.micrometer:micrometer-tracing")
	implementation("io.micrometer:micrometer-registry-graphite")
	implementation("io.micrometer:micrometer-registry-jmx")
	implementation("io.projectreactor.netty:reactor-netty-http")
	implementation("io.undertow:undertow-core")
	implementation("jakarta.annotation:jakarta.annotation-api")
	implementation("jakarta.jms:jakarta.jms-api")
	implementation("jakarta.persistence:jakarta.persistence-api")
	implementation("jakarta.servlet:jakarta.servlet-api")
	implementation("jakarta.validation:jakarta.validation-api")
	implementation("net.sourceforge.htmlunit:htmlunit") {
		exclude group: "commons-logging", module: "commons-logging"
		exclude group: "xml-apis", module: "xml-apis"
	}
	implementation("org.apache.httpcomponents.client5:httpclient5")
	implementation("org.apache.commons:commons-dbcp2") {
		exclude group: "commons-logging", module: "commons-logging"
	}
	implementation("org.apache.kafka:kafka-streams")
	implementation("org.apache.logging.log4j:log4j-to-slf4j")
	implementation("org.apache.tomcat.embed:tomcat-embed-core")
	implementation("org.assertj:assertj-core")
	implementation("org.cache2k:cache2k-spring")
	implementation("org.apache.groovy:groovy")
	implementation("org.glassfish.jersey.containers:jersey-container-servlet-core")
	implementation("org.glassfish.jersey.core:jersey-server")
	implementation("org.hibernate.orm:hibernate-jcache") {
		exclude group: "javax.activation", module: "javax.activation-api"
		exclude group: "javax.persistence", module: "javax.persistence-api"
		exclude group: "javax.xml.bind", module: "jaxb-api"
		exclude group: "org.jboss.spec.javax.transaction", module: "jboss-transaction-api_1.2_spec"
	}
	implementation("org.jetbrains.kotlin:kotlin-stdlib-jdk8")
	implementation("org.jooq:jooq") {
		exclude group: "javax.xml.bind", module: "jaxb-api"
	}
	implementation("org.mockito:mockito-core")
	implementation("org.mongodb:mongodb-driver-sync")
	implementation("org.postgresql:r2dbc-postgresql")
	implementation("org.quartz-scheduler:quartz")
	implementation("org.slf4j:jul-to-slf4j")
	implementation("org.springframework:spring-jdbc")
	implementation("org.springframework:spring-jms")
	implementation("org.springframework:spring-orm")
	implementation("org.springframework:spring-test")
	implementation("org.springframework:spring-web")
	implementation("org.springframework:spring-webflux")
	implementation("org.springframework:spring-webmvc")
	implementation("org.springframework:spring-websocket")
	implementation("org.springframework.amqp:spring-amqp")
	implementation("org.springframework.amqp:spring-rabbit")
	implementation("org.springframework.batch:spring-batch-core")
	implementation("org.springframework.data:spring-data-cassandra")
	implementation("org.springframework.data:spring-data-couchbase")
	implementation("org.springframework.data:spring-data-elasticsearch") {
		exclude group: "commons-logging", module: "commons-logging"
	}
	implementation("org.springframework.data:spring-data-envers") {
		exclude group: "javax.activation", module: "javax.activation-api"
		exclude group: "javax.persistence", module: "javax.persistence-api"
		exclude group: "javax.xml.bind", module: "jaxb-api"
		exclude group: "org.jboss.spec.javax.transaction", module: "jboss-transaction-api_1.2_spec"
	}
	implementation("org.springframework.data:spring-data-jpa")
	implementation("org.springframework.data:spring-data-ldap")
	implementation("org.springframework.data:spring-data-mongodb")
	implementation("org.springframework.data:spring-data-neo4j")
	implementation("org.springframework.data:spring-data-redis")
	implementation("org.springframework.data:spring-data-r2dbc")
	implementation("org.springframework.graphql:spring-graphql")
	implementation("org.springframework.graphql:spring-graphql-test")
	implementation("org.springframework.kafka:spring-kafka")
	implementation("org.springframework.kafka:spring-kafka-test") {
		exclude group: "commons-logging", module: "commons-logging"
	}
	implementation("org.springframework.pulsar:spring-pulsar")
	implementation("org.springframework.pulsar:spring-pulsar-reactive")
	implementation("org.springframework.restdocs:spring-restdocs-mockmvc")
	implementation("org.springframework.restdocs:spring-restdocs-restassured")
	implementation("org.springframework.restdocs:spring-restdocs-webtestclient")
	implementation("org.springframework.security:spring-security-config")
	implementation("org.springframework.security:spring-security-oauth2-client")
	implementation("org.springframework.security:spring-security-test")
	implementation("org.springframework.security:spring-security-web")
	implementation("org.springframework.ws:spring-ws-core")
	implementation("org.springframework.ws:spring-ws-test")
	implementation("org.testcontainers:junit-jupiter")
	implementation("org.testcontainers:neo4j")
	implementation("org.testcontainers:mongodb")
	implementation("org.junit.jupiter:junit-jupiter")
	implementation("org.yaml:snakeyaml")

	remoteSpringApplicationExample(platform(project(":spring-boot-project:spring-boot-dependencies")))
	remoteSpringApplicationExample(project(":spring-boot-project:spring-boot-devtools"))
	remoteSpringApplicationExample(project(":spring-boot-project:spring-boot-starters:spring-boot-starter-logging"))
	remoteSpringApplicationExample("org.springframework:spring-web")

	springApplicationExample(platform(project(":spring-boot-project:spring-boot-dependencies")))
	springApplicationExample(project(path: ":spring-boot-project:spring-boot-starters:spring-boot-starter-web"))

	antoraContent(project(path: ":spring-boot-project:spring-boot-actuator-autoconfigure", configuration: "antoraContent"))
	antoraContent(project(path: ":spring-boot-project:spring-boot-tools:spring-boot-gradle-plugin", configuration: "antoraContent"))
	antoraContent(project(path: ":spring-boot-project:spring-boot-tools:spring-boot-maven-plugin", configuration: "antoraContent"))

	testImplementation(project(":spring-boot-project:spring-boot-actuator-autoconfigure"))
	testImplementation(project(":spring-boot-project:spring-boot-tools:spring-boot-test-support"))
	testImplementation("org.assertj:assertj-core")
	testImplementation("org.junit.jupiter:junit-jupiter")

	testRuntimeOnly(project(":spring-boot-project:spring-boot-starters:spring-boot-starter-web"))
	testRuntimeOnly("com.h2database:h2")
	testRuntimeOnly("org.springframework:spring-jdbc")

	testSlices(project(path: ":spring-boot-project:spring-boot-test-autoconfigure", configuration: "testSliceMetadata"))
}

dokkatoo {
	moduleName.set("Spring Boot Kotlin API")
}

task aggregatedJavadoc(type: Javadoc) {
	dependsOn dependencyVersions
	project.rootProject.gradle.projectsEvaluated {
		Set<Project> publishedProjects = rootProject.subprojects.findAll { it != project }
			.findAll { it.plugins.hasPlugin(JavaPlugin) && it.plugins.hasPlugin(MavenPublishPlugin) }
			.findAll { !it.path.contains(":spring-boot-tools:") ||
						it.path.contains(":spring-boot-tools:spring-boot-buildpack-platform") ||
						it.path.contains(":spring-boot-tools:spring-boot-loader-tools") }
			.findAll { !it.name.startsWith('spring-boot-starter') }
		dependsOn publishedProjects.javadoc
		source publishedProjects.javadoc.source
		classpath = project.files(publishedProjects.javadoc.classpath)
		destinationDir = project.file "${buildDir}/docs/javadoc"
		options {
			author = true
			docTitle = "Spring Boot ${project.version} API"
			memberLevel = "protected"
			outputLevel = "quiet"
			splitIndex = true
			use = true
			windowTitle = "Spring Boot ${project.version} API"
		}
		doFirst {
			def versionConstraints = dependencyVersions.versionConstraints
			def toMajorMinorVersion = version -> {
				String formatted = version.split("\\.").take(2).join('.') + '.x'
				return version.endsWith("-SNAPSHOT") ? formatted + "-SNAPSHOT" : formatted
			}
			def springFrameworkVersion = toMajorMinorVersion(versionConstraints["org.springframework:spring-core"])
			def springSecurityVersion = toMajorMinorVersion(versionConstraints["org.springframework.security:spring-security-core"])
			def tomcatVersion = "${versionConstraints["org.apache.tomcat:tomcat-annotations-api"]}"
			def tomcatDocsVersion = tomcatVersion.substring(0, tomcatVersion.lastIndexOf("."));
			options.links = [
				"https://docs.oracle.com/en/java/javase/17/docs/api/",
				"https://docs.spring.io/spring-framework/docs/${springFrameworkVersion}/javadoc-api/",
				"https://docs.spring.io/spring-security/site/docs/${springSecurityVersion}/api/",
				"https://jakarta.ee/specifications/platform/9/apidocs/",
				"https://tomcat.apache.org/tomcat-${tomcatDocsVersion}-doc/api/",
			] as String[]
		}
	}
}

task documentTestSlices(type: org.springframework.boot.build.test.autoconfigure.DocumentTestSlices) {
	testSlices = configurations.testSlices
	outputFile = file("${buildDir}/generated/docs/test-auto-configuration/documented-slices.adoc")
}

task documentStarters(type: org.springframework.boot.build.starters.DocumentStarters) {
	outputDir = file("${buildDir}/generated/docs/using/starters/")
}

task documentAutoConfigurationClasses(type: org.springframework.boot.build.autoconfigure.DocumentAutoConfigurationClasses) {
	autoConfiguration = configurations.autoConfiguration
	outputDir = file("${buildDir}/generated/docs/auto-configuration-classes/documented-auto-configuration-classes/")
}

task documentDependencyVersionCoordinates(type: org.springframework.boot.build.constraints.DocumentConstrainedVersions) {
	dependsOn dependencyVersions
	constrainedVersions.set(providers.provider { dependencyVersions.constrainedVersions })
	outputFile = file("${buildDir}/generated/docs/dependency-versions/documented-coordinates.adoc")
}

task documentDependencyVersionProperties(type: org.springframework.boot.build.constraints.DocumentVersionProperties) {
	dependsOn dependencyVersions
	versionProperties.set(providers.provider { dependencyVersions.versionProperties})
	outputFile = file("${buildDir}/generated/docs/dependency-versions/documented-properties.adoc")
}

task documentConfigurationProperties(type: org.springframework.boot.build.context.properties.DocumentConfigurationProperties) {
	configurationPropertyMetadata = configurations.configurationProperties
	outputDir = file("${buildDir}/generated/docs/application-properties")
}

task documentDevtoolsPropertyDefaults(type: org.springframework.boot.build.devtools.DocumentDevtoolsPropertyDefaults) {}

task runRemoteSpringApplicationExample(type: org.springframework.boot.build.docs.ApplicationRunner) {
	classpath = configurations.remoteSpringApplicationExample
	mainClass = "org.springframework.boot.devtools.RemoteSpringApplication"
	args = ["https://myapp.example.com", "--spring.devtools.remote.secret=secret", "--spring.devtools.livereload.port=0"]
	output = file("$buildDir/example-output/remote-spring-application.txt")
	expectedLogging = "Started RemoteSpringApplication in "
	applicationJar = "/Users/myuser/.m2/repository/org/springframework/boot/spring-boot-devtools/${project.version}/spring-boot-devtools-${project.version}.jar"
	normalizeLiveReloadPort()
}

task runSpringApplicationExample(type: org.springframework.boot.build.docs.ApplicationRunner) {
	classpath = configurations.springApplicationExample + sourceSets.main.output
	mainClass = "org.springframework.boot.docs.features.logexample.MyApplication"
	args = ["--server.port=0"]
	output = file("$buildDir/example-output/spring-application.txt")
	expectedLogging = "Started MyApplication in "
	normalizeTomcatPort()
}

task runLoggingFormatExample(type: org.springframework.boot.build.docs.ApplicationRunner) {
	classpath = configurations.springApplicationExample + sourceSets.main.output
	mainClass = "org.springframework.boot.docs.features.logexample.MyApplication"
	args = ["--spring.main.banner-mode=off", "--server.port=0", "--spring.application.name=myapp"]
	output = file("$buildDir/example-output/logging-format.txt")
	expectedLogging = "Started MyApplication in "
	normalizeTomcatPort()
}

def getRelativeExamplesPath(var outputs) {
	def fileName = outputs.files.singleFile.name
	'example$example-output/' + fileName
}

def antoraRootAggregateContent = tasks.register("antoraRootAggregateContent", Zip) {
	destinationDirectory = layout.buildDirectory.dir('generated/docs/antora-content')
	archiveClassifier = "root-aggregate-content"
	from("src/main") {
		into "modules/ROOT/examples"
	}
	from(project.configurations.configurationProperties) {
		eachFile {
			it.path = rootProject
				.projectDir
				.toPath()
				.relativize(it.file.toPath())
				.toString()
				.replace('\\', '/')
				.replaceAll('.*/([^/]+)/build.*', 'modules/ROOT/partials/$1/spring-configuration-metadata.json')
		}
	}
	from(runRemoteSpringApplicationExample) {
		into "modules/ROOT/examples"
	}
	from(documentDevtoolsPropertyDefaults) {
		into "modules/ROOT/partials/propertydefaults"
	}
	from(documentStarters) {
		into "modules/ROOT/partials/starters"
	}
	from(documentTestSlices) {
		into "modules/appendix/partials/slices"
	}
	from(runSpringApplicationExample) {
		into "modules/ROOT/partials/application"
	}
	from(runLoggingFormatExample) {
		into "modules/ROOT/partials/logging"
	}
	from(documentDependencyVersionCoordinates) {
		into "modules/appendix/partials/dependency-versions"
	}
	from(documentDependencyVersionProperties) {
		into "modules/appendix/partials/dependency-versions"
	}
	from(documentAutoConfigurationClasses) {
		into "modules/appendix/partials/auto-configuration-classes"
	}
	from(documentConfigurationProperties) {
		into "modules/appendix/partials/configuration-properties"
	}
	from(tasks.getByName("generateAntoraYml")) {
		into "modules"
	}
}

def antoraApiCatalogContent = tasks.register("antoraApiCatalogContent", Zip) {
	destinationDirectory = layout.buildDirectory.dir('generated/docs/antora-content')
	archiveClassifier = "api-catalog-content"
	from(aggregatedJavadoc) {
		into "java"
	}
	from(tasks.named("dokkatooGeneratePublicationHtml")) {
		into "kotlin"
	}
}

def copyAntoraContentDependencies = tasks.register("copyAntoraContentDependencies", Copy) {
	into layout.buildDirectory.dir('generated/docs/antora-dependencies-content')
	from(configurations.antoraContent)
	rename("spring-boot-actuator-autoconfigure", "spring-boot-docs")
	rename("spring-boot-maven-plugin", "spring-boot-docs")
	rename("spring-boot-gradle-plugin", "spring-boot-docs")
}

tasks.named("antora") {
	inputs.files(antoraRootAggregateContent, antoraApiCatalogContent, copyAntoraContentDependencies)
}

gradle.projectsEvaluated {
	def mavenPublication = publishing.publications.getByName("maven");
	configurations.antoraContent.dependencies.forEach { dependency ->
		dependency.dependencyProject.configurations.getByName(dependency.targetConfiguration)
			.artifacts.forEach(mavenPublication::artifact)
	}
}

dokkatoo {
	dokkatooPublications.configureEach {
		includes.from("src/docs/dokkatoo/dokka-overview.md")
	}
}

publishing {
	publications {
		getByName("maven") {
			artifact antoraRootAggregateContent
			artifact antoraApiCatalogContent
		}
	}
}<|MERGE_RESOLUTION|>--- conflicted
+++ resolved
@@ -1,12 +1,7 @@
 plugins {
 	id "dev.adamko.dokkatoo-html"
 	id "java"
-<<<<<<< HEAD
 	id "org.antora"
-	id "org.springframework.boot.conventions"
-=======
-	id "org.asciidoctor.jvm.convert"
->>>>>>> ad72411e
 	id "org.springframework.boot.deployed"
 	id 'org.jetbrains.kotlin.jvm'
 }
