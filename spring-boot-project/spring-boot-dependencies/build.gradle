--- conflicted
+++ resolved
@@ -2573,13 +2573,12 @@
 	}
 	library("Tomcat", "${tomcatVersion}") {
 		prohibit {
-<<<<<<< HEAD
 			versionRange "[11.0.0-M1,)"
 			because "it exceeds our Jakarte EE 10 baseline"
-=======
+		}
+		prohibit {
 			versionRange "[10.1.45]"
 			because "it contains a filestore regression"
->>>>>>> 8a10ec4b
 		}
 		group("org.apache.tomcat") {
 			modules = [
