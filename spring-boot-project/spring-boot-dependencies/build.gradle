plugins {
	id "org.springframework.boot.bom"
	id "org.springframework.boot.conventions"
	id "org.springframework.boot.deployed"
}

description = "Spring Boot Dependencies"

bom {
	effectiveBomArtifact()
	upgrade {
		policy = "same-minor-version"
		gitHub {
			issueLabels = ["type: dependency-upgrade"]
		}
	}
	library("ActiveMQ", "6.1.2") {
		group("org.apache.activemq") {
			modules = [
					"activemq-amqp",
					"activemq-blueprint",
					"activemq-broker",
					"activemq-client",
					"activemq-console" {
						exclude group: "commons-logging", module: "commons-logging"
					},
					"activemq-http",
					"activemq-jaas",
					"activemq-jdbc-store",
					"activemq-jms-pool",
					"activemq-kahadb-store",
					"activemq-karaf",
					"activemq-log4j-appender",
					"activemq-mqtt",
					"activemq-openwire-generator",
					"activemq-openwire-legacy",
					"activemq-osgi",
					"activemq-pool",
					"activemq-ra",
					"activemq-run",
					"activemq-runtime-config",
					"activemq-shiro",
					"activemq-spring" {
						exclude group: "commons-logging", module: "commons-logging"
					},
					"activemq-stomp",
					"activemq-web"
			]
		}
		links {
			site("https://activemq.apache.org")
			docs("https://activemq.apache.org/components/classic/documentation")
			releaseNotes { version -> "https://activemq.apache.org/components/classic/download/classic-%02d-%02d-%02d"
				.formatted(version.componentInts()) }
		}
	}
	library("Angus Mail", "2.0.3") {
		group("org.eclipse.angus") {
			modules = [
				"angus-core",
				"angus-mail",
				"dsn",
				"gimap",
				"imap",
				"jakarta.mail",
				"logging-mailhandler",
				"pop3",
				"smtp"
			]
		}
		links {
			site("https://github.com/eclipse-ee4j/angus-mail")
			releaseNotes("https://github.com/eclipse-ee4j/angus-mail/releases/tag/{version}")
		}
	}
	library("Artemis", "2.33.0") {
		group("org.apache.activemq") {
			imports = [
				"artemis-bom"
			]
		}
		links {
			site("https://activemq.apache.org/components/artemis")
			releaseNotes("https://activemq.apache.org/components/artemis/download/release-notes-{version}")
		}
	}
	library("AspectJ", "1.9.22") {
		group("org.aspectj") {
			modules = [
				"aspectjrt",
				"aspectjtools",
				"aspectjweaver"
			]
		}
		links {
			site("https://eclipse.dev/aspectj")
			releaseNotes("https://github.com/eclipse-aspectj/aspectj/blob/master/docs/release/README-{version}.adoc")
		}
	}
	library("AssertJ", "${assertjVersion}") {
		group("org.assertj") {
			imports = [
				"assertj-bom"
			]
		}
		links {
			site("https://assertj.github.io/doc/")
			releaseNotes("https://github.com/assertj/assertj/releases/tag/assertj-build-{version}")
		}
	}
	library("Awaitility", "4.2.1") {
		group("org.awaitility") {
			modules = [
				"awaitility",
				"awaitility-groovy",
				"awaitility-kotlin",
				"awaitility-scala"
			]
		}
		links {
			releaseNotes { version -> "https://github.com/awaitility/awaitility/wiki/ReleaseNotes%s.%s"
				.formatted(version.major(), version.minor()) }
		}
	}
	library("Zipkin Reporter", "3.4.0") {
		group("io.zipkin.reporter2") {
			imports = [
				"zipkin-reporter-bom"
			]
		}
		links {
			site("https://github.com/openzipkin/zipkin-reporter-java")
			releaseNotes("https://github.com/openzipkin/zipkin-reporter-java/releases/tag/{version}")
		}
	}
	library("Brave", "6.0.3") {
		group("io.zipkin.brave") {
			imports = [
				"brave-bom"
			]
		}
		links {
			site("https://github.com/openzipkin/brave")
			releaseNotes("https://github.com/openzipkin/brave/releases/tag/{version}")
		}
	}
	library("Build Helper Maven Plugin", "3.5.0") {
		group("org.codehaus.mojo") {
			plugins = [
				"build-helper-maven-plugin"
			]
		}
		links {
			site("https://www.mojohaus.org/build-helper-maven-plugin")
			releaseNotes("https://github.com/mojohaus/build-helper-maven-plugin/releases/tag/{version}")
		}
	}
	library("Byte Buddy", "1.14.17") {
		group("net.bytebuddy") {
			modules = [
				"byte-buddy",
				"byte-buddy-agent"
			]
		}
		links {
			site("https://bytebuddy.net/")
			docs("https://bytebuddy.net/#/tutorial")
			releaseNotes("https://github.com/raphw/byte-buddy/releases/tag/byte-buddy-{version}")
		}
	}
	library("cache2k", "2.6.1.Final") {
		group("org.cache2k") {
			modules = [
					"cache2k-api",
					"cache2k-config",
					"cache2k-core",
					"cache2k-jcache",
					"cache2k-micrometer",
					"cache2k-spring"
			]
		}
		links {
			site("https://cache2k.org")
			releaseNotes("https://github.com/cache2k/cache2k/releases/tag/v{version}")
		}
	}
	library("Caffeine", "3.1.8") {
		group("com.github.ben-manes.caffeine") {
			modules = [
				"caffeine",
				"guava",
				"jcache",
				"simulator"
			]
		}
		links {
			site("https://github.com/ben-manes/caffeine")
			docs("https://github.com/ben-manes/caffeine/wiki")
			releaseNotes("https://github.com/ben-manes/caffeine/releases/tag/v{version}")
		}
	}
	library("Cassandra Driver", "4.18.1") {
		group("org.apache.cassandra") {
			imports = [
				"java-driver-bom"
			]
			modules = [
				"java-driver-core"
			]
		}
		links {
			site { version -> "https://docs.datastax.com/en/developer/java-driver/%s.%s/"
				.formatted(version.major(), version.minor()) }
			releaseNotes { version -> "https://docs.datastax.com/en/developer/java-driver/%s.%s/changelog/#%s"
				.formatted(version.major(), version.minor(), version.toString("-")) }
		}
	}
	library("Classmate", "1.7.0") {
		group("com.fasterxml") {
			modules = [
				"classmate"
			]
		}
		links {
			site("https://github.com/FasterXML/java-classmate")
		}
	}
	library("Commons Codec", "${commonsCodecVersion}") {
		group("commons-codec") {
			modules = [
				"commons-codec"
			]
		}
		links {
			site("https://commons.apache.org/proper/commons-codec")
			releaseNotes("https://commons.apache.org/proper/commons-codec/changes-report.html#a{version}")
		}
	}
	library("Commons DBCP2", "2.12.0") {
		group("org.apache.commons") {
			modules = [
				"commons-dbcp2" {
					exclude group: "commons-logging", module: "commons-logging"
				}
			]
		}
		links {
			site("https://commons.apache.org/proper/commons-dbcp")
		}
	}
	library("Commons Lang3", "3.14.0") {
		group("org.apache.commons") {
			modules = [
				"commons-lang3"
			]
		}
		links {
			site("https://commons.apache.org/proper/commons-lang")
		}
	}
	library("Commons Pool", "1.6") {
		group("commons-pool") {
			modules = [
				"commons-pool"
			]
		}
	}
	library("Commons Pool2", "2.12.0") {
		group("org.apache.commons") {
			modules = [
				"commons-pool2"
			]
		}
		links {
			site("https://commons.apache.org/proper/commons-pool")
		}
	}
	library("Couchbase Client", "3.6.2") {
		group("com.couchbase.client") {
			modules = [
				"java-client"
			]
		}
		links {
			site("https://docs.couchbase.com/java-sdk/current/hello-world/overview.html")
		}
	}
	library("Crac", "1.4.0") {
		group("org.crac") {
			modules = [
				"crac"
			]
		}
	}
	library("CycloneDX Maven Plugin", "2.8.0") {
		group("org.cyclonedx") {
			plugins = [
				"cyclonedx-maven-plugin"
			]
		}
	}
	library("DB2 JDBC", "11.5.9.0") {
		group("com.ibm.db2") {
			modules = [
				"jcc"
			]
		}
	}
	library("Dependency Management Plugin", "1.1.5") {
		group("io.spring.gradle") {
			modules = [
				"dependency-management-plugin"
			]
		}
		links {
			site("https://github.com/spring-gradle-plugins/dependency-management-plugin")
			docs("https://docs.spring.io/dependency-management-plugin/docs/{version}/reference/html/")
			releaseNotes("https://github.com/spring-gradle-plugins/dependency-management-plugin/releases/tag/v{version}")
		}
	}
	library("Derby", "10.16.1.1") {
		prohibit {
			versionRange "[10.17.1.0,)"
			because "it requires Java 21"
		}
		group("org.apache.derby") {
			modules = [
				"derby",
				"derbyclient",
				"derbynet",
				"derbyoptionaltools",
				"derbyshared",
				"derbytools"
			]
		}
	}
	library("Ehcache3", "3.10.8") {
		group("org.ehcache") {
			modules = [
					"ehcache",
					"ehcache" {
						classifier = 'jakarta'
					},
					"ehcache-clustered",
					"ehcache-transactions",
					"ehcache-transactions" {
						classifier = 'jakarta'
					}
			]
		}
		links {
			site("https://www.ehcache.org/")
			releaseNotes("https://github.com/ehcache/ehcache3/releases/tag/v{version}")
		}
	}
	library("Elasticsearch Client", "8.13.4") {
		group("org.elasticsearch.client") {
			modules = [
				"elasticsearch-rest-client" {
					exclude group: "commons-logging", module: "commons-logging"
				},
				"elasticsearch-rest-client-sniffer" {
					exclude group: "commons-logging", module: "commons-logging"
				},
			]
		}
		group("co.elastic.clients") {
			modules = [
				"elasticsearch-java"
			]
		}
		links {
			releaseNotes("https://www.elastic.co/guide/en/elasticsearch/reference/current/release-notes-{version}.html")
		}
	}
	library("Flyway", "10.10.0") {
		group("org.flywaydb") {
			modules = [
				"flyway-commandline",
				"flyway-core",
				"flyway-database-db2",
				"flyway-database-derby",
				"flyway-database-hsqldb",
				"flyway-database-informix",
				"flyway-database-mongodb",
				"flyway-database-oracle",
				"flyway-database-postgresql",
				"flyway-database-redshift",
				"flyway-database-saphana",
				"flyway-database-snowflake",
				"flyway-database-sybasease",
				"flyway-firebird",
				"flyway-gcp-bigquery",
				"flyway-gcp-spanner",
				"flyway-mysql",
				"flyway-singlestore",
				"flyway-sqlserver"
			]
			plugins = [
				"flyway-maven-plugin"
			]
		}
		links {
			site("https://documentation.red-gate.com/flyway")
		}
	}
	library("FreeMarker", "2.3.33") {
		group("org.freemarker") {
			modules = [
				"freemarker"
			]
		}
		links {
			site("https://freemarker.apache.org")
			releaseNotes { version -> "https://freemarker.apache.org/docs/versions_%s.html"
				.formatted(version.toString("_")) }
		}
	}
	library("Git Commit ID Maven Plugin", "8.0.2") {
		group("io.github.git-commit-id") {
			plugins = [
				"git-commit-id-maven-plugin"
			]
		}
		links {
			site("https://github.com/git-commit-id/git-commit-id-maven-plugin")
			releaseNotes("https://github.com/git-commit-id/git-commit-id-maven-plugin/releases/tag/v{version}")
		}
	}
	library("Glassfish JAXB", "4.0.5") {
		group("org.glassfish.jaxb") {
			imports = [
				"jaxb-bom"
			]
		}
	}
	library("Glassfish JSTL", "3.0.1") {
		group("org.glassfish.web") {
			modules = [
				"jakarta.servlet.jsp.jstl"
			]
		}
	}
	library("GraphQL Java", "22.0") {
		prohibit {
			startsWith(["2018-", "2019-", "2020-", "2021-", "230521-"])
			because "These are snapshots that we don't want to see"
		}
		group("com.graphql-java") {
			modules = [
					"graphql-java"
			]
		}
		links {
			site("https://www.graphql-java.com/")
			releaseNotes("https://github.com/graphql-java/graphql-java/releases/tag/v{version}")
		}
	}
	library("Groovy", "4.0.21") {
		group("org.apache.groovy") {
			imports = [
				"groovy-bom"
			]
		}
		links {
			site("https://groovy-lang.org")
		}
	}
	library("Gson", "2.10.1") {
		group("com.google.code.gson") {
			modules = [
				"gson"
			]
		}
		links {
			site("https://github.com/google/gson")
			releaseNotes("https://github.com/google/gson/releases/tag/gson-parent-{version}")
		}
	}
	library("H2", "2.2.224") {
		group("com.h2database") {
			modules = [
				"h2"
			]
		}
		links {
			site("https://www.h2database.com")
			releaseNotes("https://github.com/h2database/h2database/releases/tag/version-{version}")
		}
	}
	library("Hamcrest", "${hamcrestVersion}") {
		group("org.hamcrest") {
			modules = [
				"hamcrest",
				"hamcrest-core",
				"hamcrest-library"
			]
		}
	}
	library("Hazelcast", "5.4.0") {
		group("com.hazelcast") {
			modules = [
				"hazelcast",
				"hazelcast-spring"
			]
		}
		links {
			site("https://hazelcast.com")
			releaseNotes("https://github.com/hazelcast/hazelcast/releases/tag/v{version}")
		}
	}
	library("Hibernate", "6.5.2.Final") {
		group("org.hibernate.orm") {
			modules = [
				"hibernate-agroal",
				"hibernate-ant",
				"hibernate-c3p0",
				"hibernate-community-dialects",
				"hibernate-core",
				"hibernate-envers",
				"hibernate-graalvm",
				"hibernate-hikaricp",
				"hibernate-jcache",
				"hibernate-jpamodelgen",
				"hibernate-micrometer",
				"hibernate-proxool",
				"hibernate-spatial",
				"hibernate-testing",
				"hibernate-vibur"
			]
		}
		links {
			site("https://hibernate.org/orm")
			javadoc { version -> "https://docs.jboss.org/hibernate/orm/%s.%s/javadocs"
				.formatted(version.major(), version.minor()) }
			docs { version -> "https://hibernate.org/orm/documentation/%s.%s"
				.formatted(version.major(), version.minor()) }
			releaseNotes { version -> "https://github.com/hibernate/hibernate-orm/releases/tag/%s"
				.formatted(version.toString().replace(".Final", "")) }
			add("userguide") { version -> "https://docs.jboss.org/hibernate/orm/%s.%s/userguide/html_single/Hibernate_User_Guide.html"
				.formatted(version.major(), version.minor()) }
		}
	}
	library("Hibernate Validator", "8.0.1.Final") {
		group("org.hibernate.validator") {
			modules = [
				"hibernate-validator",
				"hibernate-validator-annotation-processor"
			]
		}
	}
	library("HikariCP", "5.1.0") {
		group("com.zaxxer") {
			modules = [
				"HikariCP"
			]
		}
	}
	library("HSQLDB", "2.7.3") {
		group("org.hsqldb") {
			modules = [
				"hsqldb"
			]
		}
	}
	library("HtmlUnit", "2.70.0") {
		group("net.sourceforge.htmlunit") {
			modules = [
				"htmlunit" {
					exclude group: "commons-logging", module: "commons-logging"
				}
			]
		}
		links {
			site("https://www.htmlunit.org")
			releaseNotes("https://github.com/HtmlUnit/htmlunit/releases/tag/{version}")
		}
	}
	library("HttpAsyncClient", "4.1.5") {
		group("org.apache.httpcomponents") {
			modules = [
				"httpasyncclient" {
					exclude group: "commons-logging", module: "commons-logging"
				}
			]
		}
	}
	library("HttpClient5", "5.3.1") {
		group("org.apache.httpcomponents.client5") {
			modules = [
				"httpclient5",
				"httpclient5-cache",
				"httpclient5-fluent"
			]
		}
	}
	library("HttpCore", "4.4.16") {
		group("org.apache.httpcomponents") {
			modules = [
				"httpcore",
				"httpcore-nio"
			]
		}
	}
	library("HttpCore5", "5.2.4") {
		group("org.apache.httpcomponents.core5") {
			modules = [
				"httpcore5",
				"httpcore5-h2",
				"httpcore5-reactive"
			]
		}
	}
	library("Infinispan", "15.0.4.Final") {
		group("org.infinispan") {
			imports = [
				"infinispan-bom"
			]
		}
		links {
			site("https://infinispan.org/")
			releaseNotes("https://github.com/infinispan/infinispan/releases/tag/{version}")
		}
	}
	library("InfluxDB Java", "2.24") {
		group("org.influxdb") {
			modules = [
				"influxdb-java"
			]
		}
		links {
			site("https://github.com/influxdata/influxdb-java")
			releaseNotes("https://github.com/influxdata/influxdb-java/releases/tag/influxdb-java-{version}")
		}
	}
	library("Jackson Bom", "${jacksonVersion}") {
		group("com.fasterxml.jackson") {
			imports = [
				"jackson-bom"
			]
		}
	}
	library("Jakarta Activation", "2.1.3") {
		group("jakarta.activation") {
			modules = [
				"jakarta.activation-api"
			]
		}
		links {
			site("https://github.com/jakartaee/jaf-api")
			releaseNotes("https://github.com/jakartaee/jaf-api/releases/tag/{version}")
		}
	}
	library("Jakarta Annotation", "2.1.1") {
		group("jakarta.annotation") {
			modules = [
				"jakarta.annotation-api"
			]
		}
	}
	library("Jakarta Inject", "2.0.1") {
		group("jakarta.inject") {
			modules = [
				"jakarta.inject-api"
			]
		}
	}
	library("Jakarta JMS", "3.1.0") {
		group("jakarta.jms") {
			modules = [
				"jakarta.jms-api"
			]
		}
	}
	library("Jakarta Json", "2.1.3") {
		group("jakarta.json") {
			modules = [
				"jakarta.json-api"
			]
		}
	}
	library("Jakarta Json Bind", "3.0.1") {
		group("jakarta.json.bind") {
			modules = [
				"jakarta.json.bind-api"
			]
		}
	}
	library("Jakarta Mail", "2.1.3") {
		group("jakarta.mail") {
			modules = [
				"jakarta.mail-api"
			]
		}
		links {
			site("https://github.com/jakartaee/mail-api")
			releaseNotes("https://github.com/jakartaee/mail-api/releases/tag/{version}")
		}
	}
	library("Jakarta Management", "1.1.4") {
		group("jakarta.management.j2ee") {
			modules = [
				"jakarta.management.j2ee-api"
			]
		}
	}
	library("Jakarta Persistence", "3.1.0") {
		group("jakarta.persistence") {
			modules = [
				"jakarta.persistence-api"
			]
		}
	}
	library("Jakarta Servlet", "6.0.0") {
		group("jakarta.servlet") {
			modules = [
				"jakarta.servlet-api"
			]
		}
	}
	library("Jakarta Servlet JSP JSTL", "3.0.0") {
		group("jakarta.servlet.jsp.jstl") {
			modules = [
				"jakarta.servlet.jsp.jstl-api"
			]
		}
	}
	library("Jakarta Transaction", "2.0.1") {
		group("jakarta.transaction") {
			modules = [
				"jakarta.transaction-api"
			]
		}
	}
	library("Jakarta Validation", "3.0.2") {
		group("jakarta.validation") {
			modules = [
				"jakarta.validation-api"
			]
		}
	}
	library("Jakarta WebSocket", "2.1.1") {
		group("jakarta.websocket") {
			modules = [
				"jakarta.websocket-api",
				"jakarta.websocket-client-api"
			]
		}
	}
	library("Jakarta WS RS", "3.1.0") {
		group("jakarta.ws.rs") {
			modules = [
				"jakarta.ws.rs-api"
			]
		}
	}
	library("Jakarta XML Bind", "4.0.2") {
		group("jakarta.xml.bind") {
			modules = [
				"jakarta.xml.bind-api"
			]
		}
	}
	library("Jakarta XML SOAP", "3.0.2") {
		group("jakarta.xml.soap") {
			modules = [
					"jakarta.xml.soap-api"
			]
		}
	}
	library("Jakarta XML WS", "4.0.2") {
		group("jakarta.xml.ws") {
			modules = [
				"jakarta.xml.ws-api"
			]
		}
	}
	library("Janino", "3.1.12") {
		group("org.codehaus.janino") {
			modules = [
				"commons-compiler",
				"commons-compiler-jdk",
				"janino"
			]
		}
	}
	library("Javax Cache", "1.1.1") {
		group("javax.cache") {
			modules = [
				"cache-api"
			]
		}
	}
	library("Javax Money", "1.1") {
		group("javax.money") {
			modules = [
				"money-api"
			]
		}
	}
	library("Jaxen", "2.0.0") {
		group("jaxen") {
			modules = [
				"jaxen"
			]
		}
	}
<<<<<<< HEAD
	library("Jaybird", "5.0.4.java11") {
=======
	library("Jaybird", "5.0.5.java11") {
		prohibit {
			endsWith ".java8"
			because "we use the .java11 version"
		}
>>>>>>> 1f698d8e
		group("org.firebirdsql.jdbc") {
			modules = [
				"jaybird"
			]
		}
	}
	library("JBoss Logging", "3.5.3.Final") {
		group("org.jboss.logging") {
			modules = [
				"jboss-logging"
			]
		}
	}
	library("JDOM2", "2.0.6.1") {
		group("org.jdom") {
			modules = [
				"jdom2"
			]
		}
	}
	library("Jedis", "5.0.2") {
		group("redis.clients") {
			modules = [
				"jedis"
			]
		}
		links {
			site("https://github.com/redis/jedis")
			releaseNotes("https://github.com/redis/jedis/releases/tag/v{version}")
		}
	}
	library("Jersey", "3.1.7") {
		group("org.glassfish.jersey") {
			imports = [
				"jersey-bom"
			]
		}
		links {
			site("https://github.com/eclipse-ee4j/jersey")
			releaseNotes("https://github.com/eclipse-ee4j/jersey/releases/tag/{version}")
		}
	}
	library("Jetty Reactive HTTPClient", "4.0.5") {
		group("org.eclipse.jetty") {
			modules = [
				"jetty-reactive-httpclient"
			]
		}
	}
	library("Jetty", "12.0.10") {
		group("org.eclipse.jetty.ee10") {
			imports = [
				"jetty-ee10-bom"
			]
		}
		group("org.eclipse.jetty") {
			imports = [
				"jetty-bom"
			]
		}
		links {
			site("https://eclipse.dev/jetty")
			releaseNotes("https://github.com/jetty/jetty.project/releases/tag/jetty-{version}")
		}
	}
	library("JMustache", "1.16") {
		group("com.samskivert") {
			modules = [
				"jmustache"
			]
		}
	}
	library("jOOQ", "3.19.9") {
		group("org.jooq") {
			modules = [
				"jooq",
				"jooq-codegen",
				"jooq-kotlin",
				"jooq-meta"
			]
			plugins = [
				"jooq-codegen-maven"
			]
		}
		links {
			site("https://www.jooq.org")
			docs("https://www.jooq.org/doc/{version}/manual-single-page")
			releaseNotes("https://github.com/jOOQ/jOOQ/releases/tag/version-{version}")
		}
	}
	library("Json Path", "2.9.0") {
		group("com.jayway.jsonpath") {
			modules = [
				"json-path",
				"json-path-assert"
			]
		}
		links {
			site("https://github.com/json-path/JsonPath")
			releaseNotes("https://github.com/json-path/JsonPath/releases/tag/json-path-{version}")
		}
	}
	library("Json-smart", "2.5.1") {
		group("net.minidev") {
			modules = [
				"json-smart"
			]
		}
		links {
			site("https://github.com/netplex/json-smart-v2")
			releaseNotes("https://github.com/netplex/json-smart-v2/releases/tag/{version}")
		}
	}
	library("JsonAssert", "1.5.1") {
		group("org.skyscreamer") {
			modules = [
				"jsonassert"
			]
		}
		links {
			site("https://github.com/skyscreamer/JSONassert")
			releaseNotes("https://github.com/skyscreamer/JSONassert/releases/tag/jsonassert-{version}")
		}
	}
	library("JTDS", "1.3.1") {
		group("net.sourceforge.jtds") {
			modules = [
				"jtds"
			]
		}
	}
	library("JUnit", "4.13.2") {
		group("junit") {
			modules = [
				"junit"
			]
		}
	}
	library("JUnit Jupiter", "${junitJupiterVersion}") {
		group("org.junit") {
			imports = [
				"junit-bom"
			]
		}
		links {
			site("https://junit.org/junit5")
			javadoc("https://junit.org/junit5/docs/{version}/api")
			docs("https://junit.org/junit5/docs/{version}/user-guide")
			releaseNotes("https://junit.org/junit5/docs/{version}/release-notes")
		}
	}
	library("Kafka", "3.7.0") {
		group("org.apache.kafka") {
			modules = [
				"connect",
				"connect-api",
				"connect-basic-auth-extension",
				"connect-file",
				"connect-json",
				"connect-mirror",
				"connect-mirror-client",
				"connect-runtime",
				"connect-transforms",
				"generator",
				"kafka-clients",
				"kafka-clients" {
					classifier = "test"
				},
				"kafka-log4j-appender",
				"kafka-metadata",
				"kafka-raft",
				"kafka-server-common",
				"kafka-server-common" {
					classifier = "test"
				},
				"kafka-shell",
				"kafka-storage",
				"kafka-storage-api",
				"kafka-streams",
				"kafka-streams-scala_2.12",
				"kafka-streams-scala_2.13",
				"kafka-streams-test-utils",
				"kafka-tools",
				"kafka_2.12",
				"kafka_2.12" {
					classifier = "test"
				},
				"kafka_2.13",
				"kafka_2.13" {
					classifier = "test"
				},
				"trogdor"
			]
		}
		links {
			site("https://kafka.apache.org")
			releaseNotes("https://downloads.apache.org/kafka/{version}/RELEASE_NOTES.html")
		}
	}
	library("Kotlin", "${kotlinVersion}") {
		group("org.jetbrains.kotlin") {
			imports = [
				"kotlin-bom"
			]
			plugins = [
				"kotlin-maven-plugin"
			]
		}
		links {
			site("https://kotlinlang.org/")
			docs("https://kotlinlang.org/docs/reference")
			releaseNotes("https://github.com/JetBrains/kotlin/releases/tag/v{version}")
		}
	}
	library("Kotlin Coroutines", "1.8.1") {
		group("org.jetbrains.kotlinx") {
			imports = [
				"kotlinx-coroutines-bom"
			]
		}
		links {
			site("https://github.com/Kotlin/kotlinx.coroutines")
			releaseNotes("https://github.com/Kotlin/kotlinx.coroutines/releases/tag/{version}")
		}
	}
	library("Kotlin Serialization", "1.6.3") {
		group("org.jetbrains.kotlinx") {
			imports = [
				"kotlinx-serialization-bom"
			]
		}
		links {
			site("https://github.com/Kotlin/kotlinx.serialization")
			releaseNotes("https://github.com/Kotlin/kotlinx.serialization/releases/tag/v{version}")
		}
	}
	library("Lettuce", "6.3.2.RELEASE") {
		group("io.lettuce") {
			modules = [
				"lettuce-core"
			]
		}
		links {
			site("https://github.com/lettuce-io/lettuce-core")
			docs("https://lettuce.io/core/{version}/reference/index.html")
			releaseNotes("https://github.com/lettuce-io/lettuce-core/releases/tag/{version}")
		}
	}
	library("Liquibase", "4.27.0") {
		group("org.liquibase") {
			modules = [
				"liquibase-cdi",
				"liquibase-core"
			]
			plugins = [
				"liquibase-maven-plugin"
			]
		}
		links {
			site("https://www.liquibase.com")
			releaseNotes("https://github.com/liquibase/liquibase/releases/tag/v{version}")
		}
	}
	library("Log4j2", "2.23.1") {
		group("org.apache.logging.log4j") {
			imports = [
				"log4j-bom"
			]
		}
		links {
			site("https://logging.apache.org/log4j")
			releaseNotes("https://github.com/apache/logging-log4j2/releases/tag/rel%2F{version}")
		}
	}
	library("Logback", "1.5.6") {
		group("ch.qos.logback") {
			modules = [
				"logback-classic",
				"logback-core"
			]
		}
		links {
			site("https://logback.qos.ch")
		}
	}
	library("Lombok", "1.18.32") {
		group("org.projectlombok") {
			modules = [
				"lombok"
			]
		}
		links {
			site("https://projectlombok.org")
		}
	}
	library("MariaDB", "3.3.3") {
		group("org.mariadb.jdbc") {
			modules = [
				"mariadb-java-client"
			]
		}
		links {
			site("https://mariadb.com/kb/en/mariadb-connector-j/")
			releaseNotes { version -> "https://mariadb.com/kb/en/mariadb-connector-j-%s-release-notes/"
				.formatted(version.toString("-")) }
		}
	}
	library("Maven AntRun Plugin", "3.1.0") {
		group("org.apache.maven.plugins") {
			plugins = [
				"maven-antrun-plugin"
			]
		}
	}
	library("Maven Assembly Plugin", "3.7.1") {
		group("org.apache.maven.plugins") {
			plugins = [
				"maven-assembly-plugin"
			]
		}
	}
	library("Maven Clean Plugin", "3.3.2") {
		group("org.apache.maven.plugins") {
			plugins = [
				"maven-clean-plugin"
			]
		}
	}
	library("Maven Compiler Plugin", "3.13.0") {
		group("org.apache.maven.plugins") {
			plugins = [
				"maven-compiler-plugin"
			]
		}
	}
	library("Maven Dependency Plugin", "3.6.1") {
		group("org.apache.maven.plugins") {
			plugins = [
				"maven-dependency-plugin"
			]
		}
	}
	library("Maven Deploy Plugin", "3.1.2") {
		group("org.apache.maven.plugins") {
			plugins = [
				"maven-deploy-plugin"
			]
		}
	}
	library("Maven Enforcer Plugin", "3.4.1") {
		group("org.apache.maven.plugins") {
			plugins = [
				"maven-enforcer-plugin"
			]
		}
	}
	library("Maven Failsafe Plugin", "3.2.5") {
		group("org.apache.maven.plugins") {
			plugins = [
				"maven-failsafe-plugin"
			]
		}
	}
	library("Maven Help Plugin", "3.4.1") {
		group("org.apache.maven.plugins") {
			plugins = [
				"maven-help-plugin"
			]
		}
	}
	library("Maven Install Plugin", "3.1.2") {
		group("org.apache.maven.plugins") {
			plugins = [
				"maven-install-plugin"
			]
		}
	}
	library("Maven Invoker Plugin", "3.6.1") {
		group("org.apache.maven.plugins") {
			plugins = [
				"maven-invoker-plugin"
			]
		}
	}
	library("Maven Jar Plugin", "3.4.1") {
		group("org.apache.maven.plugins") {
			plugins = [
				"maven-jar-plugin"
			]
		}
	}
	library("Maven Javadoc Plugin", "3.6.3") {
		group("org.apache.maven.plugins") {
			plugins = [
				"maven-javadoc-plugin"
			]
		}
	}
	library("Maven Resources Plugin", "3.3.1") {
		group("org.apache.maven.plugins") {
			plugins = [
				"maven-resources-plugin"
			]
		}
	}
	library("Maven Shade Plugin", "3.5.3") {
		group("org.apache.maven.plugins") {
			plugins = [
				"maven-shade-plugin"
			]
		}
	}
	library("Maven Source Plugin", "3.3.1") {
		group("org.apache.maven.plugins") {
			plugins = [
				"maven-source-plugin"
			]
		}
	}
	library("Maven Surefire Plugin", "3.2.5") {
		group("org.apache.maven.plugins") {
			plugins = [
				"maven-surefire-plugin"
			]
		}
	}
	library("Maven War Plugin", "3.4.0") {
		group("org.apache.maven.plugins") {
			plugins = [
				"maven-war-plugin"
			]
		}
	}
	library("Micrometer", "1.13.1") {
		considerSnapshots()
		group("io.micrometer") {
			modules = [
				"micrometer-registry-stackdriver" {
					exclude group: "javax.annotation", module: "javax.annotation-api"
				}
			]
			imports = [
				"micrometer-bom"
			]
		}
		links {
			site("https://micrometer.io")
			docs { version -> "https://docs.micrometer.io/micrometer/reference/%s.%s"
				.formatted(version.major(), version.minor()) }
			releaseNotes("https://github.com/micrometer-metrics/micrometer/releases/tag/v{version}")
		}
	}
	library("Micrometer Tracing", "1.3.1") {
		considerSnapshots()
		group("io.micrometer") {
			imports = [
				"micrometer-tracing-bom"
			]
		}
		links {
			site("https://micrometer.io")
			docs { version -> "https://docs.micrometer.io/tracing/reference/%s.%s"
				.formatted(version.major(), version.minor()) }
			releaseNotes("https://github.com/micrometer-metrics/tracing/releases/tag/v{version}")
		}
	}
	library("Mockito", "5.11.0") {
		group("org.mockito") {
			imports = [
				"mockito-bom"
			]
		}
		links {
			site("https://site.mockito.org/")
			releaseNotes("https://github.com/mockito/mockito/releases/tag/v{version}")
		}
	}
	library("MongoDB", "5.0.1") {
		group("org.mongodb") {
			modules = [
				"bson",
				"bson-record-codec",
				"mongodb-driver-core",
				"mongodb-driver-legacy",
				"mongodb-driver-reactivestreams",
				"mongodb-driver-sync"
			]
		}
		links {
			site("https://github.com/mongodb/mongo-java-driver")
			releaseNotes("https://github.com/mongodb/mongo-java-driver/releases/tag/r{version}")
		}
	}
	library("MSSQL JDBC", "12.6.2.jre11") {
		prohibit {
			endsWith(".jre8")
			because "we want to use the jre11 version"
		}
		prohibit {
			endsWith("-preview")
			because "we only want to use non-preview releases"
		}
		prohibit {
			versionRange "[12.7.0,12.7.0]"
			because "it's actually a preview release"
		}
		group("com.microsoft.sqlserver") {
			modules = [
				"mssql-jdbc"
			]
		}
		links {
			site("https://github.com/microsoft/mssql-jdbc")
			releaseNotes { version -> "https://github.com/microsoft/mssql-jdbc/releases/tag/v%s"
				.formatted(version.toString().replace(".jre11", "")) }
		}
	}
	library("MySQL", "8.3.0") {
		group("com.mysql") {
			modules = [
				"mysql-connector-j" {
					exclude group: "com.google.protobuf", module: "protobuf-java"
				}
			]
		}
	}
	library("Native Build Tools Plugin", "${nativeBuildToolsVersion}") {
		group("org.graalvm.buildtools") {
			plugins = [
					"native-maven-plugin"
			]
		}
		links {
			site("https://github.com/graalvm/native-build-tools")
			releaseNotes("https://github.com/graalvm/native-build-tools/releases/tag/{version}")
		}
	}
	library("NekoHTML", "1.9.22") {
		group("net.sourceforge.nekohtml") {
			modules = [
				"nekohtml"
			]
		}
	}
	library("Neo4j Java Driver", "5.21.0") {
		alignWith {
			version {
				from "org.springframework.data:spring-data-neo4j"
				managedBy "Spring Data Bom"
			}
		}
		group("org.neo4j.driver") {
			modules = [
				"neo4j-java-driver"
			]
		}
		links {
			site("https://github.com/neo4j/neo4j-java-driver")
			releaseNotes("https://github.com/neo4j/neo4j-java-driver/releases/tag/{version}")
		}
	}
	library("Netty", "4.1.111.Final") {
		group("io.netty") {
			imports = [
				"netty-bom"
			]
		}
		links {
			site("https://netty.io")
		}
	}
	library("OkHttp", "4.12.0") {
		group("com.squareup.okhttp3") {
			imports = [
				"okhttp-bom"
			]
		}
	}
	library("OpenTelemetry", "1.37.0") {
		group("io.opentelemetry") {
			imports = [
				"opentelemetry-bom"
			]
		}
		links {
			site("https://github.com/open-telemetry/opentelemetry-java")
			releaseNotes("https://github.com/open-telemetry/opentelemetry-java/releases/tag/v{version}")
		}
	}
	library("Oracle Database", "21.9.0.0") {
		prohibit {
			versionRange "[21.10.0.0,21.13.0.0]"
			because "they do not work in a JVM with assertions enabled"
		}
		alignWith {
			dependencyManagementDeclaredIn("com.oracle.database.jdbc:ojdbc-bom")
		}
		group("com.oracle.database.ha") {
			modules = [
				"ons",
				"simplefan"
			]
		}
		group("com.oracle.database.jdbc.debug") {
			modules = [
				"ojdbc11-debug",
				"ojdbc11-observability-debug",
				"ojdbc11_g",
				"ojdbc11dms_g",
				"ojdbc8-debug",
				"ojdbc8-observability-debug",
				"ojdbc8_g",
				"ojdbc8dms_g"
			]
		}
		group("com.oracle.database.jdbc") {
			modules = [
				"ojdbc11",
				"ojdbc11-production",
				"ojdbc8",
				"ojdbc8-production",
				"rsi",
				"ucp",
				"ucp11"
			]
		}
		group("com.oracle.database.nls") {
			modules = [
				"orai18n"
			]
		}
		group("com.oracle.database.observability") {
			modules = [
				"dms",
				"ojdbc11-observability",
				"ojdbc11dms",
				"ojdbc8-observability",
				"ojdbc8dms"
			]
		}
		group("com.oracle.database.security") {
			modules = [
				"oraclepki",
				"osdt_cert",
				"osdt_core"
			]
		}
		group("com.oracle.database.xml") {
			modules = [
				"xdb",
				"xmlparserv2"
			]
		}
	}
	library("Oracle R2DBC", "1.2.0") {
		group("com.oracle.database.r2dbc") {
			modules = [
				"oracle-r2dbc"
			]
		}
	}
	library("Pooled JMS", "3.1.6") {
		group("org.messaginghub") {
			modules = [
				"pooled-jms"
			]
		}
	}
	library("Postgresql", "42.7.3") {
		group("org.postgresql") {
			modules = [
				"postgresql"
			]
		}
		links {
			site("https://github.com/pgjdbc/pgjdbc")
			releaseNotes("https://github.com/pgjdbc/pgjdbc/releases/tag/REL{version}")
		}
	}
	library("Prometheus Client", "1.2.1") {
		group("io.prometheus") {
			imports = [
					"prometheus-metrics-bom"
			]
		}
		links {
			site("https://github.com/prometheus/client_java")
			releaseNotes("https://github.com/prometheus/client_java/releases/tag/parent-{version}")
		}
	}
	library("Prometheus Simpleclient", "0.16.0") {
		group("io.prometheus") {
			imports = [
				"simpleclient_bom"
			]
		}
		links {
			site("https://github.com/prometheus/client_java")
			releaseNotes("https://github.com/prometheus/client_java/releases/tag/parent-{version}")
		}
	}
	library("Pulsar", "3.2.3") {
		group("org.apache.pulsar") {
			imports = [
				"pulsar-bom"
			]
		}
		links {
			site("https://pulsar.apache.org")
			docs { version -> "https://pulsar.apache.org/docs/%s.%s.x"
				.formatted(version.major(), version.minor()) }
			releaseNotes("https://pulsar.apache.org/release-notes/versioned/pulsar-{version}")
		}
	}
	library("Pulsar Reactive", "0.5.5") {
		group("org.apache.pulsar") {
			modules = [
				"pulsar-client-reactive-adapter",
				"pulsar-client-reactive-api",
				"pulsar-client-reactive-jackson",
				"pulsar-client-reactive-producer-cache-caffeine-shaded",
				"pulsar-client-reactive-producer-cache-caffeine"
			]
		}
		links {
			site("https://github.com/apache/pulsar-client-reactive")
			releaseNotes("https://github.com/apache/pulsar-client-reactive/releases/tag/v{version}")
		}
	}
	library("Quartz", "2.3.2") {
		group("org.quartz-scheduler") {
			modules = [
				"quartz" {
					exclude group: "com.mchange", module: "c3p0"
					exclude group: "com.zaxxer", module: "*"
				},
				"quartz-jobs"
			]
		}
		links {
			site("https://github.com/quartz-scheduler/quartz")
		}
	}
	library("QueryDSL", "5.1.0") {
		group("com.querydsl") {
			imports = [
				"querydsl-bom"
			]
		}
		links {
			site("https://github.com/querydsl/querydsl")
			releaseNotes { version -> "https://github.com/querydsl/querydsl/releases/tag/QUERYDSL_%s"
				.formatted(version.toString("_")) }
		}
	}
	library("R2DBC H2", "1.0.0.RELEASE") {
		considerSnapshots()
		group("io.r2dbc") {
			modules = [
				"r2dbc-h2"
			]
		}
	}
	library("R2DBC MariaDB", "1.2.0") {
		group("org.mariadb") {
			modules = [
				"r2dbc-mariadb"
			]
		}
	}
	library("R2DBC MSSQL", "1.0.2.RELEASE") {
		group ("io.r2dbc") {
			modules = [
				"r2dbc-mssql"
			]
		}
	}
	library("R2DBC MySQL", "1.1.3") {
		group("io.asyncer") {
			modules = [
				"r2dbc-mysql"
			]
		}
	}
	library("R2DBC Pool", "1.0.1.RELEASE") {
		considerSnapshots()
		group("io.r2dbc") {
			modules = [
				"r2dbc-pool"
			]
		}
		links {
			site("https://github.com/r2dbc/r2dbc-pool")
			releaseNotes("https://github.com/r2dbc/r2dbc-pool/releases/tag/v{version}")
		}
	}
	library("R2DBC Postgresql", "1.0.5.RELEASE") {
		considerSnapshots()
		group("org.postgresql") {
			modules = [
				"r2dbc-postgresql"
			]
		}
	}
	library("R2DBC Proxy", "1.1.5.RELEASE") {
		considerSnapshots()
		group("io.r2dbc") {
			modules = [
				"r2dbc-proxy"
			]
		}
	}
	library("R2DBC SPI", "1.0.0.RELEASE") {
		considerSnapshots()
		group("io.r2dbc") {
			modules = [
				"r2dbc-spi"
			]
		}
	}
	library("Rabbit AMQP Client", "5.21.0") {
		group("com.rabbitmq") {
			modules = [
				"amqp-client"
			]
		}
		links {
			site("https://github.com/rabbitmq/rabbitmq-java-client")
			releaseNotes("https://github.com/rabbitmq/rabbitmq-java-client/releases/tag/v{version}")
		}
	}
	library("Rabbit Stream Client", "0.15.0") {
		group("com.rabbitmq") {
			modules = [
					"stream-client"
			]
		}
		links {
			site("https://github.com/rabbitmq/rabbitmq-stream-java-client")
			releaseNotes("https://github.com/rabbitmq/rabbitmq-stream-java-client/releases/tag/v{version}")
		}
	}
	library("Reactive Streams", "1.0.4") {
		group("org.reactivestreams") {
			modules = [
				"reactive-streams"
			]
		}
	}
	library("Reactor Bom", "2023.0.7") {
		considerSnapshots()
		calendarName = "Reactor"
		group("io.projectreactor") {
			imports = [
				"reactor-bom"
			]
		}
		links {
			site("https://projectreactor.io/")
			releaseNotes("https://github.com/reactor/reactor/releases/tag/{version}")
		}
	}
	library("REST Assured", "5.4.0") {
		group("io.rest-assured") {
			imports = [
				"rest-assured-bom"
			]
		}
	}
	library("RSocket", "1.1.3") {
		prohibit {
			versionRange "[1.1.4]"
			because "it contains a regression (https://github.com/rsocket/rsocket-java/issues/1092)"
		}
		group("io.rsocket") {
			imports = [
				"rsocket-bom"
			]
		}
		links {
			site("https://github.com/rsocket/rsocket-java")
			releaseNotes("https://github.com/rsocket/rsocket-java/releases/tag/{version}")
		}
	}
	library("RxJava3", "3.1.8") {
		group("io.reactivex.rxjava3") {
			modules = [
				"rxjava"
			]
		}
	}
	library("Spring Boot", "${version}") {
		group("org.springframework.boot") {
			modules = [
				"spring-boot",
				"spring-boot-test",
				"spring-boot-test-autoconfigure",
				"spring-boot-testcontainers",
				"spring-boot-actuator",
				"spring-boot-actuator-autoconfigure",
				"spring-boot-autoconfigure",
				"spring-boot-autoconfigure-processor",
				"spring-boot-buildpack-platform",
				"spring-boot-configuration-metadata",
				"spring-boot-configuration-processor",
				"spring-boot-devtools",
				"spring-boot-docker-compose",
				"spring-boot-jarmode-tools",
				"spring-boot-loader",
				"spring-boot-loader-classic",
				"spring-boot-loader-tools",
				"spring-boot-properties-migrator",
				"spring-boot-starter",
				"spring-boot-starter-activemq",
				"spring-boot-starter-actuator",
				"spring-boot-starter-amqp",
				"spring-boot-starter-aop",
				"spring-boot-starter-artemis",
				"spring-boot-starter-batch",
				"spring-boot-starter-cache",
				"spring-boot-starter-data-cassandra",
				"spring-boot-starter-data-cassandra-reactive",
				"spring-boot-starter-data-couchbase",
				"spring-boot-starter-data-couchbase-reactive",
				"spring-boot-starter-data-elasticsearch",
				"spring-boot-starter-data-jdbc",
				"spring-boot-starter-data-jpa",
				"spring-boot-starter-data-ldap",
				"spring-boot-starter-data-mongodb",
				"spring-boot-starter-data-mongodb-reactive",
				"spring-boot-starter-data-r2dbc",
				"spring-boot-starter-data-redis",
				"spring-boot-starter-data-redis-reactive",
				"spring-boot-starter-data-neo4j",
				"spring-boot-starter-data-rest",
				"spring-boot-starter-freemarker",
				"spring-boot-starter-graphql",
				"spring-boot-starter-groovy-templates",
				"spring-boot-starter-hateoas",
				"spring-boot-starter-integration",
				"spring-boot-starter-jdbc",
				"spring-boot-starter-jersey",
				"spring-boot-starter-jetty",
				"spring-boot-starter-jooq",
				"spring-boot-starter-json",
				"spring-boot-starter-log4j2",
				"spring-boot-starter-logging",
				"spring-boot-starter-mail",
				"spring-boot-starter-mustache",
				"spring-boot-starter-oauth2-authorization-server",
				"spring-boot-starter-oauth2-client",
				"spring-boot-starter-oauth2-resource-server",
				"spring-boot-starter-pulsar",
				"spring-boot-starter-pulsar-reactive",
				"spring-boot-starter-quartz",
				"spring-boot-starter-reactor-netty",
				"spring-boot-starter-rsocket",
				"spring-boot-starter-security",
				"spring-boot-starter-test",
				"spring-boot-starter-thymeleaf",
				"spring-boot-starter-tomcat",
				"spring-boot-starter-undertow",
				"spring-boot-starter-validation",
				"spring-boot-starter-web",
				"spring-boot-starter-webflux",
				"spring-boot-starter-websocket",
				"spring-boot-starter-web-services"
			]
			plugins = [
				"spring-boot-maven-plugin"
			]
		}
		links {
			site("https://spring.io/projects/spring-boot")
			github("https://github.com/spring-projects/spring-boot")
			javadoc("https://docs.spring.io/spring-boot/docs/{version}/api")
			docs("https://docs.spring.io/spring-boot/docs/{version}/reference/htmlsingle")
			releaseNotes("https://github.com/spring-projects/spring-boot/releases/tag/v{version}")
			add("layers-xsd") { version -> "layers-xsd: https://www.springframework.org/schema/boot/layers/layers-%s.%s.xsd"
				.formatted(version.major(), version.minor()) }
		}
	}
	library("SAAJ Impl", "3.0.4") {
		group("com.sun.xml.messaging.saaj") {
			modules = [
				"saaj-impl"
			]
		}
	}
	library("Selenium", "4.19.1") {
		group("org.seleniumhq.selenium") {
			imports = [
				"selenium-bom"
			]
		}
		links {
			site("https://www.selenium.dev")
			releaseNotes("https://github.com/SeleniumHQ/selenium/releases/tag/selenium-{version}")
		}
	}
	library("Selenium HtmlUnit", "4.13.0") {
		group("org.seleniumhq.selenium") {
			modules = [
				"htmlunit-driver"
			]
		}
		links {
			site("https://github.com/SeleniumHQ/htmlunit-driver")
			releaseNotes("https://github.com/SeleniumHQ/htmlunit-driver/releases/tag/htmlunit-driver-{version}")
		}
	}
	library("SendGrid", "4.10.2") {
		group("com.sendgrid") {
			modules = [
				"sendgrid-java"
			]
		}
		links {
			site("https://github.com/sendgrid/sendgrid-java")
			releaseNotes("https://github.com/sendgrid/sendgrid-java/releases/tag/{version}")
		}
	}
	library("SLF4J", "2.0.13") {
		group("org.slf4j") {
			modules = [
				"jcl-over-slf4j",
				"jul-to-slf4j",
				"log4j-over-slf4j",
				"slf4j-api",
				"slf4j-ext",
				"slf4j-jdk-platform-logging",
				"slf4j-jdk14",
				"slf4j-log4j12",
				"slf4j-nop",
				"slf4j-reload4j",
				"slf4j-simple"
			]
		}
	}
	library("SnakeYAML", "${snakeYamlVersion}") {
		group("org.yaml") {
			modules = [
				"snakeyaml"
			]
		}
	}
	library("Spring AMQP", "3.1.5") {
		considerSnapshots()
		group("org.springframework.amqp") {
			imports = [
				"spring-amqp-bom"
			]
		}
		links {
			site("https://spring.io/projects/spring-amqp")
			github("https://github.com/spring-projects/spring-amqp")
			javadoc("https://docs.spring.io/spring-amqp/docs/{version}/api")
			docs("https://docs.spring.io/spring-amqp/reference/{version}")
			releaseNotes("https://github.com/spring-projects/spring-amqp/releases/tag/v{version}")
		}
	}
	library("Spring Authorization Server", "1.3.1-SNAPSHOT") {
		considerSnapshots()
		group("org.springframework.security") {
			modules = [
					"spring-security-oauth2-authorization-server"
			]
		}
		links {
			site("https://spring.io/projects/spring-authorization-server")
			github("https://github.com/spring-projects/spring-authorization-server")
			javadoc("https://docs.spring.io/spring-authorization-server/docs/{version}/api")
			docs { version -> "https://docs.spring.io/spring-authorization-server/reference/%s"
				.formatted(version.forAntora()) }
			releaseNotes("https://github.com/spring-projects/spring-authorization-server/releases/tag/{version}")
		}
	}
	library("Spring Batch", "5.1.2") {
		considerSnapshots()
		group("org.springframework.batch") {
			imports = [
				"spring-batch-bom"
			]
		}
		links {
			site("https://spring.io/projects/spring-batch")
			github("https://github.com/spring-projects/spring-batch")
			javadoc("https://docs.spring.io/spring-batch/docs/{version}/api")
			docs { version -> "https://docs.spring.io/spring-batch/reference/%s"
				.formatted(version.forAntora()) }
			releaseNotes("https://github.com/spring-projects/spring-batch/releases/tag/v{version}")
		}
	}
	library("Spring Data Bom", "2024.0.1-SNAPSHOT") {
		considerSnapshots()
		calendarName = "Spring Data Release"
		group("org.springframework.data") {
			imports = [
				"spring-data-bom"
			]
		}
		links("spring-data") {
			site("https://spring.io/projects/spring-data")
			github("https://github.com/spring-projects/spring-data-bom")
			releaseNotes("https://github.com/spring-projects/spring-data-bom/releases/tag/{version}")
		}
	}
	library("Spring Framework", "${springFrameworkVersion}") {
		considerSnapshots()
		group("org.springframework") {
			imports = [
				"spring-framework-bom"
			]
		}
		links {
			site("https://spring.io/projects/spring-framework")
			github("https://github.com/spring-projects/spring-framework")
			javadoc("https://docs.spring.io/spring-framework/docs/{version}/javadoc-api")
			docs("https://docs.spring.io/spring-framework/reference/{version}")
			releaseNotes("https://github.com/spring-projects/spring-framework/releases/tag/v{version}")
		}
	}
	library("Spring GraphQL", "1.3.1-SNAPSHOT") {
		considerSnapshots()
		group("org.springframework.graphql") {
			modules = [
					"spring-graphql",
					"spring-graphql-test"
			]
		}
		links {
			site("https://spring.io/projects/spring-graphql")
			github("https://github.com/spring-projects/spring-graphql")
			javadoc("https://docs.spring.io/spring-graphql/docs/{version}/api")
			docs { version -> "https://docs.spring.io/spring-graphql/reference/%s"
				.formatted(version.forAntora()) }
			releaseNotes("https://github.com/spring-projects/spring-graphql/releases/tag/v{version}")
		}
	}
	library("Spring HATEOAS", "2.3.0") {
		considerSnapshots()
		group("org.springframework.hateoas") {
			modules = [
				"spring-hateoas"
			]
		}
		links {
			site("https://spring.io/projects/spring-hateoas")
			github("https://github.com/spring-projects/spring-hateoas")
			javadoc("https://docs.spring.io/spring-hateoas/docs/{version}/api")
			docs("https://docs.spring.io/spring-hateoas/docs/{version}/reference/html")
			releaseNotes("https://github.com/spring-projects/spring-hateoas/releases/tag/{version}")
		}
	}
	library("Spring Integration", "6.3.1-SNAPSHOT") {
		considerSnapshots()
		group("org.springframework.integration") {
			imports = [
				"spring-integration-bom"
			]
		}
		links {
			site("https://spring.io/projects/spring-integration")
			github("https://github.com/spring-projects/spring-integration")
			javadoc("https://docs.spring.io/spring-integration/docs/{version}/api")
			docs { version -> "https://docs.spring.io/spring-integration/reference/%s"
				.formatted(version.forAntora()) }
			releaseNotes("https://github.com/spring-projects/spring-integration/releases/tag/v{version}")
		}
	}
	library("Spring Kafka", "3.2.1-SNAPSHOT") {
		considerSnapshots()
		group("org.springframework.kafka") {
			modules = [
				"spring-kafka",
				"spring-kafka-test"
			]
		}
		links {
			site("https://spring.io/projects/spring-kafka")
			github("https://github.com/spring-projects/spring-kafka")
			javadoc("https://docs.spring.io/spring-kafka/docs/{version}/api")
			docs { version -> "https://docs.spring.io/spring-kafka/reference/%s"
				.formatted(version.forAntora()) }
			releaseNotes("https://github.com/spring-projects/spring-kafka/releases/tag/v{version}")
		}
	}
	library("Spring LDAP", "3.2.4-SNAPSHOT") {
		considerSnapshots()
		group("org.springframework.ldap") {
			modules = [
				"spring-ldap-core",
				"spring-ldap-ldif-core",
				"spring-ldap-odm",
				"spring-ldap-test"
			]
		}
		links {
			site("https://spring.io/projects/spring-ldap")
			github("https://github.com/spring-projects/spring-ldap")
			javadoc("https://docs.spring.io/spring-ldap/docs/{version}/api")
			docs("https://docs.spring.io/spring-ldap/reference/{version}")
			releaseNotes("https://github.com/spring-projects/spring-ldap/releases/tag/{version}")
		}
	}
	library("Spring Pulsar", "1.1.1-SNAPSHOT") {
		considerSnapshots()
		group("org.springframework.pulsar") {
			imports = [
				"spring-pulsar-bom"
			]
		}
		links {
			site("https://spring.io/projects/spring-pulsar")
			github("https://github.com/spring-projects/spring-pulsar")
			javadoc("https://docs.spring.io/spring-pulsar/docs/{version}/api/")
			docs("https://docs.spring.io/spring-pulsar/docs/{version}/reference")
			releaseNotes("https://github.com/spring-projects/spring-pulsar/releases/tag/v{version}")
		}
	}
	library("Spring RESTDocs", "3.0.1") {
		considerSnapshots()
		group("org.springframework.restdocs") {
			imports = [
				"spring-restdocs-bom"
			]
		}
		links {
			site("https://spring.io/projects/spring-restdocs")
			github("https://github.com/spring-projects/spring-restdocs")
			javadoc("https://docs.spring.io/spring-restdocs/docs/{version}/api/")
			docs("https://docs.spring.io/spring-restdocs/docs/{version}/reference/htmlsingle/")
			releaseNotes("https://github.com/spring-projects/spring-restdocs/releases/tag/v{version}")
		}
	}
	library("Spring Retry", "2.0.6") {
		considerSnapshots()
		group("org.springframework.retry") {
			modules = [
				"spring-retry"
			]
		}
		links {
			site("https://github.com/spring-projects/spring-retry")
			releaseNotes("https://github.com/spring-projects/spring-retry/releases/tag/v{version}")
		}
	}
	library("Spring Security", "6.3.1-SNAPSHOT") {
		considerSnapshots()
		group("org.springframework.security") {
			imports = [
				"spring-security-bom"
			]
		}
		links {
			site("https://spring.io/projects/spring-security")
			github("https://github.com/spring-projects/spring-security")
			javadoc("https://docs.spring.io/spring-security/site/docs/{version}/api")
			docs { version -> "https://docs.spring.io/spring-security/reference/%s"
				.formatted(version.forAntora()) }
			releaseNotes("https://github.com/spring-projects/spring-security/releases/tag/{version}")
		}
	}
	library("Spring Session", "3.3.1-SNAPSHOT") {
		considerSnapshots()
		prohibit {
			startsWith(["Apple-", "Bean-", "Corn-", "Dragonfruit-"])
			because "Spring Session switched to numeric version numbers"
		}
		group("org.springframework.session") {
			imports = [
				"spring-session-bom"
			]
		}
		links {
			site("https://spring.io/projects/spring-session")
			github("https://github.com/spring-projects/spring-session")
			javadoc("https://docs.spring.io/spring-session/docs/{version}/api")
			docs { version -> "https://docs.spring.io/spring-session/reference/%s"
				.formatted(version.forAntora()) }
			releaseNotes("https://github.com/spring-projects/spring-session/releases/tag/{version}")
		}
	}
	library("Spring WS", "4.0.11") {
		considerSnapshots()
		group("org.springframework.ws") {
			imports = [
				"spring-ws-bom"
			]
		}
		links("spring-webservices") {
			site("https://spring.io/projects/spring-ws")
			github("https://github.com/spring-projects/spring-ws")
			javadoc("https://docs.spring.io/spring-ws/docs/{version}/api")
			docs("https://docs.spring.io/spring-ws/docs/{version}/reference/html")
			releaseNotes("https://github.com/spring-projects/spring-ws/releases/tag/v{version}")
		}
	}
	library("SQLite JDBC", "3.45.3.0") {
		group("org.xerial") {
			modules = [
				"sqlite-jdbc"
			]
		}
		links {
			site("https://github.com/xerial/sqlite-jdbc")
			releaseNotes("https://github.com/xerial/sqlite-jdbc/releases/tag/{version}")
		}
	}
	library("Testcontainers", "1.19.8") {
		group("org.testcontainers") {
			imports = [
				"testcontainers-bom"
			]
		}
		links {
			site("https://java.testcontainers.org")
			releaseNotes("https://github.com/testcontainers/testcontainers-java/releases/tag/{version}")
		}
	}
	library("Thymeleaf", "3.1.2.RELEASE") {
		group("org.thymeleaf") {
			modules = [
				"thymeleaf",
				"thymeleaf-spring6"
			]
		}
		links {
			site("https://www.thymeleaf.org/")
			releaseNotes("https://github.com/thymeleaf/thymeleaf/releases/tag/thymeleaf-{version}")
		}
	}
	library("Thymeleaf Extras Data Attribute", "2.0.1") {
		group("com.github.mxab.thymeleaf.extras") {
			modules = [
				"thymeleaf-extras-data-attribute"
			]
		}
	}
	library("Thymeleaf Extras SpringSecurity", "3.1.2.RELEASE") {
		group("org.thymeleaf.extras") {
			modules = [
				"thymeleaf-extras-springsecurity6"
			]
		}
	}
	library("Thymeleaf Layout Dialect", "3.3.0") {
		group("nz.net.ultraq.thymeleaf") {
			modules = [
				"thymeleaf-layout-dialect"
			]
		}
	}
	library("Tomcat", "${tomcatVersion}") {
		group("org.apache.tomcat") {
			modules = [
				"tomcat-annotations-api",
				"tomcat-jdbc",
				"tomcat-jsp-api"
			]
		}
		group("org.apache.tomcat.embed") {
			modules = [
				"tomcat-embed-core",
				"tomcat-embed-el",
				"tomcat-embed-jasper",
				"tomcat-embed-websocket"
			]
		}
		links {
			site("https://tomcat.apache.org")
			docs { version -> "https://tomcat.apache.org/tomcat-%s.%s-doc".formatted(version.major(), version.minor()) }
		}
	}
	library("UnboundID LDAPSDK", "6.0.11") {
		group("com.unboundid") {
			modules = [
				"unboundid-ldapsdk"
			]
		}
	}
	library("Undertow", "2.3.13.Final") {
		group("io.undertow") {
			modules = [
				"undertow-core",
				"undertow-servlet",
				"undertow-websockets-jsr"
			]
		}
	}
	library("Versions Maven Plugin", "2.16.2") {
		group("org.codehaus.mojo") {
			plugins = [
				"versions-maven-plugin"
			]
		}
	}
	library("WebJars Locator Core", "0.58") {
		group("org.webjars") {
			modules = [
				"webjars-locator-core"
			]
		}
	}
	library("WSDL4j", "1.6.3") {
		group("wsdl4j") {
			modules = [
				"wsdl4j"
			]
		}
	}
	library("XML Maven Plugin", "1.1.0") {
		group("org.codehaus.mojo") {
			plugins = [
				"xml-maven-plugin"
			]
		}
	}
	library("XmlUnit2", "2.9.1") {
		group("org.xmlunit") {
			modules = [
				"xmlunit-assertj",
				"xmlunit-assertj3",
				"xmlunit-core",
				"xmlunit-jakarta-jaxb-impl",
				"xmlunit-legacy",
				"xmlunit-matchers",
				"xmlunit-placeholders"
			]
		}
		links {
			site("https://github.com/xmlunit/xmlunit")
			releaseNotes("https://github.com/xmlunit/xmlunit/releases/tag/v{version}")
		}
	}
	library("Yasson", "3.0.3") {
		group("org.eclipse") {
			modules = [
				"yasson"
			]
		}
		links {
			site("https://github.com/eclipse-ee4j/yasson")
			releaseNotes("https://github.com/eclipse-ee4j/yasson/releases/tag/{version}")
		}
	}
}

generateMetadataFileForMavenPublication {
	enabled = false
}<|MERGE_RESOLUTION|>--- conflicted
+++ resolved
@@ -805,15 +805,11 @@
 			]
 		}
 	}
-<<<<<<< HEAD
 	library("Jaybird", "5.0.4.java11") {
-=======
-	library("Jaybird", "5.0.5.java11") {
 		prohibit {
 			endsWith ".java8"
 			because "we use the .java11 version"
 		}
->>>>>>> 1f698d8e
 		group("org.firebirdsql.jdbc") {
 			modules = [
 				"jaybird"
