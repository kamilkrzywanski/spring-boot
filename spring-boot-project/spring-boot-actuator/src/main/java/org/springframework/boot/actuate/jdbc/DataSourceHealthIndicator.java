--- conflicted
+++ resolved
@@ -107,24 +107,15 @@
 		String product = getProduct();
 		builder.up().withDetail("database", product);
 		String validationQuery = getValidationQuery(product);
-<<<<<<< HEAD
-		if (StringUtils.hasText(validationQuery)) {
-			try {
-				// Avoid calling getObject as it breaks MySQL on Java 7
-				List<Object> results = this.jdbcTemplate.query(validationQuery, new SingleColumnRowMapper());
-				Object result = DataAccessUtils.requiredSingleResult(results);
-				builder.withDetail("result", result);
-			}
-			finally {
-				builder.withDetail("validationQuery", validationQuery);
-			}
+		try {
+			// Avoid calling getObject as it breaks MySQL on Java 7
+			List<Object> results = this.jdbcTemplate.query(validationQuery, new SingleColumnRowMapper());
+			Object result = DataAccessUtils.requiredSingleResult(results);
+			builder.withDetail("result", result);
 		}
-=======
-		// Avoid calling getObject as it breaks MySQL on Java 7
-		List<Object> results = this.jdbcTemplate.query(validationQuery, new SingleColumnRowMapper());
-		Object result = DataAccessUtils.requiredSingleResult(results);
-		builder.withDetail("hello", result);
->>>>>>> c6d4ff6e
+		finally {
+			builder.withDetail("validationQuery", validationQuery);
+		}
 	}
 
 	private String getProduct() {
