/*
 * Copyright 2012-2023 the original author or authors.
 *
 * Licensed under the Apache License, Version 2.0 (the "License");
 * you may not use this file except in compliance with the License.
 * You may obtain a copy of the License at
 *
 *      https://www.apache.org/licenses/LICENSE-2.0
 *
 * Unless required by applicable law or agreed to in writing, software
 * distributed under the License is distributed on an "AS IS" BASIS,
 * WITHOUT WARRANTIES OR CONDITIONS OF ANY KIND, either express or implied.
 * See the License for the specific language governing permissions and
 * limitations under the License.
 */

package org.springframework.boot.loader.tools;

import java.io.ByteArrayInputStream;
import java.io.File;
import java.io.FileOutputStream;
import java.io.IOException;
import java.nio.charset.StandardCharsets;
import java.util.ArrayList;
import java.util.Arrays;
import java.util.Calendar;
import java.util.Collection;
import java.util.HashMap;
import java.util.Iterator;
import java.util.LinkedHashSet;
import java.util.List;
import java.util.Map;
import java.util.Random;
import java.util.Set;
import java.util.jar.Attributes;
import java.util.jar.Manifest;
import java.util.stream.Collectors;
import java.util.stream.Stream;
import java.util.zip.Deflater;
import java.util.zip.ZipEntry;
import java.util.zip.ZipOutputStream;

import org.apache.commons.compress.archivers.zip.ZipArchiveEntry;
import org.junit.jupiter.api.BeforeEach;
import org.junit.jupiter.api.Test;
import org.junit.jupiter.api.io.TempDir;
import org.zeroturnaround.zip.ZipUtil;

import org.springframework.boot.loader.tools.sample.ClassWithMainMethod;
import org.springframework.boot.loader.tools.sample.ClassWithoutMainMethod;
import org.springframework.util.FileCopyUtils;

import static org.assertj.core.api.Assertions.assertThat;
import static org.assertj.core.api.Assertions.assertThatIllegalArgumentException;
import static org.assertj.core.api.Assertions.assertThatIllegalStateException;
import static org.mockito.ArgumentMatchers.anyString;
import static org.mockito.ArgumentMatchers.eq;
import static org.mockito.BDDMockito.given;
import static org.mockito.Mockito.mock;

/**
 * Abstract class for {@link Packager} based tests.
 *
 * @param <P> The packager type
 * @author Phillip Webb
 * @author Andy Wilkinson
 * @author Madhura Bhave
 */
abstract class AbstractPackagerTests<P extends Packager> {

	protected static final Libraries NO_LIBRARIES = (callback) -> {
	};

	private static final long JAN_1_1980;
	static {
		Calendar calendar = Calendar.getInstance();
		calendar.set(1980, 0, 1, 0, 0, 0);
		calendar.set(Calendar.MILLISECOND, 0);
		JAN_1_1980 = calendar.getTime().getTime();
	}

	private static final long JAN_1_1985;
	static {
		Calendar calendar = Calendar.getInstance();
		calendar.set(1985, 0, 1, 0, 0, 0);
		calendar.set(Calendar.MILLISECOND, 0);
		JAN_1_1985 = calendar.getTime().getTime();
	}

	@TempDir
	File tempDir;

	protected TestJarFile testJarFile;

	@BeforeEach
	void setup() {
		this.testJarFile = new TestJarFile(this.tempDir);
	}

	@Test
	void specificMainClass() throws Exception {
		this.testJarFile.addClass("a/b/C.class", ClassWithoutMainMethod.class);
		P packager = createPackager();
		packager.setMainClass("a.b.C");
		execute(packager, NO_LIBRARIES);
		Manifest actualManifest = getPackagedManifest();
		assertThat(actualManifest.getMainAttributes().getValue("Main-Class"))
			.isEqualTo("org.springframework.boot.loader.JarLauncher");
		assertThat(actualManifest.getMainAttributes().getValue("Start-Class")).isEqualTo("a.b.C");
		assertThat(hasPackagedLauncherClasses()).isTrue();
	}

	@Test
	void mainClassFromManifest() throws Exception {
		this.testJarFile.addClass("a/b/C.class", ClassWithoutMainMethod.class);
		Manifest manifest = new Manifest();
		manifest.getMainAttributes().putValue("Manifest-Version", "1.0");
		manifest.getMainAttributes().putValue("Main-Class", "a.b.C");
		this.testJarFile.addManifest(manifest);
		P packager = createPackager();
		execute(packager, NO_LIBRARIES);
		Manifest actualManifest = getPackagedManifest();
		assertThat(actualManifest.getMainAttributes().getValue("Main-Class"))
			.isEqualTo("org.springframework.boot.loader.JarLauncher");
		assertThat(actualManifest.getMainAttributes().getValue("Start-Class")).isEqualTo("a.b.C");
		assertThat(hasPackagedLauncherClasses()).isTrue();
	}

	@Test
	void mainClassFound() throws Exception {
		this.testJarFile.addClass("a/b/C.class", ClassWithMainMethod.class);
		P packager = createPackager();
		execute(packager, NO_LIBRARIES);
		Manifest actualManifest = getPackagedManifest();
		assertThat(actualManifest.getMainAttributes().getValue("Main-Class"))
			.isEqualTo("org.springframework.boot.loader.JarLauncher");
		assertThat(actualManifest.getMainAttributes().getValue("Start-Class")).isEqualTo("a.b.C");
		assertThat(hasPackagedLauncherClasses()).isTrue();
	}

	@Test
	void multipleMainClassFound() throws Exception {
		this.testJarFile.addClass("a/b/C.class", ClassWithMainMethod.class);
		this.testJarFile.addClass("a/b/D.class", ClassWithMainMethod.class);
		P packager = createPackager();
		assertThatIllegalStateException().isThrownBy(() -> execute(packager, NO_LIBRARIES))
			.withMessageContaining("Unable to find a single main class from the following candidates [a.b.C, a.b.D]");
	}

	@Test
	void noMainClass() throws Exception {
		this.testJarFile.addClass("a/b/C.class", ClassWithoutMainMethod.class);
		P packager = createPackager(this.testJarFile.getFile());
		assertThatIllegalStateException().isThrownBy(() -> execute(packager, NO_LIBRARIES))
			.withMessageContaining("Unable to find main class");
	}

	@Test
	void noMainClassAndLayoutIsNone() throws Exception {
		this.testJarFile.addClass("a/b/C.class", ClassWithMainMethod.class);
		P packager = createPackager();
		packager.setLayout(new Layouts.None());
		execute(packager, NO_LIBRARIES);
		Manifest actualManifest = getPackagedManifest();
		assertThat(actualManifest.getMainAttributes().getValue("Main-Class")).isEqualTo("a.b.C");
		assertThat(hasPackagedLauncherClasses()).isFalse();
	}

	@Test
	void noMainClassAndLayoutIsNoneWithNoMain() throws Exception {
		this.testJarFile.addClass("a/b/C.class", ClassWithoutMainMethod.class);
		P packager = createPackager();
		packager.setLayout(new Layouts.None());
		execute(packager, NO_LIBRARIES);
		Manifest actualManifest = getPackagedManifest();
		assertThat(actualManifest.getMainAttributes().getValue("Main-Class")).isNull();
		assertThat(hasPackagedLauncherClasses()).isFalse();
	}

	@Test
	void nullLibraries() throws Exception {
		this.testJarFile.addClass("a/b/C.class", ClassWithMainMethod.class);
		P packager = createPackager();
		assertThatIllegalArgumentException().isThrownBy(() -> execute(packager, null))
			.withMessageContaining("Libraries must not be null");
	}

	@Test
	void libraries() throws Exception {
		TestJarFile libJar = new TestJarFile(this.tempDir);
		libJar.addClass("a/b/C.class", ClassWithoutMainMethod.class, JAN_1_1985);
		File libJarFile = libJar.getFile();
		File libJarFileToUnpack = libJar.getFile();
		File libNonJarFile = new File(this.tempDir, "non-lib.jar");
		FileCopyUtils.copy(new byte[] { 0, 1, 2, 3, 4, 5, 6, 7, 8 }, libNonJarFile);
		this.testJarFile.addClass("a/b/C.class", ClassWithMainMethod.class);
		this.testJarFile.addFile("BOOT-INF/lib/" + libJarFileToUnpack.getName(), libJarFileToUnpack);
		libJarFile.setLastModified(JAN_1_1980);
		P packager = createPackager();
		execute(packager, (callback) -> {
			callback.library(newLibrary(libJarFile, LibraryScope.COMPILE, false));
			callback.library(newLibrary(libJarFileToUnpack, LibraryScope.COMPILE, true));
			callback.library(newLibrary(libNonJarFile, LibraryScope.COMPILE, false));
		});
		assertThat(hasPackagedEntry("BOOT-INF/lib/" + libJarFile.getName())).isTrue();
		assertThat(hasPackagedEntry("BOOT-INF/lib/" + libJarFileToUnpack.getName())).isTrue();
		assertThat(hasPackagedEntry("BOOT-INF/lib/" + libNonJarFile.getName())).isFalse();
		ZipEntry entry = getPackagedEntry("BOOT-INF/lib/" + libJarFile.getName());
		assertThat(entry.getTime()).isEqualTo(JAN_1_1985);
		entry = getPackagedEntry("BOOT-INF/lib/" + libJarFileToUnpack.getName());
		assertThat(entry.getComment()).startsWith("UNPACK:");
		assertThat(entry.getComment()).hasSize(47);
	}

	@Test
	void classPathIndex() throws Exception {
		TestJarFile libJar1 = new TestJarFile(this.tempDir);
		libJar1.addClass("a/b/C.class", ClassWithoutMainMethod.class, JAN_1_1985);
		File libJarFile1 = libJar1.getFile();
		TestJarFile libJar2 = new TestJarFile(this.tempDir);
		libJar2.addClass("a/b/C.class", ClassWithoutMainMethod.class, JAN_1_1985);
		File libJarFile2 = libJar2.getFile();
		TestJarFile libJar3 = new TestJarFile(this.tempDir);
		libJar3.addClass("a/b/C.class", ClassWithoutMainMethod.class, JAN_1_1985);
		File libJarFile3 = libJar3.getFile();
		this.testJarFile.addClass("a/b/C.class", ClassWithMainMethod.class);
		File file = this.testJarFile.getFile();
		P packager = createPackager(file);
		execute(packager, (callback) -> {
			callback.library(newLibrary(libJarFile1, LibraryScope.COMPILE, false));
			callback.library(newLibrary(libJarFile2, LibraryScope.COMPILE, false));
			callback.library(newLibrary(libJarFile3, LibraryScope.COMPILE, false));
		});
		assertThat(hasPackagedEntry("BOOT-INF/classpath.idx")).isTrue();
		String index = getPackagedEntryContent("BOOT-INF/classpath.idx");
		String[] libraries = index.split("\\r?\\n");
		List<String> expected = Stream.of(libJarFile1, libJarFile2, libJarFile3)
<<<<<<< HEAD
				.map((jar) -> "- \"BOOT-INF/lib/" + jar.getName() + "\"").toList();
=======
			.map((jar) -> "- \"BOOT-INF/lib/" + jar.getName() + "\"")
			.collect(Collectors.toList());
>>>>>>> df5898a1
		assertThat(Arrays.asList(libraries)).containsExactlyElementsOf(expected);
	}

	@Test
	void layersIndex() throws Exception {
		TestJarFile libJar1 = new TestJarFile(this.tempDir);
		libJar1.addClass("a/b/C.class", ClassWithoutMainMethod.class, JAN_1_1985);
		File libJarFile1 = libJar1.getFile();
		TestJarFile libJar2 = new TestJarFile(this.tempDir);
		libJar2.addClass("a/b/C.class", ClassWithoutMainMethod.class, JAN_1_1985);
		File libJarFile2 = libJar2.getFile();
		TestJarFile libJar3 = new TestJarFile(this.tempDir);
		libJar3.addClass("a/b/C.class", ClassWithoutMainMethod.class, JAN_1_1985);
		File libJarFile3 = libJar3.getFile();
		this.testJarFile.addClass("a/b/C.class", ClassWithMainMethod.class);
		P packager = createPackager();
		TestLayers layers = new TestLayers();
		layers.addLibrary(libJarFile1, "0001");
		layers.addLibrary(libJarFile2, "0002");
		layers.addLibrary(libJarFile3, "0003");
		packager.setLayers(layers);
		packager.setIncludeRelevantJarModeJars(false);
		execute(packager, (callback) -> {
			callback.library(newLibrary(libJarFile1, LibraryScope.COMPILE, false));
			callback.library(newLibrary(libJarFile2, LibraryScope.COMPILE, false));
			callback.library(newLibrary(libJarFile3, LibraryScope.COMPILE, false));
		});
		assertThat(hasPackagedEntry("BOOT-INF/classpath.idx")).isTrue();
		String classpathIndex = getPackagedEntryContent("BOOT-INF/classpath.idx");
		List<String> expectedClasspathIndex = Stream.of(libJarFile1, libJarFile2, libJarFile3)
<<<<<<< HEAD
				.map((file) -> "- \"BOOT-INF/lib/" + file.getName() + "\"").toList();
=======
			.map((file) -> "- \"BOOT-INF/lib/" + file.getName() + "\"")
			.collect(Collectors.toList());
>>>>>>> df5898a1
		assertThat(Arrays.asList(classpathIndex.split("\\n"))).containsExactlyElementsOf(expectedClasspathIndex);
		assertThat(hasPackagedEntry("BOOT-INF/layers.idx")).isTrue();
		String layersIndex = getPackagedEntryContent("BOOT-INF/layers.idx");
		List<String> expectedLayers = new ArrayList<>();
		expectedLayers.add("- 'default':");
		expectedLayers.add("  - 'BOOT-INF/classes/'");
		expectedLayers.add("  - 'BOOT-INF/classpath.idx'");
		expectedLayers.add("  - 'BOOT-INF/layers.idx'");
		expectedLayers.add("  - 'META-INF/'");
		expectedLayers.add("  - 'org/'");
		expectedLayers.add("- '0001':");
		expectedLayers.add("  - 'BOOT-INF/lib/" + libJarFile1.getName() + "'");
		expectedLayers.add("- '0002':");
		expectedLayers.add("  - 'BOOT-INF/lib/" + libJarFile2.getName() + "'");
		expectedLayers.add("- '0003':");
		expectedLayers.add("  - 'BOOT-INF/lib/" + libJarFile3.getName() + "'");
		assertThat(layersIndex.split("\\n"))
			.containsExactly(expectedLayers.stream().map((s) -> s.replace('\'', '"')).toArray(String[]::new));
	}

	@Test
	void layersEnabledAddJarModeJar() throws Exception {
		this.testJarFile.addClass("a/b/C.class", ClassWithMainMethod.class);
		P packager = createPackager();
		TestLayers layers = new TestLayers();
		packager.setLayers(layers);
		execute(packager, Libraries.NONE);
		assertThat(hasPackagedEntry("BOOT-INF/classpath.idx")).isTrue();
		String classpathIndex = getPackagedEntryContent("BOOT-INF/classpath.idx");
		assertThat(Arrays.asList(classpathIndex.split("\\n")))
			.containsExactly("- \"BOOT-INF/lib/spring-boot-jarmode-layertools.jar\"");
		assertThat(hasPackagedEntry("BOOT-INF/layers.idx")).isTrue();
		String layersIndex = getPackagedEntryContent("BOOT-INF/layers.idx");
		List<String> expectedLayers = new ArrayList<>();
		expectedLayers.add("- 'default':");
		expectedLayers.add("  - 'BOOT-INF/'");
		expectedLayers.add("  - 'META-INF/'");
		expectedLayers.add("  - 'org/'");
		assertThat(layersIndex.split("\\n"))
			.containsExactly(expectedLayers.stream().map((s) -> s.replace('\'', '"')).toArray(String[]::new));
	}

	@Test
	void duplicateLibraries() throws Exception {
		TestJarFile libJar = new TestJarFile(this.tempDir);
		libJar.addClass("a/b/C.class", ClassWithoutMainMethod.class);
		File libJarFile = libJar.getFile();
		this.testJarFile.addClass("a/b/C.class", ClassWithMainMethod.class);
		P packager = createPackager();
		assertThatIllegalStateException().isThrownBy(() -> execute(packager, (callback) -> {
			callback.library(newLibrary(libJarFile, LibraryScope.COMPILE, false));
			callback.library(newLibrary(libJarFile, LibraryScope.COMPILE, false));
		})).withMessageContaining("Duplicate library");
	}

	@Test
	void customLayout() throws Exception {
		TestJarFile libJar = new TestJarFile(this.tempDir);
		libJar.addClass("a/b/C.class", ClassWithoutMainMethod.class);
		File libJarFile = libJar.getFile();
		this.testJarFile.addClass("a/b/C.class", ClassWithMainMethod.class);
		P packager = createPackager();
		Layout layout = mock(Layout.class);
		LibraryScope scope = mock(LibraryScope.class);
		given(layout.getLauncherClassName()).willReturn("testLauncher");
		given(layout.getLibraryLocation(anyString(), eq(scope))).willReturn("test/");
		given(layout.getLibraryLocation(anyString(), eq(LibraryScope.COMPILE))).willReturn("test-lib/");
		packager.setLayout(layout);
		execute(packager, (callback) -> callback.library(newLibrary(libJarFile, scope, false)));
		assertThat(hasPackagedEntry("test/" + libJarFile.getName())).isTrue();
		assertThat(getPackagedManifest().getMainAttributes().getValue("Spring-Boot-Lib")).isEqualTo("test-lib/");
		assertThat(getPackagedManifest().getMainAttributes().getValue("Main-Class")).isEqualTo("testLauncher");
	}

	@Test
	void customLayoutNoBootLib() throws Exception {
		TestJarFile libJar = new TestJarFile(this.tempDir);
		libJar.addClass("a/b/C.class", ClassWithoutMainMethod.class);
		File libJarFile = libJar.getFile();
		this.testJarFile.addClass("a/b/C.class", ClassWithMainMethod.class);
		P packager = createPackager();
		Layout layout = mock(Layout.class);
		LibraryScope scope = mock(LibraryScope.class);
		given(layout.getLauncherClassName()).willReturn("testLauncher");
		packager.setLayout(layout);
		execute(packager, (callback) -> callback.library(newLibrary(libJarFile, scope, false)));
		assertThat(getPackagedManifest().getMainAttributes().getValue("Spring-Boot-Lib")).isNull();
		assertThat(getPackagedManifest().getMainAttributes().getValue("Main-Class")).isEqualTo("testLauncher");
	}

	@Test
	void springBootVersion() throws Exception {
		this.testJarFile.addClass("a/b/C.class", ClassWithMainMethod.class);
		P packager = createPackager();
		execute(packager, NO_LIBRARIES);
		Manifest actualManifest = getPackagedManifest();
		assertThat(actualManifest.getMainAttributes()).containsKey(new Attributes.Name("Spring-Boot-Version"));
	}

	@Test
	void executableJarLayoutAttributes() throws Exception {
		this.testJarFile.addClass("a/b/C.class", ClassWithMainMethod.class);
		P packager = createPackager();
		execute(packager, NO_LIBRARIES);
		Manifest actualManifest = getPackagedManifest();
		assertThat(actualManifest.getMainAttributes()).containsEntry(new Attributes.Name("Spring-Boot-Lib"),
				"BOOT-INF/lib/");
		assertThat(actualManifest.getMainAttributes()).containsEntry(new Attributes.Name("Spring-Boot-Classes"),
				"BOOT-INF/classes/");
	}

	@Test
	void executableWarLayoutAttributes() throws Exception {
		this.testJarFile.addClass("WEB-INF/classes/a/b/C.class", ClassWithMainMethod.class);
		P packager = createPackager(this.testJarFile.getFile("war"));
		execute(packager, NO_LIBRARIES);
		Manifest actualManifest = getPackagedManifest();
		assertThat(actualManifest.getMainAttributes()).containsEntry(new Attributes.Name("Spring-Boot-Lib"),
				"WEB-INF/lib/");
		assertThat(actualManifest.getMainAttributes()).containsEntry(new Attributes.Name("Spring-Boot-Classes"),
				"WEB-INF/classes/");
	}

	@Test
	void nullCustomLayout() throws Exception {
		this.testJarFile.addClass("a/b/C.class", ClassWithoutMainMethod.class);
		Packager packager = createPackager();
		assertThatIllegalArgumentException().isThrownBy(() -> packager.setLayout(null))
			.withMessageContaining("Layout must not be null");
	}

	@Test
	void dontRecompressZips() throws Exception {
		TestJarFile nested = new TestJarFile(this.tempDir);
		nested.addClass("a/b/C.class", ClassWithoutMainMethod.class);
		File nestedFile = nested.getFile();
		this.testJarFile.addFile("test/nested.jar", nestedFile);
		this.testJarFile.addClass("A.class", ClassWithMainMethod.class);
		P packager = createPackager();
		execute(packager, (callback) -> callback.library(newLibrary(nestedFile, LibraryScope.COMPILE, false)));
		assertThat(getPackagedEntry("BOOT-INF/lib/" + nestedFile.getName()).getMethod()).isZero();
		assertThat(getPackagedEntry("BOOT-INF/classes/test/nested.jar").getMethod()).isZero();
	}

	@Test
	void unpackLibrariesTakePrecedenceOverExistingSourceEntries() throws Exception {
		TestJarFile nested = new TestJarFile(this.tempDir);
		nested.addClass("a/b/C.class", ClassWithoutMainMethod.class);
		File nestedFile = nested.getFile();
		String name = "BOOT-INF/lib/" + nestedFile.getName();
		this.testJarFile.addFile(name, nested.getFile());
		this.testJarFile.addClass("A.class", ClassWithMainMethod.class);
		P packager = createPackager();
		execute(packager, (callback) -> callback.library(newLibrary(nestedFile, LibraryScope.COMPILE, true)));
		assertThat(getPackagedEntry(name).getComment()).startsWith("UNPACK:");
	}

	@Test
	void existingSourceEntriesTakePrecedenceOverStandardLibraries() throws Exception {
		TestJarFile nested = new TestJarFile(this.tempDir);
		nested.addClass("a/b/C.class", ClassWithoutMainMethod.class);
		File nestedFile = nested.getFile();
		this.testJarFile.addFile("BOOT-INF/lib/" + nestedFile.getName(), nested.getFile());
		this.testJarFile.addClass("A.class", ClassWithMainMethod.class);
		P packager = createPackager();
		long sourceLength = nestedFile.length();
		execute(packager, (callback) -> {
			nestedFile.delete();
			File toZip = new File(this.tempDir, "to-zip");
			toZip.createNewFile();
			ZipUtil.packEntry(toZip, nestedFile);
			callback.library(newLibrary(nestedFile, LibraryScope.COMPILE, false));
		});
		assertThat(getPackagedEntry("BOOT-INF/lib/" + nestedFile.getName()).getSize()).isEqualTo(sourceLength);
	}

	@Test
	void metaInfIndexListIsRemovedFromRepackagedJar() throws Exception {
		this.testJarFile.addClass("A.class", ClassWithMainMethod.class);
		File indexList = new File(this.tempDir, "INDEX.LIST");
		indexList.createNewFile();
		this.testJarFile.addFile("META-INF/INDEX.LIST", indexList);
		P packager = createPackager();
		execute(packager, NO_LIBRARIES);
		assertThat(getPackagedEntry("META-INF/INDEX.LIST")).isNull();
	}

	@Test
	void customLayoutFactoryWithoutLayout() throws Exception {
		this.testJarFile.addClass("a/b/C.class", ClassWithMainMethod.class);
		P packager = createPackager();
		packager.setLayoutFactory(new TestLayoutFactory());
		execute(packager, NO_LIBRARIES);
		assertThat(getPackagedEntry("test")).isNotNull();
	}

	@Test
	void customLayoutFactoryWithLayout() throws Exception {
		this.testJarFile.addClass("a/b/C.class", ClassWithMainMethod.class);
		P packager = createPackager();
		packager.setLayoutFactory(new TestLayoutFactory());
		packager.setLayout(new Layouts.Jar());
		execute(packager, NO_LIBRARIES);
		assertThat(getPackagedEntry("test")).isNull();
	}

	@Test
	void metaInfAopXmlIsMovedBeneathBootInfClassesWhenRepackaged() throws Exception {
		this.testJarFile.addClass("A.class", ClassWithMainMethod.class);
		File aopXml = new File(this.tempDir, "aop.xml");
		aopXml.createNewFile();
		this.testJarFile.addFile("META-INF/aop.xml", aopXml);
		P packager = createPackager();
		execute(packager, NO_LIBRARIES);
		assertThat(getPackagedEntry("META-INF/aop.xml")).isNull();
		assertThat(getPackagedEntry("BOOT-INF/classes/META-INF/aop.xml")).isNotNull();
	}

	@Test
	void metaInfServicesFilesAreMovedBeneathBootInfClassesWhenRepackaged() throws Exception {
		this.testJarFile.addClass("A.class", ClassWithMainMethod.class);
		File service = new File(this.tempDir, "com.example.Service");
		service.createNewFile();
		this.testJarFile.addFile("META-INF/services/com.example.Service", service);
		P packager = createPackager();
		execute(packager, NO_LIBRARIES);
		assertThat(getPackagedEntry("META-INF/services/com.example.Service")).isNull();
		assertThat(getPackagedEntry("BOOT-INF/classes/META-INF/services/com.example.Service")).isNotNull();
	}

	@Test
	void allEntriesUseUnixPlatformAndUtf8NameEncoding() throws IOException {
		this.testJarFile.addClass("A.class", ClassWithMainMethod.class);
		P packager = createPackager();
		execute(packager, NO_LIBRARIES);
		for (ZipArchiveEntry entry : getAllPackagedEntries()) {
			assertThat(entry.getPlatform()).isEqualTo(ZipArchiveEntry.PLATFORM_UNIX);
			assertThat(entry.getGeneralPurposeBit().usesUTF8ForNames()).isTrue();
		}
	}

	@Test
	void loaderIsWrittenFirstThenApplicationClassesThenLibraries() throws IOException {
		this.testJarFile.addClass("com/example/Application.class", ClassWithMainMethod.class);
		File libraryOne = createLibraryJar();
		File libraryTwo = createLibraryJar();
		File libraryThree = createLibraryJar();
		P packager = createPackager();
		execute(packager, (callback) -> {
			callback.library(newLibrary(libraryOne, LibraryScope.COMPILE, false));
			callback.library(newLibrary(libraryTwo, LibraryScope.COMPILE, true));
			callback.library(newLibrary(libraryThree, LibraryScope.COMPILE, false));
		});
		assertThat(getPackagedEntryNames()).containsSubsequence("org/springframework/boot/loader/",
				"BOOT-INF/classes/com/example/Application.class", "BOOT-INF/lib/" + libraryOne.getName(),
				"BOOT-INF/lib/" + libraryTwo.getName(), "BOOT-INF/lib/" + libraryThree.getName());
	}

	@Test
	void existingEntryThatMatchesUnpackLibraryIsMarkedForUnpack() throws IOException {
		File library = createLibraryJar();
		this.testJarFile.addClass("WEB-INF/classes/com/example/Application.class", ClassWithMainMethod.class);
		this.testJarFile.addFile("WEB-INF/lib/" + library.getName(), library);
		P packager = createPackager(this.testJarFile.getFile("war"));
		packager.setLayout(new Layouts.War());
		execute(packager, (callback) -> callback.library(newLibrary(library, LibraryScope.COMPILE, true)));
		assertThat(getPackagedEntryNames()).containsSubsequence("org/springframework/boot/loader/",
				"WEB-INF/classes/com/example/Application.class", "WEB-INF/lib/" + library.getName());
		ZipEntry unpackLibrary = getPackagedEntry("WEB-INF/lib/" + library.getName());
		assertThat(unpackLibrary.getComment()).startsWith("UNPACK:");
	}

	@Test
	void layoutCanOmitLibraries() throws IOException {
		TestJarFile libJar = new TestJarFile(this.tempDir);
		libJar.addClass("a/b/C.class", ClassWithoutMainMethod.class);
		File libJarFile = libJar.getFile();
		this.testJarFile.addClass("a/b/C.class", ClassWithMainMethod.class);
		P packager = createPackager();
		Layout layout = mock(Layout.class);
		LibraryScope scope = mock(LibraryScope.class);
		packager.setLayout(layout);
		execute(packager, (callback) -> callback.library(newLibrary(libJarFile, scope, false)));
		assertThat(getPackagedEntryNames()).containsExactly("META-INF/", "META-INF/MANIFEST.MF", "a/", "a/b/",
				"a/b/C.class");
	}

	@Test
	void jarThatUsesCustomCompressionConfigurationCanBeRepackaged() throws IOException {
		File source = new File(this.tempDir, "source.jar");
		ZipOutputStream output = new ZipOutputStream(new FileOutputStream(source)) {
			{
				this.def = new Deflater(Deflater.NO_COMPRESSION, true);
			}
		};
		byte[] data = new byte[1024 * 1024];
		new Random().nextBytes(data);
		ZipEntry entry = new ZipEntry("entry.dat");
		output.putNextEntry(entry);
		output.write(data);
		output.closeEntry();
		output.close();
		P packager = createPackager(source);
		packager.setMainClass("com.example.Main");
		execute(packager, NO_LIBRARIES);
	}

	@Test
	void moduleInfoClassRemainsInRootOfJarWhenRepackaged() throws Exception {
		this.testJarFile.addClass("A.class", ClassWithMainMethod.class);
		this.testJarFile.addClass("module-info.class", ClassWithoutMainMethod.class);
		P packager = createPackager();
		execute(packager, NO_LIBRARIES);
		assertThat(getPackagedEntry("module-info.class")).isNotNull();
		assertThat(getPackagedEntry("BOOT-INF/classes/module-info.class")).isNull();
	}

	@Test
	void kotlinModuleMetadataMovesBeneathBootInfClassesWhenRepackaged() throws Exception {
		this.testJarFile.addClass("A.class", ClassWithMainMethod.class);
		File kotlinModule = new File(this.tempDir, "test.kotlin_module");
		kotlinModule.createNewFile();
		this.testJarFile.addFile("META-INF/test.kotlin_module", kotlinModule);
		P packager = createPackager();
		execute(packager, NO_LIBRARIES);
		assertThat(getPackagedEntry("META-INF/test.kotlin_module")).isNull();
		assertThat(getPackagedEntry("BOOT-INF/classes/META-INF/test.kotlin_module")).isNotNull();
	}

	@Test
	void entryFiltering() throws Exception {
		File webLibrary = createLibraryJar();
		File libraryOne = createLibraryJar();
		File libraryTwo = createLibraryJar();
		this.testJarFile.addClass("WEB-INF/classes/com/example/Application.class", ClassWithMainMethod.class);
		this.testJarFile.addFile("WEB-INF/lib/" + webLibrary.getName(), webLibrary);
		P packager = createPackager(this.testJarFile.getFile("war"));
		packager.setLayout(new Layouts.War());
		execute(packager, (callback) -> {
			callback.library(newLibrary(webLibrary, LibraryScope.COMPILE, false, false));
			callback.library(newLibrary(libraryOne, LibraryScope.COMPILE, false, false));
			callback.library(newLibrary(libraryTwo, LibraryScope.COMPILE, false, true));
		});
		Collection<String> packagedEntryNames = getPackagedEntryNames();
		packagedEntryNames.removeIf((name) -> !name.endsWith(".jar"));
		assertThat(packagedEntryNames).containsExactly("WEB-INF/lib/" + libraryTwo.getName());
	}

	@Test
	void nativeImageArgFileWithExcludesIsWritten() throws Exception {
		this.testJarFile.addClass("com/example/Application.class", ClassWithMainMethod.class);
		File libraryOne = createLibraryJar();
		File libraryTwo = createLibraryJar();
		File libraryThree = createLibraryJar();
		File libraryFour = createLibraryJar();
		this.testJarFile.addFile("META-INF/native-image/com.example.one/lib-one/123/reachability-metadata.properties",
				new ByteArrayInputStream("override=true\n".getBytes(StandardCharsets.ISO_8859_1)));
		this.testJarFile.addFile("META-INF/native-image/com.example.two/lib-two/123/reachability-metadata.properties",
				new ByteArrayInputStream("override=true\n".getBytes(StandardCharsets.ISO_8859_1)));
		this.testJarFile.addFile(
				"META-INF/native-image/com.example.three/lib-three/123/reachability-metadata.properties",
				new ByteArrayInputStream("other=test\n".getBytes(StandardCharsets.ISO_8859_1)));
		P packager = createPackager(this.testJarFile.getFile());
		execute(packager, (callback) -> {
			callback.library(new Library(null, libraryOne, LibraryScope.COMPILE,
					LibraryCoordinates.of("com.example.one", "lib-one", "123"), false, false, true));
			callback.library(new Library(null, libraryTwo, LibraryScope.COMPILE,
					LibraryCoordinates.of("com.example.two", "lib-two", "123"), false, false, true));
			callback.library(new Library(null, libraryThree, LibraryScope.COMPILE,
					LibraryCoordinates.of("com.example.three", "lib-three", "123"), false, false, true));
			callback.library(new Library(null, libraryFour, LibraryScope.COMPILE,
					LibraryCoordinates.of("com.example.four", "lib-four", "123"), false, false, true));
		});

		List<String> expected = new ArrayList<>();
		expected.add("--exclude-config");
		expected.add("\\Q" + libraryOne.getName() + "\\E");
		expected.add("^/META-INF/native-image/.*");
		expected.add("--exclude-config");
		expected.add("\\Q" + libraryTwo.getName() + "\\E");
		expected.add("^/META-INF/native-image/.*");
		assertThat(getPackagedEntryContent("META-INF/native-image/argfile"))
				.isEqualTo(expected.stream().collect(Collectors.joining("\n")) + "\n");
	}

	private File createLibraryJar() throws IOException {
		TestJarFile library = new TestJarFile(this.tempDir);
		library.addClass("com/example/library/Library.class", ClassWithoutMainMethod.class);
		return library.getFile();
	}

	private Library newLibrary(File file, LibraryScope scope, boolean unpackRequired) {
		return new Library(null, file, scope, null, unpackRequired, false, true);
	}

	private Library newLibrary(File file, LibraryScope scope, boolean unpackRequired, boolean included) {
		return new Library(null, file, scope, null, unpackRequired, false, included);
	}

	protected final P createPackager() {
		return createPackager(this.testJarFile.getFile());
	}

	protected abstract P createPackager(File source);

	protected abstract void execute(P packager, Libraries libraries) throws IOException;

	protected Collection<String> getPackagedEntryNames() throws IOException {
		return getAllPackagedEntries().stream().map(ZipArchiveEntry::getName)
				.collect(Collectors.toCollection(ArrayList::new));
	}

	protected boolean hasPackagedLauncherClasses() throws IOException {
		return hasPackagedEntry("org/springframework/boot/")
				&& hasPackagedEntry("org/springframework/boot/loader/JarLauncher.class");
	}

	private boolean hasPackagedEntry(String name) throws IOException {
		return getPackagedEntry(name) != null;
	}

	protected ZipEntry getPackagedEntry(String name) throws IOException {
		return getAllPackagedEntries().stream()
			.filter((entry) -> name.equals(entry.getName()))
			.findFirst()
			.orElse(null);

	}

	protected abstract Collection<ZipArchiveEntry> getAllPackagedEntries() throws IOException;

	protected abstract Manifest getPackagedManifest() throws IOException;

	protected abstract String getPackagedEntryContent(String name) throws IOException;

	static class TestLayoutFactory implements LayoutFactory {

		@Override
		public Layout getLayout(File source) {
			return new TestLayout();
		}

	}

	static class TestLayout extends Layouts.Jar implements CustomLoaderLayout {

		@Override
		public void writeLoadedClasses(LoaderClassesWriter writer) throws IOException {
			writer.writeEntry("test", new ByteArrayInputStream("test".getBytes()));
		}

	}

	static class TestLayers implements Layers {

		private static final Layer DEFAULT_LAYER = new Layer("default");

		private final Set<Layer> layers = new LinkedHashSet<>();

		private final Map<String, Layer> libraries = new HashMap<>();

		TestLayers() {
			this.layers.add(DEFAULT_LAYER);
		}

		void addLibrary(File jarFile, String layerName) {
			Layer layer = new Layer(layerName);
			this.layers.add(layer);
			this.libraries.put(jarFile.getName(), layer);
		}

		@Override
		public Iterator<Layer> iterator() {
			return this.layers.iterator();
		}

		@Override
		public Stream<Layer> stream() {
			return this.layers.stream();
		}

		@Override
		public Layer getLayer(String name) {
			return DEFAULT_LAYER;
		}

		@Override
		public Layer getLayer(Library library) {
			String name = new File(library.getName()).getName();
			return this.libraries.getOrDefault(name, DEFAULT_LAYER);
		}

	}

}<|MERGE_RESOLUTION|>--- conflicted
+++ resolved
@@ -235,12 +235,8 @@
 		String index = getPackagedEntryContent("BOOT-INF/classpath.idx");
 		String[] libraries = index.split("\\r?\\n");
 		List<String> expected = Stream.of(libJarFile1, libJarFile2, libJarFile3)
-<<<<<<< HEAD
-				.map((jar) -> "- \"BOOT-INF/lib/" + jar.getName() + "\"").toList();
-=======
 			.map((jar) -> "- \"BOOT-INF/lib/" + jar.getName() + "\"")
-			.collect(Collectors.toList());
->>>>>>> df5898a1
+			.toList();
 		assertThat(Arrays.asList(libraries)).containsExactlyElementsOf(expected);
 	}
 
@@ -271,12 +267,8 @@
 		assertThat(hasPackagedEntry("BOOT-INF/classpath.idx")).isTrue();
 		String classpathIndex = getPackagedEntryContent("BOOT-INF/classpath.idx");
 		List<String> expectedClasspathIndex = Stream.of(libJarFile1, libJarFile2, libJarFile3)
-<<<<<<< HEAD
-				.map((file) -> "- \"BOOT-INF/lib/" + file.getName() + "\"").toList();
-=======
 			.map((file) -> "- \"BOOT-INF/lib/" + file.getName() + "\"")
-			.collect(Collectors.toList());
->>>>>>> df5898a1
+			.toList();
 		assertThat(Arrays.asList(classpathIndex.split("\\n"))).containsExactlyElementsOf(expectedClasspathIndex);
 		assertThat(hasPackagedEntry("BOOT-INF/layers.idx")).isTrue();
 		String layersIndex = getPackagedEntryContent("BOOT-INF/layers.idx");
@@ -659,7 +651,7 @@
 		expected.add("\\Q" + libraryTwo.getName() + "\\E");
 		expected.add("^/META-INF/native-image/.*");
 		assertThat(getPackagedEntryContent("META-INF/native-image/argfile"))
-				.isEqualTo(expected.stream().collect(Collectors.joining("\n")) + "\n");
+			.isEqualTo(expected.stream().collect(Collectors.joining("\n")) + "\n");
 	}
 
 	private File createLibraryJar() throws IOException {
@@ -685,8 +677,9 @@
 	protected abstract void execute(P packager, Libraries libraries) throws IOException;
 
 	protected Collection<String> getPackagedEntryNames() throws IOException {
-		return getAllPackagedEntries().stream().map(ZipArchiveEntry::getName)
-				.collect(Collectors.toCollection(ArrayList::new));
+		return getAllPackagedEntries().stream()
+			.map(ZipArchiveEntry::getName)
+			.collect(Collectors.toCollection(ArrayList::new));
 	}
 
 	protected boolean hasPackagedLauncherClasses() throws IOException {
