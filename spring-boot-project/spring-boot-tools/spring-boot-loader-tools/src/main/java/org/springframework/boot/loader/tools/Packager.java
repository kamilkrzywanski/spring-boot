/*
 * Copyright 2012-2020 the original author or authors.
 *
 * Licensed under the Apache License, Version 2.0 (the "License");
 * you may not use this file except in compliance with the License.
 * You may obtain a copy of the License at
 *
 *      https://www.apache.org/licenses/LICENSE-2.0
 *
 * Unless required by applicable law or agreed to in writing, software
 * distributed under the License is distributed on an "AS IS" BASIS,
 * WITHOUT WARRANTIES OR CONDITIONS OF ANY KIND, either express or implied.
 * See the License for the specific language governing permissions and
 * limitations under the License.
 */

package org.springframework.boot.loader.tools;

import java.io.File;
import java.io.IOException;
import java.io.InputStream;
import java.util.ArrayList;
import java.util.LinkedHashMap;
import java.util.List;
import java.util.Map;
import java.util.Map.Entry;
import java.util.concurrent.TimeUnit;
import java.util.jar.Attributes;
import java.util.jar.JarFile;
import java.util.jar.Manifest;
import java.util.stream.Collectors;

import org.apache.commons.compress.archivers.jar.JarArchiveEntry;

import org.springframework.boot.loader.tools.AbstractJarWriter.EntryTransformer;
import org.springframework.boot.loader.tools.AbstractJarWriter.UnpackHandler;
import org.springframework.core.io.support.SpringFactoriesLoader;
import org.springframework.util.Assert;
import org.springframework.util.StringUtils;

/**
 * Abstract base class for packagers.
 *
 * @author Phillip Webb
 * @author Andy Wilkinson
 * @author Stephane Nicoll
 * @author Madhura Bhave
 * @since 2.3.0
 */
public abstract class Packager {

	private static final String MAIN_CLASS_ATTRIBUTE = "Main-Class";

	private static final String START_CLASS_ATTRIBUTE = "Start-Class";

	private static final String BOOT_VERSION_ATTRIBUTE = "Spring-Boot-Version";

	private static final String BOOT_CLASSES_ATTRIBUTE = "Spring-Boot-Classes";

	private static final String BOOT_LIB_ATTRIBUTE = "Spring-Boot-Lib";

	private static final String BOOT_CLASSPATH_INDEX_ATTRIBUTE = "Spring-Boot-Classpath-Index";

	private static final String BOOT_LAYERS_INDEX_ATTRIBUTE = "Spring-Boot-Layers-Index";

	private static final byte[] ZIP_FILE_HEADER = new byte[] { 'P', 'K', 3, 4 };

	private static final long FIND_WARNING_TIMEOUT = TimeUnit.SECONDS.toMillis(10);

	private static final String SPRING_BOOT_APPLICATION_CLASS_NAME = "org.springframework.boot.autoconfigure.SpringBootApplication";

	private List<MainClassTimeoutWarningListener> mainClassTimeoutListeners = new ArrayList<>();

	private String mainClass;

	private final File source;

	private Layout layout;

	private LayoutFactory layoutFactory;

	private Layers layers;

	private LayersIndex layersIndex;

	private boolean includeRelevantJarModeJars = true;

	/**
	 * Create a new {@link Packager} instance.
	 * @param source the source JAR file to package
	 * @param layoutFactory the layout factory to use or {@code null}
	 */
	protected Packager(File source, LayoutFactory layoutFactory) {
		Assert.notNull(source, "Source file must not be null");
		Assert.isTrue(source.exists() && source.isFile(),
				() -> "Source must refer to an existing file, got " + source.getAbsolutePath());
		this.source = source.getAbsoluteFile();
		this.layoutFactory = layoutFactory;
	}

	/**
	 * Add a listener that will be triggered to display a warning if searching for the
	 * main class takes too long.
	 * @param listener the listener to add
	 */
	public void addMainClassTimeoutWarningListener(MainClassTimeoutWarningListener listener) {
		this.mainClassTimeoutListeners.add(listener);
	}

	/**
	 * Sets the main class that should be run. If not specified the value from the
	 * MANIFEST will be used, or if no manifest entry is found the archive will be
	 * searched for a suitable class.
	 * @param mainClass the main class name
	 */
	public void setMainClass(String mainClass) {
		this.mainClass = mainClass;
	}

	/**
	 * Sets the layout to use for the jar. Defaults to {@link Layouts#forFile(File)}.
	 * @param layout the layout
	 */
	public void setLayout(Layout layout) {
		Assert.notNull(layout, "Layout must not be null");
		this.layout = layout;
	}

	/**
	 * Sets the layout factory for the jar. The factory can be used when no specific
	 * layout is specified.
	 * @param layoutFactory the layout factory to set
	 */
	public void setLayoutFactory(LayoutFactory layoutFactory) {
		this.layoutFactory = layoutFactory;
	}

	/**
	 * Sets the layers that should be used in the jar.
	 * @param layers the jar layers
	 */
	public void setLayers(Layers layers) {
		Assert.notNull(layers, "Layers must not be null");
		this.layers = layers;
		this.layersIndex = new LayersIndex(layers);
	}

	/**
	 * Sets if jarmode jars relevant for the packaging should be automatically included.
	 * @param includeRelevantJarModeJars if relevant jars are included
	 */
	public void setIncludeRelevantJarModeJars(boolean includeRelevantJarModeJars) {
		this.includeRelevantJarModeJars = includeRelevantJarModeJars;
	}

	protected final boolean isAlreadyPackaged() throws IOException {
		return isAlreadyPackaged(this.source);
	}

	protected final boolean isAlreadyPackaged(File file) throws IOException {
		try (JarFile jarFile = new JarFile(file)) {
			Manifest manifest = jarFile.getManifest();
			return (manifest != null && manifest.getMainAttributes().getValue(BOOT_VERSION_ATTRIBUTE) != null);
		}
	}

	protected final void write(JarFile sourceJar, Libraries libraries, AbstractJarWriter writer) throws IOException {
		Assert.notNull(libraries, "Libraries must not be null");
		WritableLibraries writeableLibraries = new WritableLibraries(libraries);
<<<<<<< HEAD
		if (isLayersEnabled()) {
			writer = new LayerTrackingEntryWriter(writer);
		}
=======
		writer.useLayers(this.layers, this.layersIndex);
>>>>>>> f84323fe
		writer.writeManifest(buildManifest(sourceJar));
		writeLoaderClasses(writer);
		writer.writeEntries(sourceJar, getEntityTransformer(), writeableLibraries);
		writeableLibraries.write(writer);
		if (isLayersEnabled()) {
			writeLayerIndex(writer);
		}
	}

	private boolean isLayersEnabled() {
		if (!(getLayout() instanceof Layouts.Jar)) {
			return false;
		}
		return this.layers != null;
	}

	private void writeLoaderClasses(AbstractJarWriter writer) throws IOException {
		Layout layout = getLayout();
		if (layout instanceof CustomLoaderLayout) {
			((CustomLoaderLayout) getLayout()).writeLoadedClasses(writer);
		}
		else if (layout.isExecutable()) {
			writer.writeLoaderClasses();
		}
	}

	private void writeLayerIndex(AbstractJarWriter writer) throws IOException {
		String name = ((RepackagingLayout) this.layout).getLayersIndexFileLocation();
		if (StringUtils.hasLength(name)) {
			Layer layer = this.layers.getLayer(name);
			this.layersIndex.add(layer, name);
			writer.writeEntry(name, this.layersIndex::writeTo);
		}
	}

	private EntryTransformer getEntityTransformer() {
		if (getLayout() instanceof RepackagingLayout) {
			return new RepackagingEntryTransformer((RepackagingLayout) getLayout());
		}
		return EntryTransformer.NONE;
	}

	private boolean isZip(InputStreamSupplier supplier) {
		try {
			try (InputStream inputStream = supplier.openStream()) {
				return isZip(inputStream);
			}
		}
		catch (IOException ex) {
			return false;
		}
	}

	private boolean isZip(InputStream inputStream) throws IOException {
		for (byte magicByte : ZIP_FILE_HEADER) {
			if (inputStream.read() != magicByte) {
				return false;
			}
		}
		return true;
	}

	private Manifest buildManifest(JarFile source) throws IOException {
		Manifest manifest = createInitialManifest(source);
		addMainAndStartAttributes(source, manifest);
		addBootAttributes(manifest.getMainAttributes());
		return manifest;
	}

	private Manifest createInitialManifest(JarFile source) throws IOException {
		if (source.getManifest() != null) {
			return new Manifest(source.getManifest());
		}
		Manifest manifest = new Manifest();
		manifest.getMainAttributes().putValue("Manifest-Version", "1.0");
		return manifest;
	}

	private void addMainAndStartAttributes(JarFile source, Manifest manifest) throws IOException {
		String mainClass = getMainClass(source, manifest);
		String launcherClass = getLayout().getLauncherClassName();
		if (launcherClass != null) {
			Assert.state(mainClass != null, "Unable to find main class");
			manifest.getMainAttributes().putValue(MAIN_CLASS_ATTRIBUTE, launcherClass);
			manifest.getMainAttributes().putValue(START_CLASS_ATTRIBUTE, mainClass);
		}
		else if (mainClass != null) {
			manifest.getMainAttributes().putValue(MAIN_CLASS_ATTRIBUTE, mainClass);
		}
	}

	private String getMainClass(JarFile source, Manifest manifest) throws IOException {
		if (this.mainClass != null) {
			return this.mainClass;
		}
		String attributeValue = manifest.getMainAttributes().getValue(MAIN_CLASS_ATTRIBUTE);
		if (attributeValue != null) {
			return attributeValue;
		}
		return findMainMethodWithTimeoutWarning(source);
	}

	private String findMainMethodWithTimeoutWarning(JarFile source) throws IOException {
		long startTime = System.currentTimeMillis();
		String mainMethod = findMainMethod(source);
		long duration = System.currentTimeMillis() - startTime;
		if (duration > FIND_WARNING_TIMEOUT) {
			for (MainClassTimeoutWarningListener listener : this.mainClassTimeoutListeners) {
				listener.handleTimeoutWarning(duration, mainMethod);
			}
		}
		return mainMethod;
	}

	protected String findMainMethod(JarFile source) throws IOException {
		return MainClassFinder.findSingleMainClass(source, getLayout().getClassesLocation(),
				SPRING_BOOT_APPLICATION_CLASS_NAME);
	}

	/**
	 * Return the {@link File} to use to backup the original source.
	 * @return the file to use to backup the original source
	 */
	public final File getBackupFile() {
		File source = getSource();
		return new File(source.getParentFile(), source.getName() + ".original");
	}

	protected final File getSource() {
		return this.source;
	}

	protected final Layout getLayout() {
		if (this.layout == null) {
			Layout createdLayout = getLayoutFactory().getLayout(this.source);
			Assert.state(createdLayout != null, "Unable to detect layout");
			this.layout = createdLayout;
		}
		return this.layout;
	}

	private LayoutFactory getLayoutFactory() {
		if (this.layoutFactory != null) {
			return this.layoutFactory;
		}
		List<LayoutFactory> factories = SpringFactoriesLoader.loadFactories(LayoutFactory.class, null);
		if (factories.isEmpty()) {
			return new DefaultLayoutFactory();
		}
		Assert.state(factories.size() == 1, "No unique LayoutFactory found");
		return factories.get(0);
	}

	private void addBootAttributes(Attributes attributes) {
		attributes.putValue(BOOT_VERSION_ATTRIBUTE, getClass().getPackage().getImplementationVersion());
		Layout layout = getLayout();
		if (layout instanceof RepackagingLayout) {
			addBootBootAttributesForRepackagingLayout(attributes, (RepackagingLayout) layout);
		}
		else {
			addBootBootAttributesForPlainLayout(attributes);
		}
	}

	private void addBootBootAttributesForRepackagingLayout(Attributes attributes, RepackagingLayout layout) {
		attributes.putValue(BOOT_CLASSES_ATTRIBUTE, layout.getRepackagedClassesLocation());
		putIfHasLength(attributes, BOOT_LIB_ATTRIBUTE, getLayout().getLibraryLocation("", LibraryScope.COMPILE));
		putIfHasLength(attributes, BOOT_CLASSPATH_INDEX_ATTRIBUTE, layout.getClasspathIndexFileLocation());
		if (isLayersEnabled()) {
			putIfHasLength(attributes, BOOT_LAYERS_INDEX_ATTRIBUTE, layout.getLayersIndexFileLocation());
		}
	}

	private void addBootBootAttributesForPlainLayout(Attributes attributes) {
		attributes.putValue(BOOT_CLASSES_ATTRIBUTE, getLayout().getClassesLocation());
		putIfHasLength(attributes, BOOT_LIB_ATTRIBUTE, getLayout().getLibraryLocation("", LibraryScope.COMPILE));
	}

	private void putIfHasLength(Attributes attributes, String name, String value) {
		if (StringUtils.hasLength(value)) {
			attributes.putValue(name, value);
		}
	}

	/**
	 * Callback interface used to present a warning when finding the main class takes too
	 * long.
	 */
	@FunctionalInterface
	public interface MainClassTimeoutWarningListener {

		/**
		 * Handle a timeout warning.
		 * @param duration the amount of time it took to find the main method
		 * @param mainMethod the main method that was actually found
		 */
		void handleTimeoutWarning(long duration, String mainMethod);

	}

	/**
	 * An {@code EntryTransformer} that renames entries by applying a prefix.
	 */
	private static final class RepackagingEntryTransformer implements EntryTransformer {

		private final RepackagingLayout layout;

		private RepackagingEntryTransformer(RepackagingLayout layout) {
			this.layout = layout;
		}

		@Override
		public JarArchiveEntry transform(JarArchiveEntry entry) {
			if (entry.getName().equals("META-INF/INDEX.LIST")) {
				return null;
			}
			if (!isTransformable(entry)) {
				return entry;
			}
			String transformedName = transformName(entry.getName());
			JarArchiveEntry transformedEntry = new JarArchiveEntry(transformedName);
			transformedEntry.setTime(entry.getTime());
			transformedEntry.setSize(entry.getSize());
			transformedEntry.setMethod(entry.getMethod());
			if (entry.getComment() != null) {
				transformedEntry.setComment(entry.getComment());
			}
			transformedEntry.setCompressedSize(entry.getCompressedSize());
			transformedEntry.setCrc(entry.getCrc());
			if (entry.getCreationTime() != null) {
				transformedEntry.setCreationTime(entry.getCreationTime());
			}
			if (entry.getExtra() != null) {
				transformedEntry.setExtra(entry.getExtra());
			}
			if (entry.getLastAccessTime() != null) {
				transformedEntry.setLastAccessTime(entry.getLastAccessTime());
			}
			if (entry.getLastModifiedTime() != null) {
				transformedEntry.setLastModifiedTime(entry.getLastModifiedTime());
			}
			return transformedEntry;
		}

		private String transformName(String name) {
			return this.layout.getRepackagedClassesLocation() + name;
		}

		private boolean isTransformable(JarArchiveEntry entry) {
			String name = entry.getName();
			if (name.startsWith("META-INF/")) {
				return name.equals("META-INF/aop.xml") || name.endsWith(".kotlin_module");
			}
			return !name.startsWith("BOOT-INF/") && !name.equals("module-info.class");
		}

	}

	/**
	 * An {@link UnpackHandler} that determines that an entry needs to be unpacked if a
	 * library that requires unpacking has a matching entry name.
	 */
	private final class WritableLibraries implements UnpackHandler {

		private final Map<String, Library> libraries = new LinkedHashMap<>();

		WritableLibraries(Libraries libraries) throws IOException {
			libraries.doWithLibraries((library) -> {
				if (isZip(library::openStream)) {
					addLibrary(library);
				}
			});
			if (isLayersEnabled() && Packager.this.includeRelevantJarModeJars) {
				addLibrary(JarModeLibrary.LAYER_TOOLS);
			}
		}

		private void addLibrary(Library library) {
			String location = getLayout().getLibraryLocation(library.getName(), library.getScope());
			if (location != null) {
				String path = location + library.getName();
				Library existing = this.libraries.putIfAbsent(path, library);
				Assert.state(existing == null, () -> "Duplicate library " + library.getName());
			}
		}

		@Override
		public boolean requiresUnpack(String name) {
			Library library = this.libraries.get(name);
			return library != null && library.isUnpackRequired();
		}

		@Override
		public String sha1Hash(String name) throws IOException {
			Library library = this.libraries.get(name);
			Assert.notNull(library, () -> "No library found for entry name '" + name + "'");
			return Digest.sha1(library::openStream);
		}

		private void write(AbstractJarWriter writer) throws IOException {
			for (Entry<String, Library> entry : this.libraries.entrySet()) {
				String path = entry.getKey();
				Library library = entry.getValue();
				String location = path.substring(0, path.lastIndexOf('/') + 1);
				writer.writeNestedLibrary(location, library);
			}
			if (getLayout() instanceof RepackagingLayout) {
				writeClasspathIndex((RepackagingLayout) getLayout(), writer);
			}
		}

		private void writeClasspathIndex(RepackagingLayout layout, AbstractJarWriter writer) throws IOException {
			List<String> names = this.libraries.keySet().stream().map(this::getJarName)
					.map((name) -> "- \"" + name + "\"").collect(Collectors.toList());
			writer.writeIndexFile(layout.getClasspathIndexFileLocation(), names);
		}

		private String getJarName(String path) {
			return path.substring(path.lastIndexOf('/') + 1);
		}

	}

}<|MERGE_RESOLUTION|>--- conflicted
+++ resolved
@@ -167,27 +167,16 @@
 	protected final void write(JarFile sourceJar, Libraries libraries, AbstractJarWriter writer) throws IOException {
 		Assert.notNull(libraries, "Libraries must not be null");
 		WritableLibraries writeableLibraries = new WritableLibraries(libraries);
-<<<<<<< HEAD
-		if (isLayersEnabled()) {
-			writer = new LayerTrackingEntryWriter(writer);
-		}
-=======
-		writer.useLayers(this.layers, this.layersIndex);
->>>>>>> f84323fe
+		if (isLayered()) {
+			writer.useLayers(this.layers, this.layersIndex);
+		}
 		writer.writeManifest(buildManifest(sourceJar));
 		writeLoaderClasses(writer);
 		writer.writeEntries(sourceJar, getEntityTransformer(), writeableLibraries);
 		writeableLibraries.write(writer);
-		if (isLayersEnabled()) {
+		if (isLayered()) {
 			writeLayerIndex(writer);
 		}
-	}
-
-	private boolean isLayersEnabled() {
-		if (!(getLayout() instanceof Layouts.Jar)) {
-			return false;
-		}
-		return this.layers != null;
 	}
 
 	private void writeLoaderClasses(AbstractJarWriter writer) throws IOException {
@@ -342,7 +331,7 @@
 		attributes.putValue(BOOT_CLASSES_ATTRIBUTE, layout.getRepackagedClassesLocation());
 		putIfHasLength(attributes, BOOT_LIB_ATTRIBUTE, getLayout().getLibraryLocation("", LibraryScope.COMPILE));
 		putIfHasLength(attributes, BOOT_CLASSPATH_INDEX_ATTRIBUTE, layout.getClasspathIndexFileLocation());
-		if (isLayersEnabled()) {
+		if (isLayered()) {
 			putIfHasLength(attributes, BOOT_LAYERS_INDEX_ATTRIBUTE, layout.getLayersIndexFileLocation());
 		}
 	}
@@ -356,6 +345,10 @@
 		if (StringUtils.hasLength(value)) {
 			attributes.putValue(name, value);
 		}
+	}
+
+	private boolean isLayered() {
+		return this.layers != null && getLayout() instanceof Layouts.Jar;
 	}
 
 	/**
@@ -446,7 +439,7 @@
 					addLibrary(library);
 				}
 			});
-			if (isLayersEnabled() && Packager.this.includeRelevantJarModeJars) {
+			if (isLayered() && Packager.this.includeRelevantJarModeJars) {
 				addLibrary(JarModeLibrary.LAYER_TOOLS);
 			}
 		}
