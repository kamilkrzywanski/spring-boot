/*
 * Copyright 2012-present the original author or authors.
 *
 * Licensed under the Apache License, Version 2.0 (the "License");
 * you may not use this file except in compliance with the License.
 * You may obtain a copy of the License at
 *
 *      https://www.apache.org/licenses/LICENSE-2.0
 *
 * Unless required by applicable law or agreed to in writing, software
 * distributed under the License is distributed on an "AS IS" BASIS,
 * WITHOUT WARRANTIES OR CONDITIONS OF ANY KIND, either express or implied.
 * See the License for the specific language governing permissions and
 * limitations under the License.
 */

package org.springframework.boot.configurationsample.inheritance;

import org.springframework.boot.configurationsample.TestConfigurationProperties;

public class ChildPropertiesConfig {

<<<<<<< HEAD
	@ConfigurationProperties("inheritance")
=======
	@TestConfigurationProperties(prefix = "inheritance")
>>>>>>> 30938e30
	public ChildProperties childConfig() {
		return new ChildProperties();
	}

}<|MERGE_RESOLUTION|>--- conflicted
+++ resolved
@@ -20,11 +20,7 @@
 
 public class ChildPropertiesConfig {
 
-<<<<<<< HEAD
-	@ConfigurationProperties("inheritance")
-=======
-	@TestConfigurationProperties(prefix = "inheritance")
->>>>>>> 30938e30
+	@TestConfigurationProperties("inheritance")
 	public ChildProperties childConfig() {
 		return new ChildProperties();
 	}
