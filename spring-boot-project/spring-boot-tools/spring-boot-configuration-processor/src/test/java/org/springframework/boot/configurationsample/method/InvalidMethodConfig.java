/*
 * Copyright 2012-present the original author or authors.
 *
 * Licensed under the Apache License, Version 2.0 (the "License");
 * you may not use this file except in compliance with the License.
 * You may obtain a copy of the License at
 *
 *      https://www.apache.org/licenses/LICENSE-2.0
 *
 * Unless required by applicable law or agreed to in writing, software
 * distributed under the License is distributed on an "AS IS" BASIS,
 * WITHOUT WARRANTIES OR CONDITIONS OF ANY KIND, either express or implied.
 * See the License for the specific language governing permissions and
 * limitations under the License.
 */

package org.springframework.boot.configurationsample.method;

import org.springframework.boot.configurationsample.TestConfigurationProperties;

/**
 * Sample for testing invalid method configuration.
 *
 * @author Stephane Nicoll
 */
<<<<<<< HEAD
@ConfigurationProperties("something")
=======
@TestConfigurationProperties(prefix = "something")
>>>>>>> 30938e30
public class InvalidMethodConfig {

	private String name;

	public String getName() {
		return this.name;
	}

	public void setName(String name) {
		this.name = name;
	}

<<<<<<< HEAD
	@ConfigurationProperties("invalid")
=======
	@TestConfigurationProperties(prefix = "invalid")
>>>>>>> 30938e30
	InvalidMethodConfig foo() {
		return new InvalidMethodConfig();
	}

}<|MERGE_RESOLUTION|>--- conflicted
+++ resolved
@@ -23,11 +23,7 @@
  *
  * @author Stephane Nicoll
  */
-<<<<<<< HEAD
-@ConfigurationProperties("something")
-=======
-@TestConfigurationProperties(prefix = "something")
->>>>>>> 30938e30
+@TestConfigurationProperties("something")
 public class InvalidMethodConfig {
 
 	private String name;
@@ -40,11 +36,7 @@
 		this.name = name;
 	}
 
-<<<<<<< HEAD
-	@ConfigurationProperties("invalid")
-=======
-	@TestConfigurationProperties(prefix = "invalid")
->>>>>>> 30938e30
+	@TestConfigurationProperties("invalid")
 	InvalidMethodConfig foo() {
 		return new InvalidMethodConfig();
 	}
