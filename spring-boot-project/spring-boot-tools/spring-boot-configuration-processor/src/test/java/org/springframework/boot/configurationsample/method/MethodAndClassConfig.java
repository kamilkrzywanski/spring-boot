/*
 * Copyright 2012-present the original author or authors.
 *
 * Licensed under the Apache License, Version 2.0 (the "License");
 * you may not use this file except in compliance with the License.
 * You may obtain a copy of the License at
 *
 *      https://www.apache.org/licenses/LICENSE-2.0
 *
 * Unless required by applicable law or agreed to in writing, software
 * distributed under the License is distributed on an "AS IS" BASIS,
 * WITHOUT WARRANTIES OR CONDITIONS OF ANY KIND, either express or implied.
 * See the License for the specific language governing permissions and
 * limitations under the License.
 */

package org.springframework.boot.configurationsample.method;

import org.springframework.boot.configurationsample.TestConfigurationProperties;

/**
 * Sample for testing mixed method and class configuration.
 *
 * @author Stephane Nicoll
 */
@TestConfigurationProperties("conflict")
public class MethodAndClassConfig {

	private String value;

	public String getValue() {
		return this.value;
	}

	public void setValue(String value) {
		this.value = value;
	}

<<<<<<< HEAD
	@ConfigurationProperties("conflict")
=======
	@TestConfigurationProperties(prefix = "conflict")
>>>>>>> 30938e30
	public Foo foo() {
		return new Foo();
	}

	public static class Foo {

		private String name;

		private boolean flag;

		public String getName() {
			return this.name;
		}

		public void setName(String name) {
			this.name = name;
		}

		public boolean isFlag() {
			return this.flag;
		}

		public void setFlag(boolean flag) {
			this.flag = flag;
		}

	}

}<|MERGE_RESOLUTION|>--- conflicted
+++ resolved
@@ -36,11 +36,7 @@
 		this.value = value;
 	}
 
-<<<<<<< HEAD
-	@ConfigurationProperties("conflict")
-=======
-	@TestConfigurationProperties(prefix = "conflict")
->>>>>>> 30938e30
+	@TestConfigurationProperties("conflict")
 	public Foo foo() {
 		return new Foo();
 	}
