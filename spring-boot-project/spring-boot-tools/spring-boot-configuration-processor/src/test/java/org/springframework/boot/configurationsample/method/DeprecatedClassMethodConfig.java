--- conflicted
+++ resolved
@@ -27,11 +27,7 @@
 @Deprecated
 public class DeprecatedClassMethodConfig {
 
-<<<<<<< HEAD
-	@ConfigurationProperties("foo")
-=======
-	@TestConfigurationProperties(prefix = "foo")
->>>>>>> 30938e30
+	@TestConfigurationProperties("foo")
 	public Foo foo() {
 		return new Foo();
 	}
