--- conflicted
+++ resolved
@@ -17,20 +17,12 @@
 new File(projectDir.parentFile, "gradle.properties").withInputStream {
 	def properties = new Properties()
 	properties.load(it)
-<<<<<<< HEAD
-	ext.set("kotlinVersion", properties["kotlinVersion"])
-}
-
-ext.set("springFrameworkVersion", "6.0.10")
-
-sourceCompatibility = 17
-targetCompatibility = 17
-=======
 	["assertj", "commonsCodec", "hamcrest", "jackson", "junitJupiter",
-		"kotlin", "maven", "springFramework"].each {
+		"kotlin", "maven"].each {
 		versions[it] = properties[it + "Version"]
 	}
 }
+versions["springFramework"] = "6.0.12"
 ext.set("versions", versions)
 if (versions.springFramework.contains("-")) {
 	repositories {
@@ -38,7 +30,6 @@
 		maven { url "https://repo.spring.io/snapshot" }
 	}
 }
->>>>>>> 43846310
 
 dependencies {
 	checkstyle "io.spring.javaformat:spring-javaformat-checkstyle:${javaFormatVersion}"
