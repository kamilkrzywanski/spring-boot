--- conflicted
+++ resolved
@@ -52,7 +52,6 @@
  * @author Scott Frederick
  * @author Ivan Malutin
  * @author Dmytro Nosan
- * @author Moritz Halbritter
  */
 class ArchitectureCheckTests {
 
@@ -64,7 +63,7 @@
 
 	@BeforeEach
 	void setup(@TempDir Path projectDir) {
-		this.gradleBuild = new GradleBuild(projectDir);
+		this.gradleBuild = new GradleBuild(projectDir).withNullMarked(false);
 	}
 
 	@ParameterizedTest(name = "{0}")
@@ -225,32 +224,6 @@
 		build(this.gradleBuild, task);
 	}
 
-<<<<<<< HEAD
-	@Test
-	void whenBeanPostProcessorBeanMethodIsNotStaticWithExternalClass() throws IOException {
-		Files.writeString(this.buildFile, """
-				plugins {
-					id 'java'
-					id 'org.springframework.boot.architecture'
-				}
-				repositories {
-					mavenCentral()
-				}
-				java {
-					sourceCompatibility = 17
-				}
-				dependencies {
-					implementation("org.springframework.integration:spring-integration-jmx:6.3.9")
-				}
-				architectureCheck {
-					nullMarked = false
-				}
-				""");
-		Path testClass = this.projectDir.resolve("src/main/java/boot/architecture/bpp/external/TestClass.java");
-		Files.createDirectories(testClass.getParent());
-		Files.writeString(testClass, """
-				package org.springframework.boot.build.architecture.bpp.external;
-=======
 	@ParameterizedTest(name = "{0}")
 	@EnumSource(Task.class)
 	void whenBeanPostProcessorBeanMethodIsNotStaticWithExternalClassShouldFailAndWriteReport(Task task)
@@ -260,7 +233,6 @@
 		Files.createDirectories(sourceDirectory);
 		Files.writeString(sourceDirectory.resolve("TestClass.java"), """
 				package %s;
->>>>>>> fc0dc372
 				import org.springframework.context.annotation.Bean;
 				import org.springframework.integration.monitor.IntegrationMBeanExporter;
 				public class TestClass {
@@ -276,43 +248,6 @@
 	}
 
 	@Test
-<<<<<<< HEAD
-	void shouldFailIfPackageIsNotAnnotatedWithNullMarked() throws IOException {
-		Files.writeString(this.buildFile, """
-				plugins {
-					id 'java'
-					id 'org.springframework.boot.architecture'
-				}
-				repositories {
-					mavenCentral()
-				}
-				java {
-					sourceCompatibility = 17
-				}
-				""");
-		Path testClass = this.projectDir.resolve("src/main/java/boot/architecture/nullmarked/external/TestClass.java");
-		Files.createDirectories(testClass.getParent());
-		Files.writeString(testClass, """
-				package org.springframework.boot.build.architecture.nullmarked.external;
-				public class TestClass {
-				}
-				""");
-		runGradle(shouldHaveFailureReportWithMessages(
-				"Package org.springframework.boot.build.architecture.nullmarked.external is not annotated with @NullMarked"));
-	}
-
-	private Consumer<GradleRunner> shouldHaveEmptyFailureReport() {
-		return (gradleRunner) -> {
-			try {
-				assertThat(gradleRunner.build().getOutput()).contains("BUILD SUCCESSFUL")
-					.contains("Task :checkArchitectureMain");
-				assertThat(failureReport()).isEmpty();
-			}
-			catch (Exception ex) {
-				throw new AssertionError("Expected build to succeed but it failed\n" + failureReport(), ex);
-			}
-		};
-=======
 	void whenBeanMethodExposesPrivateTypeWithMainSourcesShouldFailAndWriteReport() throws IOException {
 		prepareTask(Task.CHECK_ARCHITECTURE_MAIN, "beans/privatebean");
 		buildAndFail(this.gradleBuild.withDependencies(SPRING_CONTEXT), Task.CHECK_ARCHITECTURE_MAIN,
@@ -320,7 +255,6 @@
 						+ "with the PRIVATE modifier, as such types are incompatible with Spring AOT processing",
 				"returns Class <org.springframework.boot.build.architecture.beans.privatebean.PrivateBean$MyBean>"
 						+ " which is declared as [PRIVATE, STATIC, FINAL]");
->>>>>>> fc0dc372
 	}
 
 	@Test
@@ -329,33 +263,11 @@
 		build(this.gradleBuild.withDependencies(SPRING_CONTEXT), Task.CHECK_ARCHITECTURE_TEST);
 	}
 
-<<<<<<< HEAD
-	private void runGradleWithCompiledClasses(String path, Consumer<GradleRunner> callback) throws IOException {
-		ClassPathResource classPathResource = new ClassPathResource(path, getClass());
-		FileSystemUtils.copyRecursively(classPathResource.getFile().toPath(),
-				this.projectDir.resolve("classes").resolve(classPathResource.getPath()));
-		Files.writeString(this.buildFile, """
-				plugins {
-					 id 'java'
-					 id 'org.springframework.boot.architecture'
-				}
-				sourceSets {
-					main {
-						  output.classesDirs.setFrom(file("classes"))
-					  }
-				}
-				architectureCheck {
-					nullMarked = false
-				}
-				""");
-		runGradle(callback);
-=======
 	@ParameterizedTest(name = "{0}")
 	@EnumSource(Task.class)
 	void whenBeanMethodExposesNonPrivateTypeShouldSucceedAndWriteEmptyReport(Task task) throws IOException {
 		prepareTask(task, "beans/regular");
 		build(this.gradleBuild.withDependencies(SPRING_CONTEXT), task);
->>>>>>> fc0dc372
 	}
 
 	private void prepareTask(Task task, String... sourceDirectories) throws IOException {
@@ -436,12 +348,19 @@
 
 		private final Map<Task, Boolean> prohibitObjectsRequireNonNull = new LinkedHashMap<>();
 
+		private Boolean nullMarked;
+
 		private GradleBuild(Path projectDir) {
 			this.projectDir = projectDir;
 		}
 
 		Path getProjectDir() {
 			return this.projectDir;
+		}
+
+		GradleBuild withNullMarked(Boolean nullMarked) {
+			this.nullMarked = nullMarked;
+			return this;
 		}
 
 		GradleBuild withProhibitObjectsRequireNonNull(Task task, boolean prohibitObjectsRequireNonNull) {
@@ -487,6 +406,12 @@
 				.append("    prohibitObjectsRequireNonNull = ")
 				.append(prohibitObjectsRequireNonNull)
 				.append("\n}\n\n"));
+			if (this.nullMarked != null) {
+				buildFile.append("architectureCheck {\n")
+					.append("    nullMarked = ")
+					.append(this.nullMarked)
+					.append("\n}\n");
+			}
 			Files.writeString(this.projectDir.resolve("build.gradle"), buildFile, StandardCharsets.UTF_8);
 			return GradleRunner.create()
 				.withProjectDir(this.projectDir.toFile())
