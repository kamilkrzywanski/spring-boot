--- conflicted
+++ resolved
@@ -72,18 +72,10 @@
 		ApplicationBuilder applicationBuilder = new ApplicationBuilder(temporaryFolder, packaging, container);
 		for (Class<? extends AbstractApplicationLauncher> launcherClass : applicationLaunchers) {
 			try {
-<<<<<<< HEAD
 				AbstractApplicationLauncher launcher = launcherClass
-						.getDeclaredConstructor(ApplicationBuilder.class,
-								BuildOutput.class)
+						.getDeclaredConstructor(ApplicationBuilder.class, BuildOutput.class)
 						.newInstance(applicationBuilder, buildOutput);
-				String name = StringUtils.capitalize(container) + ": "
-						+ launcher.getDescription(packaging);
-=======
-				AbstractApplicationLauncher launcher = launcherClass.getDeclaredConstructor(ApplicationBuilder.class)
-						.newInstance(applicationBuilder);
 				String name = StringUtils.capitalize(container) + ": " + launcher.getDescription(packaging);
->>>>>>> 24925c3d
 				parameters.add(new Object[] { name, launcher });
 			}
 			catch (Exception ex) {
